--- conflicted
+++ resolved
@@ -1,10 +1,6 @@
 Pod::Spec.new do |s|
     s.name             = 'FirebaseAnalytics'
-<<<<<<< HEAD
     s.version          = '10.24.0'
-=======
-    s.version          = '10.23.1'
->>>>>>> 888f0b60
     s.summary          = 'Firebase Analytics for iOS'
 
     s.description      = <<-DESC
@@ -41,20 +37,12 @@
     s.default_subspecs = 'AdIdSupport'
 
     s.subspec 'AdIdSupport' do |ss|
-<<<<<<< HEAD
         ss.dependency 'GoogleAppMeasurement', '10.24.0'
-=======
-        ss.dependency 'GoogleAppMeasurement', '10.23.1'
->>>>>>> 888f0b60
         ss.vendored_frameworks = 'Frameworks/FirebaseAnalytics.xcframework'
     end
 
     s.subspec 'WithoutAdIdSupport' do |ss|
-<<<<<<< HEAD
         ss.dependency 'GoogleAppMeasurement/WithoutAdIdSupport', '10.24.0'
-=======
-        ss.dependency 'GoogleAppMeasurement/WithoutAdIdSupport', '10.23.1'
->>>>>>> 888f0b60
         ss.vendored_frameworks = 'Frameworks/FirebaseAnalytics.xcframework'
     end
 
