<<<<<<< HEAD
# 9.0.0
- [changed] Backported `StorageReference` async/await APIs to iOS 13, etc. (#9483).
=======
# 8.15.0
- [deprecated] The global variable `FIRStorageErrorDomain` is deprecated and will
  be removed in a future release (#9569).
>>>>>>> 111d8d6a

# 8.5.0
- [fixed] Fixed an issue where Storage could not connect to local emulators using
  http (#8389).

# 8.3.0
- [changed] Removed usage of a deprecated GTMSessionFetcher method (#8294).

# 8.2.0
- [changed] Instances are now cached. Repeated invocations of `Storage.storage()`
  return the same instance and retain the same settings.

# 8.0.0
- [added] Added `FirebaseStorage.useEmulator()`, which allows the Storage SDK to
  connect to the Cloud Storage for Firebase emulator.
- [added] Added abuse reduction features. (#7928)

# 7.4.0
- [fixed] Prevent second `listAll` callback. (#7197)

# 7.3.0
- [fixed] Verify block is still alive before calling it in task callbacks. (#7051)

# 7.1.0
- [fixed] Remove explicit MobileCoreServices library linkage from podspec. (#6850)

# 7.0.0
- [changed] The global variable `FIRStorageVersionString` is deleted.
  `FirebaseVersion()` or `FIRFirebaseVersion()` should be used instead.
- [fixed] Fixed an issue with the List API that prevented listing of locations
  that contain the "+" sign.
- [changed] Renamed `list(withMaxResults:)` to `list(maxResults:)` in the Swift
  API.
- [fixed] Fixed an issue that caused longer than expected timeouts for users
  that specified custom timeouts.

# 3.8.1
- [fixed] Fixed typo in doc comments (#6485).

# 3.8.0
- [changed] Add error for attempt to upload directory (#5750)
- [changed] Functionally neutral source reorganization. (#5851)

# 3.7.0
- [fixed] Fixed a crash when listAll() was called at the root location. (#5772)
- [added] Added a check to FIRStorageUploadTask's `putFile:` to check if the passed in `fileURL` is a directory, and provides a clear error if it is. (#5750)

# 3.6.1
- [fixed] Fix a rare case where a StorageTask would call its completion callbacks more than
  once. (#5245)

# 3.6.0
- [added] Added watchOS support for Firebase Storage. (#4955)

# 3.5.0
- [changed] Reorganized directory structure (#4573).

# 3.4.2
- [fixed] Internal changes to addres -Wunused-property-ivar violation (#4281).

# 3.4.1
- [fixed] Fix crash in FIRStorageUploadTask (#3750).

# 3.4.0
- [fixed] Ensure that users don't accidently invoke `Storage()` instead of `Storage.storage()`.
  If your code calls the constructor of Storage directly, we will throw an assertion failure,
  instead of crashing the process later as the instance is used (#3282).

# 3.3.0
- [added] Added `StorageReference.list()` and `StorageReference.listAll()`, which allows developers to list the files and folders under the given StorageReference.

# 3.2.1
- [fixed] Fixed crash when URL passed to `StorageReference.putFile()` is `nil` (#2852).

# 3.1.0
- [fixed] `StorageReference.putFile()` now correctly propagates error if file to upload does not exist (#2458, #2350).

# 3.0.3
- [changed] Storage operations can now be scheduled and controlled from any thread (#1302, #1388).
- [fixed] Fixed an issue that prevented uploading of files whose names include semicolons.

# 3.0.2
- [changed] Migrate to use FirebaseAuthInterop interfaces to access FirebaseAuth (#1660).

# v3.0.1
- [fixed] Fixed potential `EXC_BAD_ACCESS` violation in the internal logic for processing finished downloads (#1565, #1747).

# v3.0.0
- [removed] Removed `downloadURLs` property on `StorageMetadata`. Use `StorageReference.downloadURL(completion:)` to obtain a current download URL.
- [changed] The `maxOperationRetryTime` timeout now applies to calls to `StorageReference.getMetadata(completion:)` and `StorageReference.updateMetadata(completion:)`. These calls previously used the `maxDownloadRetryTime` and `maxUploadRetryTime` timeouts.

# v2.2.0
- [changed] Deprecated `downloadURLs` property on `StorageMetadata`. Use `StorageReference.downloadURL(completion:)` to obtain a current download URL.

# v2.1.3
- [changed] Addresses CLANG_WARN_OBJC_IMPLICIT_RETAIN_SELF warnings that surface in newer versions of Xcode and CocoaPods.

# v2.1.2
- [added] Firebase Storage is now community-supported on tvOS.

# v2.1.1
- [changed] Internal cleanup in the firebase-ios-sdk repository. Functionality of the Storage SDK is not affected.

# v2.1.0
- [added] Added 'md5Hash' to FIRStorageMetadata.

# v2.0.2
- [changed] Custom FIRStorageMetadata can now be cleared by setting individual properties to 'nil'.

# v2.0.1
- [fixed] Fixed crash in FIRStorageDownloadTask that was caused by invoking callbacks that where no longer active.
- [changed] Added 'size' to the NSDictionary representation of FIRStorageMetadata.

# v2.0.0
- [changed] Initial Open Source release.

# v1.0.6

- [fixed] Fixed crash when user-provided callbacks were nil.
- [changed] Improved upload performance under spotty connectivity.

# v1.0.5

- [fixed] Snapshot data is now always from the requested snapshot, rather than
  the most recent snapshot.
- [fixed] Fixed an issue with downloads that were not properly pausing.

# v1.0.4

- [fixed] Fixed an issue causing us to not respect the developer-specified
  timeouts for initial up- and download requests.
- [fixed] Fixed uploading issues with filenames that contain the '+' character.<|MERGE_RESOLUTION|>--- conflicted
+++ resolved
@@ -1,11 +1,9 @@
-<<<<<<< HEAD
 # 9.0.0
 - [changed] Backported `StorageReference` async/await APIs to iOS 13, etc. (#9483).
-=======
+
 # 8.15.0
 - [deprecated] The global variable `FIRStorageErrorDomain` is deprecated and will
   be removed in a future release (#9569).
->>>>>>> 111d8d6a
 
 # 8.5.0
 - [fixed] Fixed an issue where Storage could not connect to local emulators using
