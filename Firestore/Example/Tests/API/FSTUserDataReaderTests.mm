--- conflicted
+++ resolved
@@ -34,11 +34,8 @@
 
 namespace util = firebase::firestore::util;
 namespace nanopb = firebase::firestore::nanopb;
-<<<<<<< HEAD
-=======
 using firebase::Timestamp;
 using firebase::firestore::GeoPoint;
->>>>>>> a31f425c
 using firebase::firestore::api::MakeGeoPoint;
 using firebase::firestore::api::MakeTimestamp;
 using firebase::firestore::google_firestore_v1_ArrayValue;
@@ -62,10 +59,7 @@
 using firebase::firestore::testutil::Field;
 using firebase::firestore::testutil::Map;
 using firebase::firestore::testutil::Value;
-<<<<<<< HEAD
-=======
 using firebase::firestore::testutil::WrapObject;
->>>>>>> a31f425c
 
 @interface FSTUserDataReaderTests : XCTestCase
 @end
@@ -144,11 +138,7 @@
   for (NSDate *value in values) {
     google_firestore_v1_Value wrapped = FSTTestFieldValue(value);
     XCTAssertEqual(GetTypeOrder(wrapped), TypeOrder::kTimestamp);
-<<<<<<< HEAD
-    firebase::Timestamp timestamp = MakeTimestamp(value);
-=======
     Timestamp timestamp = MakeTimestamp(value);
->>>>>>> a31f425c
     XCTAssertEqual(wrapped.timestamp_value.nanos, timestamp.nanoseconds());
     XCTAssertEqual(wrapped.timestamp_value.seconds, timestamp.seconds());
   }
@@ -160,11 +150,7 @@
   for (FIRGeoPoint *value in values) {
     google_firestore_v1_Value wrapped = FSTTestFieldValue(value);
     XCTAssertEqual(GetTypeOrder(wrapped), TypeOrder::kGeoPoint);
-<<<<<<< HEAD
-    firebase::firestore::GeoPoint geo_point = MakeGeoPoint(value);
-=======
     GeoPoint geo_point = MakeGeoPoint(value);
->>>>>>> a31f425c
     XCTAssertEqual(wrapped.geo_point_value.longitude, geo_point.longitude());
     XCTAssertEqual(wrapped.geo_point_value.latitude, geo_point.latitude());
   }
@@ -199,45 +185,27 @@
 - (void)testConvertsSimpleObjects {
   ObjectValue actual =
       FSTTestObjectValue(@{@"a" : @"foo", @"b" : @(1L), @"c" : @YES, @"d" : [NSNull null]});
-<<<<<<< HEAD
-  ObjectValue expected = ObjectValue(Map("a", "foo", "b", 1, "c", true, "d", nullptr));
+  ObjectValue expected = WrapObject("a", "foo", "b", 1, "c", true, "d", nullptr);
   XCTAssertTrue(actual == expected);
-=======
-  ObjectValue expected = WrapObject("a", "foo", "b", 1, "c", true, "d", nullptr);
-  XCTAssertEqual(actual, expected);
->>>>>>> a31f425c
 }
 
 - (void)testConvertsNestedObjects {
   ObjectValue actual = FSTTestObjectValue(@{@"a" : @{@"b" : @{@"c" : @"foo"}, @"d" : @YES}});
-<<<<<<< HEAD
-  ObjectValue expected = ObjectValue(Map("a", Map("b", Map("c", "foo"), "d", true)));
+  ObjectValue expected = WrapObject("a", Map("b", Map("c", "foo"), "d", true));
   XCTAssertTrue(actual == expected);
-=======
-  ObjectValue expected = WrapObject("a", Map("b", Map("c", "foo"), "d", true));
-  XCTAssertEqual(actual, expected);
->>>>>>> a31f425c
 }
 
 - (void)testConvertsArrays {
   google_firestore_v1_Value expected = Value(Array("value", true));
 
   google_firestore_v1_Value actual = FSTTestFieldValue(@[ @"value", @YES ]);
-<<<<<<< HEAD
   XCTAssertTrue(actual == expected);
-=======
-  XCTAssertEqual(actual, expected);
->>>>>>> a31f425c
   XCTAssertTrue(IsArray(actual));
 }
 
 - (void)testNSDatesAreConvertedToTimestamps {
   NSDate *date = [NSDate date];
-<<<<<<< HEAD
-  firebase::Timestamp timestamp = MakeTimestamp(date);
-=======
   Timestamp timestamp = MakeTimestamp(date);
->>>>>>> a31f425c
   id input = @{@"array" : @[ @1, date ], @"obj" : @{@"date" : date, @"string" : @"hi"}};
   ObjectValue value = FSTTestObjectValue(input);
   {
