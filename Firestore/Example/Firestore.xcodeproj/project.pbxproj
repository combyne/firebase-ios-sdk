--- conflicted
+++ resolved
@@ -643,11 +643,7 @@
 		546854A720A3681B004BDBD5 /* remote */ = {
 			isa = PBXGroup;
 			children = (
-<<<<<<< HEAD
 				B6BBE42F21262CF400C6A53E /* grpc_stream_test.cc */,
-=======
-				B646EE6021224220001A1F18 /* buffered_writer_test.cc */,
->>>>>>> 2c5bafb7
 				546854A820A36867004BDBD5 /* datastore_test.cc */,
 				B6D1B68420E2AB1A00B35856 /* exponential_backoff_test.cc */,
 				61F72C5520BC48FD001A68CB /* serializer_test.cc */,
