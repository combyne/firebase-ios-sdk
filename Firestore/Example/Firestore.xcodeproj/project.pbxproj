// !$*UTF8*$!
{
	archiveVersion = 1;
	classes = {
	};
	objectVersion = 46;
	objects = {

/* Begin PBXBuildFile section */
		000212BFBE7A17712FC9754A /* leveldb_lru_garbage_collector_test.cc in Sources */ = {isa = PBXBuildFile; fileRef = B629525F7A1AAC1AB765C74F /* leveldb_lru_garbage_collector_test.cc */; };
		0087625FD31D76E1365C589E /* string_apple_test.mm in Sources */ = {isa = PBXBuildFile; fileRef = 0EE5300F8233D14025EF0456 /* string_apple_test.mm */; };
		009CDC5D8C96F54A229F462F /* local_serializer_test.cc in Sources */ = {isa = PBXBuildFile; fileRef = F8043813A5D16963EC02B182 /* local_serializer_test.cc */; };
		009CDC6F03AC92F3E345085E /* collection_spec_test.json in Resources */ = {isa = PBXBuildFile; fileRef = 54DA129C1F315EE100DD57A1 /* collection_spec_test.json */; };
		009F5174BD172716AFE9F20A /* string_apple_test.mm in Sources */ = {isa = PBXBuildFile; fileRef = 0EE5300F8233D14025EF0456 /* string_apple_test.mm */; };
		00B7AFE2A7C158DD685EB5EE /* FIRCollectionReferenceTests.mm in Sources */ = {isa = PBXBuildFile; fileRef = 5492E045202154AA00B64F25 /* FIRCollectionReferenceTests.mm */; };
		00F1CB487E8E0DA48F2E8FEC /* message_test.cc in Sources */ = {isa = PBXBuildFile; fileRef = CE37875365497FFA8687B745 /* message_test.cc */; };
		01D1C45D738BAB81C83CE1ED /* bundle_reader_test.cc in Sources */ = {isa = PBXBuildFile; fileRef = F390E69A574C60591DCB7B4C /* bundle_reader_test.cc */; };
		01D9704C3AAA13FAD2F962AB /* statusor_test.cc in Sources */ = {isa = PBXBuildFile; fileRef = 54A0352D20A3B3D7003E0143 /* statusor_test.cc */; };
		020AFD89BB40E5175838BB76 /* local_serializer_test.cc in Sources */ = {isa = PBXBuildFile; fileRef = F8043813A5D16963EC02B182 /* local_serializer_test.cc */; };
		022BA1619A576F6818B212C5 /* remote_store_spec_test.json in Resources */ = {isa = PBXBuildFile; fileRef = 3B843E4A1F3930A400548890 /* remote_store_spec_test.json */; };
		029448E1007244F1E62FE687 /* byte_stream_test.cc in Sources */ = {isa = PBXBuildFile; fileRef = 143BDB3F44A18C1CA085E8CF /* byte_stream_test.cc */; };
		02B83EB79020AE6CBA60A410 /* FIRTimestampTest.m in Sources */ = {isa = PBXBuildFile; fileRef = B65D34A7203C99090076A5E1 /* FIRTimestampTest.m */; };
		02C953A7B0FA5EF87DB0361A /* FSTIntegrationTestCase.mm in Sources */ = {isa = PBXBuildFile; fileRef = 5491BC711FB44593008B3588 /* FSTIntegrationTestCase.mm */; };
		02EB33CC2590E1484D462912 /* annotations.pb.cc in Sources */ = {isa = PBXBuildFile; fileRef = 618BBE9520B89AAC00B5BCE7 /* annotations.pb.cc */; };
		041CF73F67F6A22BF317625A /* FIRTimestampTest.m in Sources */ = {isa = PBXBuildFile; fileRef = B65D34A7203C99090076A5E1 /* FIRTimestampTest.m */; };
		0455FC6E2A281BD755FD933A /* precondition_test.cc in Sources */ = {isa = PBXBuildFile; fileRef = 549CCA5520A36E1F00BCEB75 /* precondition_test.cc */; };
		047F5209AB055A884D795B8A /* field_filter_test.cc in Sources */ = {isa = PBXBuildFile; fileRef = E8551D6C6FB0B1BACE9E5BAD /* field_filter_test.cc */; };
		04887E378B39FB86A8A5B52B /* leveldb_local_store_test.cc in Sources */ = {isa = PBXBuildFile; fileRef = 5FF903AEFA7A3284660FA4C5 /* leveldb_local_store_test.cc */; };
		048A55EED3241ABC28752F86 /* memory_mutation_queue_test.cc in Sources */ = {isa = PBXBuildFile; fileRef = 74FBEFA4FE4B12C435011763 /* memory_mutation_queue_test.cc */; };
		0500A324CEC854C5B0CF364C /* FIRCollectionReferenceTests.mm in Sources */ = {isa = PBXBuildFile; fileRef = 5492E045202154AA00B64F25 /* FIRCollectionReferenceTests.mm */; };
		051D3E20184AF195266EF678 /* no_document_test.cc in Sources */ = {isa = PBXBuildFile; fileRef = AB6B908720322E8800CC290A /* no_document_test.cc */; };
		0535C1B65DADAE1CE47FA3CA /* string_format_apple_test.mm in Sources */ = {isa = PBXBuildFile; fileRef = 9CFD366B783AE27B9E79EE7A /* string_format_apple_test.mm */; };
		056542AD1D0F78E29E22EFA9 /* grpc_connection_test.cc in Sources */ = {isa = PBXBuildFile; fileRef = B6D9649021544D4F00EB9CFB /* grpc_connection_test.cc */; };
		0575F3004B896D94456A74CE /* status_testing.cc in Sources */ = {isa = PBXBuildFile; fileRef = 3CAA33F964042646FDDAF9F9 /* status_testing.cc */; };
		05D99904EA713414928DD920 /* query_listener_test.cc in Sources */ = {isa = PBXBuildFile; fileRef = 7C3F995E040E9E9C5E8514BB /* query_listener_test.cc */; };
		06485D6DA8F64757D72636E1 /* leveldb_target_cache_test.cc in Sources */ = {isa = PBXBuildFile; fileRef = E76F0CDF28E5FA62D21DE648 /* leveldb_target_cache_test.cc */; };
		06A3926F89C847846BE4D6BE /* http.pb.cc in Sources */ = {isa = PBXBuildFile; fileRef = 618BBE9720B89AAC00B5BCE7 /* http.pb.cc */; };
		06BCEB9C65DFAA142F3D3F0B /* view_testing.cc in Sources */ = {isa = PBXBuildFile; fileRef = A5466E7809AD2871FFDE6C76 /* view_testing.cc */; };
		072D805A94E767DE4D371881 /* FSTSyncEngineTestDriver.mm in Sources */ = {isa = PBXBuildFile; fileRef = 5492E02E20213FFC00B64F25 /* FSTSyncEngineTestDriver.mm */; };
		078989FAA00BEC6731058DB6 /* bundle_serializer_test.cc in Sources */ = {isa = PBXBuildFile; fileRef = C7A7E952C5323949C5204837 /* bundle_serializer_test.cc */; };
		079E63E270F3EFCA175D2705 /* cc_compilation_test.cc in Sources */ = {isa = PBXBuildFile; fileRef = 1B342370EAE3AA02393E33EB /* cc_compilation_test.cc */; };
		07A64E6C4EB700E3AF3FD496 /* document_test.cc in Sources */ = {isa = PBXBuildFile; fileRef = AB6B908320322E4D00CC290A /* document_test.cc */; };
		07ADEF17BFBC07C0C2E306F6 /* FSTMockDatastore.mm in Sources */ = {isa = PBXBuildFile; fileRef = 5492E02D20213FFC00B64F25 /* FSTMockDatastore.mm */; };
		07B1E8C62772758BC82FEBEE /* field_mask_test.cc in Sources */ = {isa = PBXBuildFile; fileRef = 549CCA5320A36E1F00BCEB75 /* field_mask_test.cc */; };
		086E10B1B37666FB746D56BC /* FSTHelpers.mm in Sources */ = {isa = PBXBuildFile; fileRef = 5492E03A2021401F00B64F25 /* FSTHelpers.mm */; };
		08839E1CEAAC07E350257E9D /* collection_spec_test.json in Resources */ = {isa = PBXBuildFile; fileRef = 54DA129C1F315EE100DD57A1 /* collection_spec_test.json */; };
		08A9C531265B5E4C5367346E /* cc_compilation_test.cc in Sources */ = {isa = PBXBuildFile; fileRef = 1B342370EAE3AA02393E33EB /* cc_compilation_test.cc */; };
		08D853C9D3A4DC919C55671A /* comparison_test.cc in Sources */ = {isa = PBXBuildFile; fileRef = 548DB928200D59F600E00ABC /* comparison_test.cc */; };
		08E3D48B3651E4908D75B23A /* async_testing.cc in Sources */ = {isa = PBXBuildFile; fileRef = 872C92ABD71B12784A1C5520 /* async_testing.cc */; };
		08EC65ED3220BA4537299826 /* bundle_loader_test.cc in Sources */ = {isa = PBXBuildFile; fileRef = 483B3D6241EE0FC6436ADDA5 /* bundle_loader_test.cc */; };
		08F44F7DF9A3EF0D35C8FB57 /* FIRNumericTransformTests.mm in Sources */ = {isa = PBXBuildFile; fileRef = D5B25E7E7D6873CBA4571841 /* FIRNumericTransformTests.mm */; };
		08FA4102AD14452E9587A1F2 /* leveldb_util_test.cc in Sources */ = {isa = PBXBuildFile; fileRef = 332485C4DCC6BA0DBB5E31B7 /* leveldb_util_test.cc */; };
		0963F6D7B0F9AE1E24B82866 /* path_test.cc in Sources */ = {isa = PBXBuildFile; fileRef = 403DBF6EFB541DFD01582AA3 /* path_test.cc */; };
		098191405BA24F9A7E4F80C6 /* append_only_list_test.cc in Sources */ = {isa = PBXBuildFile; fileRef = 5477CDE922EE71C8000FCC1E /* append_only_list_test.cc */; };
		0A1B97E51BDE36DE4F6E3787 /* empty_credentials_provider_test.cc in Sources */ = {isa = PBXBuildFile; fileRef = AB38D93620239689000A432D /* empty_credentials_provider_test.cc */; };
		0A26A94CDA557EBC60217D31 /* byte_stream_test.cc in Sources */ = {isa = PBXBuildFile; fileRef = 143BDB3F44A18C1CA085E8CF /* byte_stream_test.cc */; };
		0A4E1B5E3E853763AE6ED7AE /* grpc_stream_tester.cc in Sources */ = {isa = PBXBuildFile; fileRef = 87553338E42B8ECA05BA987E /* grpc_stream_tester.cc */; };
		0A52B47C43B7602EE64F53A7 /* cc_compilation_test.cc in Sources */ = {isa = PBXBuildFile; fileRef = 1B342370EAE3AA02393E33EB /* cc_compilation_test.cc */; };
		0A6FBE65A7FE048BAD562A15 /* FSTGoogleTestTests.mm in Sources */ = {isa = PBXBuildFile; fileRef = 54764FAE1FAA21B90085E60A /* FSTGoogleTestTests.mm */; };
		0A800CA749750B01E36A6787 /* field_value_benchmark.cc in Sources */ = {isa = PBXBuildFile; fileRef = 6D0EE49C1D5AF75664D0EBE4 /* field_value_benchmark.cc */; };
		0ABCE06A0D96EA3899B3A259 /* query_engine_test.cc in Sources */ = {isa = PBXBuildFile; fileRef = B8A853940305237AFDA8050B /* query_engine_test.cc */; };
		0AE084A7886BC11B8C305122 /* string_util_test.cc in Sources */ = {isa = PBXBuildFile; fileRef = AB380CFC201A2EE200D97691 /* string_util_test.cc */; };
		0B071E9044CEEF666D829354 /* field_filter_test.cc in Sources */ = {isa = PBXBuildFile; fileRef = E8551D6C6FB0B1BACE9E5BAD /* field_filter_test.cc */; };
		0B4D2668C1E81DF6D62BA9BF /* field_value_benchmark.cc in Sources */ = {isa = PBXBuildFile; fileRef = 6D0EE49C1D5AF75664D0EBE4 /* field_value_benchmark.cc */; };
		0B7B24194E2131F5C325FE0E /* async_queue_test.cc in Sources */ = {isa = PBXBuildFile; fileRef = B6FB467B208E9A8200554BA2 /* async_queue_test.cc */; };
		0B9BD73418289EFF91917934 /* bits_test.cc in Sources */ = {isa = PBXBuildFile; fileRef = AB380D01201BC69F00D97691 /* bits_test.cc */; };
		0BC541D6457CBEDEA7BCF180 /* objc_type_traits_apple_test.mm in Sources */ = {isa = PBXBuildFile; fileRef = 2A0CF41BA5AED6049B0BEB2C /* objc_type_traits_apple_test.mm */; };
		0BDC438E72D4DD44877BEDEE /* string_win_test.cc in Sources */ = {isa = PBXBuildFile; fileRef = 79507DF8378D3C42F5B36268 /* string_win_test.cc */; };
		0C18678CE7E355B17C34F2EE /* grpc_stream_test.cc in Sources */ = {isa = PBXBuildFile; fileRef = B6BBE42F21262CF400C6A53E /* grpc_stream_test.cc */; };
		0C4219F37CC83614F1FD44ED /* local_store_test.cc in Sources */ = {isa = PBXBuildFile; fileRef = 307FF03D0297024D59348EBD /* local_store_test.cc */; };
		0CEE93636BA4852D3C5EC428 /* timestamp_test.cc in Sources */ = {isa = PBXBuildFile; fileRef = ABF6506B201131F8005F2C74 /* timestamp_test.cc */; };
		0D124ED1B567672DD1BCEF05 /* memory_target_cache_test.cc in Sources */ = {isa = PBXBuildFile; fileRef = 2286F308EFB0534B1BDE05B9 /* memory_target_cache_test.cc */; };
		0D2D25522A94AA8195907870 /* status.pb.cc in Sources */ = {isa = PBXBuildFile; fileRef = 618BBE9920B89AAC00B5BCE7 /* status.pb.cc */; };
		0D88B4CB916A4752B08E5B42 /* query_listener_test.cc in Sources */ = {isa = PBXBuildFile; fileRef = 7C3F995E040E9E9C5E8514BB /* query_listener_test.cc */; };
		0DAA255C2FEB387895ADEE12 /* bits_test.cc in Sources */ = {isa = PBXBuildFile; fileRef = AB380D01201BC69F00D97691 /* bits_test.cc */; };
		0DBD29A16030CDCD55E38CAB /* mutation_queue_test.cc in Sources */ = {isa = PBXBuildFile; fileRef = 3068AA9DFBBA86C1FE2A946E /* mutation_queue_test.cc */; };
		0DDEE9FE08845BB7CA4607DE /* grpc_connection_test.cc in Sources */ = {isa = PBXBuildFile; fileRef = B6D9649021544D4F00EB9CFB /* grpc_connection_test.cc */; };
		0E4C94369FFF7EC0C9229752 /* iterator_adaptors_test.cc in Sources */ = {isa = PBXBuildFile; fileRef = 54A0353420A3D8CB003E0143 /* iterator_adaptors_test.cc */; };
		0EA40EDACC28F445F9A3F32F /* pretty_printing_test.cc in Sources */ = {isa = PBXBuildFile; fileRef = AB323F9553050F4F6490F9FF /* pretty_printing_test.cc */; };
		0EF74A344612147DE4261A4B /* field_value_benchmark.cc in Sources */ = {isa = PBXBuildFile; fileRef = 6D0EE49C1D5AF75664D0EBE4 /* field_value_benchmark.cc */; };
		0F54634745BA07B09BDC14D7 /* FSTIntegrationTestCase.mm in Sources */ = {isa = PBXBuildFile; fileRef = 5491BC711FB44593008B3588 /* FSTIntegrationTestCase.mm */; };
		0F99BB63CE5B3CFE35F9027E /* event_manager_test.cc in Sources */ = {isa = PBXBuildFile; fileRef = 6F57521E161450FAF89075ED /* event_manager_test.cc */; };
		0FA4D5601BE9F0CB5EC2882C /* local_serializer_test.cc in Sources */ = {isa = PBXBuildFile; fileRef = F8043813A5D16963EC02B182 /* local_serializer_test.cc */; };
		0FBDD5991E8F6CD5F8542474 /* latlng.pb.cc in Sources */ = {isa = PBXBuildFile; fileRef = 618BBE9220B89AAC00B5BCE7 /* latlng.pb.cc */; };
		10120B9B650091B49D3CF57B /* grpc_stream_tester.cc in Sources */ = {isa = PBXBuildFile; fileRef = 87553338E42B8ECA05BA987E /* grpc_stream_tester.cc */; };
		1029F0461945A444FCB523B3 /* leveldb_local_store_test.cc in Sources */ = {isa = PBXBuildFile; fileRef = 5FF903AEFA7A3284660FA4C5 /* leveldb_local_store_test.cc */; };
		1115DB1F1DCE93B63E03BA8C /* comparison_test.cc in Sources */ = {isa = PBXBuildFile; fileRef = 548DB928200D59F600E00ABC /* comparison_test.cc */; };
		113190791F42202FDE1ABC14 /* FIRQuerySnapshotTests.mm in Sources */ = {isa = PBXBuildFile; fileRef = 5492E04F202154AA00B64F25 /* FIRQuerySnapshotTests.mm */; };
		1145D70555D8CDC75183A88C /* leveldb_mutation_queue_test.cc in Sources */ = {isa = PBXBuildFile; fileRef = 5C7942B6244F4C416B11B86C /* leveldb_mutation_queue_test.cc */; };
		11BC867491A6631D37DE56A8 /* async_testing.cc in Sources */ = {isa = PBXBuildFile; fileRef = 872C92ABD71B12784A1C5520 /* async_testing.cc */; };
		11F8EE69182C9699E90A9E3D /* database_info_test.cc in Sources */ = {isa = PBXBuildFile; fileRef = AB38D92E20235D22000A432D /* database_info_test.cc */; };
		12158DFCEE09D24B7988A340 /* maybe_document.pb.cc in Sources */ = {isa = PBXBuildFile; fileRef = 618BBE7E20B89AAC00B5BCE7 /* maybe_document.pb.cc */; };
		125B1048ECB755C2106802EB /* executor_std_test.cc in Sources */ = {isa = PBXBuildFile; fileRef = B6FB4687208F9B9100554BA2 /* executor_std_test.cc */; };
		1290FA77A922B76503AE407C /* lru_garbage_collector_test.cc in Sources */ = {isa = PBXBuildFile; fileRef = 277EAACC4DD7C21332E8496A /* lru_garbage_collector_test.cc */; };
		1291D9F5300AFACD1FBD262D /* array_sorted_map_test.cc in Sources */ = {isa = PBXBuildFile; fileRef = 54EB764C202277B30088B8F3 /* array_sorted_map_test.cc */; };
		12BB9ED1CA98AA52B92F497B /* log_test.cc in Sources */ = {isa = PBXBuildFile; fileRef = 54C2294E1FECABAE007D065B /* log_test.cc */; };
		12DB753599571E24DCED0C2C /* FIRValidationTests.mm in Sources */ = {isa = PBXBuildFile; fileRef = 5492E06D202154D600B64F25 /* FIRValidationTests.mm */; };
		12E04A12ABD5533B616D552A /* maybe_document.pb.cc in Sources */ = {isa = PBXBuildFile; fileRef = 618BBE7E20B89AAC00B5BCE7 /* maybe_document.pb.cc */; };
		132E3483789344640A52F223 /* reference_set_test.cc in Sources */ = {isa = PBXBuildFile; fileRef = 132E32997D781B896672D30A /* reference_set_test.cc */; };
		1357806B4CD3A62A8F5DE86D /* http.pb.cc in Sources */ = {isa = PBXBuildFile; fileRef = 618BBE9720B89AAC00B5BCE7 /* http.pb.cc */; };
		13D8F4196528BAB19DBB18A7 /* snapshot_version_test.cc in Sources */ = {isa = PBXBuildFile; fileRef = ABA495B9202B7E79008A7851 /* snapshot_version_test.cc */; };
		13E264F840239C8C99865921 /* document_test.cc in Sources */ = {isa = PBXBuildFile; fileRef = AB6B908320322E4D00CC290A /* document_test.cc */; };
		1465E362F7BA7A3D063E61C7 /* database_id_test.cc in Sources */ = {isa = PBXBuildFile; fileRef = AB71064B201FA60300344F18 /* database_id_test.cc */; };
		1469E8DB2BC4283E51CA690B /* bundle_reader_test.cc in Sources */ = {isa = PBXBuildFile; fileRef = 0807462AC4EDFE52ADF03328 /* bundle_reader_test.cc */; };
		146C140B254F3837A4DD7AE8 /* bits_test.cc in Sources */ = {isa = PBXBuildFile; fileRef = AB380D01201BC69F00D97691 /* bits_test.cc */; };
		152543FD706D5E8851C8DA92 /* precondition_test.cc in Sources */ = {isa = PBXBuildFile; fileRef = 549CCA5520A36E1F00BCEB75 /* precondition_test.cc */; };
		153F3E4E9E3A0174E29550B4 /* mutation.pb.cc in Sources */ = {isa = PBXBuildFile; fileRef = 618BBE8220B89AAC00B5BCE7 /* mutation.pb.cc */; };
		15A5F95DA733FD89A1E4147D /* limit_spec_test.json in Resources */ = {isa = PBXBuildFile; fileRef = 54DA129F1F315EE100DD57A1 /* limit_spec_test.json */; };
		15BF63DFF3A7E9A5376C4233 /* transform_operation_test.cc in Sources */ = {isa = PBXBuildFile; fileRef = 33607A3AE91548BD219EC9C6 /* transform_operation_test.cc */; };
		15F54E9538839D56A40C5565 /* watch_change_test.cc in Sources */ = {isa = PBXBuildFile; fileRef = 2D7472BC70C024D736FF74D9 /* watch_change_test.cc */; };
		16791B16601204220623916C /* status_test.cc in Sources */ = {isa = PBXBuildFile; fileRef = 54A0352C20A3B3D7003E0143 /* status_test.cc */; };
		16F52ECC6FA8A0587CD779EB /* user_test.cc in Sources */ = {isa = PBXBuildFile; fileRef = AB38D93220239654000A432D /* user_test.cc */; };
		16FE432587C1B40AF08613D2 /* objc_type_traits_apple_test.mm in Sources */ = {isa = PBXBuildFile; fileRef = 2A0CF41BA5AED6049B0BEB2C /* objc_type_traits_apple_test.mm */; };
		1733601ECCEA33E730DEAF45 /* autoid_test.cc in Sources */ = {isa = PBXBuildFile; fileRef = 54740A521FC913E500713A1A /* autoid_test.cc */; };
		17473086EBACB98CDC3CC65C /* view_test.cc in Sources */ = {isa = PBXBuildFile; fileRef = C7429071B33BDF80A7FA2F8A /* view_test.cc */; };
		17638F813B9B556FE7718C0C /* FIRQuerySnapshotTests.mm in Sources */ = {isa = PBXBuildFile; fileRef = 5492E04F202154AA00B64F25 /* FIRQuerySnapshotTests.mm */; };
		17DC97DE15D200932174EC1F /* defer_test.cc in Sources */ = {isa = PBXBuildFile; fileRef = 8ABAC2E0402213D837F73DC3 /* defer_test.cc */; };
		17DFF30CF61D87883986E8B6 /* executor_std_test.cc in Sources */ = {isa = PBXBuildFile; fileRef = B6FB4687208F9B9100554BA2 /* executor_std_test.cc */; };
		1817DEF8FF479D218381C541 /* FSTGoogleTestTests.mm in Sources */ = {isa = PBXBuildFile; fileRef = 54764FAE1FAA21B90085E60A /* FSTGoogleTestTests.mm */; };
		18638EAED9E126FC5D895B14 /* common.pb.cc in Sources */ = {isa = PBXBuildFile; fileRef = 544129D221C2DDC800EFB9CC /* common.pb.cc */; };
		18688026A6F1E9404F63B243 /* empty_credentials_provider_test.cc in Sources */ = {isa = PBXBuildFile; fileRef = AB38D93620239689000A432D /* empty_credentials_provider_test.cc */; };
		18CF41A17EA3292329E1119D /* FIRGeoPointTests.mm in Sources */ = {isa = PBXBuildFile; fileRef = 5492E048202154AA00B64F25 /* FIRGeoPointTests.mm */; };
		18F644E6AA98E6D6F3F1F809 /* executor_test.cc in Sources */ = {isa = PBXBuildFile; fileRef = B6FB4688208F9B9100554BA2 /* executor_test.cc */; };
		1989623826923A9D5A7EFA40 /* create_noop_connectivity_monitor.cc in Sources */ = {isa = PBXBuildFile; fileRef = CF39535F2C41AB0006FA6C0E /* create_noop_connectivity_monitor.cc */; };
		198F193BD9484E49375A7BE7 /* FSTHelpers.mm in Sources */ = {isa = PBXBuildFile; fileRef = 5492E03A2021401F00B64F25 /* FSTHelpers.mm */; };
		199B778D5820495797E0BE02 /* filesystem_test.cc in Sources */ = {isa = PBXBuildFile; fileRef = F51859B394D01C0C507282F1 /* filesystem_test.cc */; };
		1B4794A51F4266556CD0976B /* view_snapshot_test.cc in Sources */ = {isa = PBXBuildFile; fileRef = CC572A9168BBEF7B83E4BBC5 /* view_snapshot_test.cc */; };
		1B6E74BA33B010D76DB1E2F9 /* FIRGeoPointTests.mm in Sources */ = {isa = PBXBuildFile; fileRef = 5492E048202154AA00B64F25 /* FIRGeoPointTests.mm */; };
		1BF1F9A0CBB6B01654D3C2BE /* field_transform_test.cc in Sources */ = {isa = PBXBuildFile; fileRef = 7515B47C92ABEEC66864B55C /* field_transform_test.cc */; };
		1C19D796DB6715368407387A /* annotations.pb.cc in Sources */ = {isa = PBXBuildFile; fileRef = 618BBE9520B89AAC00B5BCE7 /* annotations.pb.cc */; };
		1C4D8915AE94323AD1024D74 /* token_test.cc in Sources */ = {isa = PBXBuildFile; fileRef = ABC1D7DF2023A3EF00BA84F0 /* token_test.cc */; };
		1C4F88DDEFA6FA23E9E4DB4B /* mutation_queue_test.cc in Sources */ = {isa = PBXBuildFile; fileRef = 3068AA9DFBBA86C1FE2A946E /* mutation_queue_test.cc */; };
		1C7254742A9F6F7042C9D78E /* FSTEventAccumulator.mm in Sources */ = {isa = PBXBuildFile; fileRef = 5492E0392021401F00B64F25 /* FSTEventAccumulator.mm */; };
		1C79AE3FBFC91800E30D092C /* CodableIntegrationTests.swift in Sources */ = {isa = PBXBuildFile; fileRef = 124C932B22C1642C00CA8C2D /* CodableIntegrationTests.swift */; };
		1CAA9012B25F975D445D5978 /* strerror_test.cc in Sources */ = {isa = PBXBuildFile; fileRef = 358C3B5FE573B1D60A4F7592 /* strerror_test.cc */; };
		1CB8AEFBF3E9565FF9955B50 /* async_queue_libdispatch_test.mm in Sources */ = {isa = PBXBuildFile; fileRef = B6FB4680208EA0BE00554BA2 /* async_queue_libdispatch_test.mm */; };
		1CC56DCA513B98CE39A6ED45 /* memory_local_store_test.cc in Sources */ = {isa = PBXBuildFile; fileRef = F6CA0C5638AB6627CB5B4CF4 /* memory_local_store_test.cc */; };
		1CC9BABDD52B2A1E37E2698D /* mutation_test.cc in Sources */ = {isa = PBXBuildFile; fileRef = C8522DE226C467C54E6788D8 /* mutation_test.cc */; };
		1D618761796DE311A1707AA2 /* database_id_test.cc in Sources */ = {isa = PBXBuildFile; fileRef = AB71064B201FA60300344F18 /* database_id_test.cc */; };
		1D71CA6BBA1E3433F243188E /* common.pb.cc in Sources */ = {isa = PBXBuildFile; fileRef = 544129D221C2DDC800EFB9CC /* common.pb.cc */; };
		1D76DDBE57A4D66C64C00B65 /* FIRFieldValueTests.mm in Sources */ = {isa = PBXBuildFile; fileRef = 5492E04A202154AA00B64F25 /* FIRFieldValueTests.mm */; };
		1D7919CD2A05C15803F5FE05 /* leveldb_mutation_queue_test.cc in Sources */ = {isa = PBXBuildFile; fileRef = 5C7942B6244F4C416B11B86C /* leveldb_mutation_queue_test.cc */; };
		1DA930526021AA860E24FE66 /* bundle_cache_test.cc in Sources */ = {isa = PBXBuildFile; fileRef = 9C9693E417832A6BE2D03270 /* bundle_cache_test.cc */; };
		1DB3013C5FC736B519CD65A3 /* common.pb.cc in Sources */ = {isa = PBXBuildFile; fileRef = 544129D221C2DDC800EFB9CC /* common.pb.cc */; };
		1DCA68BB2EF7A9144B35411F /* leveldb_opener_test.cc in Sources */ = {isa = PBXBuildFile; fileRef = 75860CD13AF47EB1EA39EC2F /* leveldb_opener_test.cc */; };
		1E1683C9F65658270745EDCD /* no_document_test.cc in Sources */ = {isa = PBXBuildFile; fileRef = AB6B908720322E8800CC290A /* no_document_test.cc */; };
		1E1F094011930C71457B0EF7 /* byte_stream_istream_test.cc in Sources */ = {isa = PBXBuildFile; fileRef = B44FEA388857259F8EC1924F /* byte_stream_istream_test.cc */; };
		1E2AE064CF32A604DC7BFD4D /* to_string_test.cc in Sources */ = {isa = PBXBuildFile; fileRef = B696858D2214B53900271095 /* to_string_test.cc */; };
		1E42CD0F60EB22A5D0C86D1F /* timestamp_test.cc in Sources */ = {isa = PBXBuildFile; fileRef = ABF6506B201131F8005F2C74 /* timestamp_test.cc */; };
		1E6E2AE74B7C9DEDFC07E76B /* FSTGoogleTestTests.mm in Sources */ = {isa = PBXBuildFile; fileRef = 54764FAE1FAA21B90085E60A /* FSTGoogleTestTests.mm */; };
		1E8A00ABF414AC6C6591D9AC /* cc_compilation_test.cc in Sources */ = {isa = PBXBuildFile; fileRef = 1B342370EAE3AA02393E33EB /* cc_compilation_test.cc */; };
		1F38FD2703C58DFA69101183 /* document.pb.cc in Sources */ = {isa = PBXBuildFile; fileRef = 544129D821C2DDC800EFB9CC /* document.pb.cc */; };
		1F3DD2971C13CBBFA0D84866 /* memory_mutation_queue_test.cc in Sources */ = {isa = PBXBuildFile; fileRef = 74FBEFA4FE4B12C435011763 /* memory_mutation_queue_test.cc */; };
		1F4930A8366F74288121F627 /* create_noop_connectivity_monitor.cc in Sources */ = {isa = PBXBuildFile; fileRef = CF39535F2C41AB0006FA6C0E /* create_noop_connectivity_monitor.cc */; };
		1F56F51EB6DF0951B1F4F85B /* lru_garbage_collector_test.cc in Sources */ = {isa = PBXBuildFile; fileRef = 277EAACC4DD7C21332E8496A /* lru_garbage_collector_test.cc */; };
		1F998DDECB54A66222CC66AA /* string_format_test.cc in Sources */ = {isa = PBXBuildFile; fileRef = 54131E9620ADE678001DF3FF /* string_format_test.cc */; };
		20814A477D00EA11D0E76631 /* FIRDocumentSnapshotTests.mm in Sources */ = {isa = PBXBuildFile; fileRef = 5492E04B202154AA00B64F25 /* FIRDocumentSnapshotTests.mm */; };
		20A26E9D0336F7F32A098D05 /* Pods_Firestore_IntegrationTests_tvOS.framework in Frameworks */ = {isa = PBXBuildFile; fileRef = 2220F583583EFC28DE792ABE /* Pods_Firestore_IntegrationTests_tvOS.framework */; };
		21836C4D9D48F962E7A3A244 /* ordered_code_test.cc in Sources */ = {isa = PBXBuildFile; fileRef = AB380D03201BC6E400D97691 /* ordered_code_test.cc */; };
		21A2A881F71CB825299DF06E /* hard_assert_test.cc in Sources */ = {isa = PBXBuildFile; fileRef = 444B7AB3F5A2929070CB1363 /* hard_assert_test.cc */; };
		21C17F15579341289AD01051 /* persistence_testing.cc in Sources */ = {isa = PBXBuildFile; fileRef = 9113B6F513D0473AEABBAF1F /* persistence_testing.cc */; };
		21E66B6A4A00786C3E934EB1 /* query_engine_test.cc in Sources */ = {isa = PBXBuildFile; fileRef = B8A853940305237AFDA8050B /* query_engine_test.cc */; };
		226574601C3F6D14DF14C16B /* recovery_spec_test.json in Resources */ = {isa = PBXBuildFile; fileRef = 9C1AFCC9E616EC33D6E169CF /* recovery_spec_test.json */; };
		227CFA0B2A01884C277E4F1D /* hashing_test.cc in Sources */ = {isa = PBXBuildFile; fileRef = 54511E8D209805F8005BD28F /* hashing_test.cc */; };
		229D1A9381F698D71F229471 /* string_win_test.cc in Sources */ = {isa = PBXBuildFile; fileRef = 79507DF8378D3C42F5B36268 /* string_win_test.cc */; };
		22A00AC39CAB3426A943E037 /* query.pb.cc in Sources */ = {isa = PBXBuildFile; fileRef = 544129D621C2DDC800EFB9CC /* query.pb.cc */; };
		23C04A637090E438461E4E70 /* latlng.pb.cc in Sources */ = {isa = PBXBuildFile; fileRef = 618BBE9220B89AAC00B5BCE7 /* latlng.pb.cc */; };
		23EFC681986488B033C2B318 /* leveldb_opener_test.cc in Sources */ = {isa = PBXBuildFile; fileRef = 75860CD13AF47EB1EA39EC2F /* leveldb_opener_test.cc */; };
		254CD651CB621D471BC5AC12 /* target_cache_test.cc in Sources */ = {isa = PBXBuildFile; fileRef = B5C37696557C81A6C2B7271A /* target_cache_test.cc */; };
		258B372CF33B7E7984BBA659 /* fake_target_metadata_provider.cc in Sources */ = {isa = PBXBuildFile; fileRef = 71140E5D09C6E76F7C71B2FC /* fake_target_metadata_provider.cc */; };
		25A75DFA730BAD21A5538EC5 /* document.pb.cc in Sources */ = {isa = PBXBuildFile; fileRef = 544129D821C2DDC800EFB9CC /* document.pb.cc */; };
		25C167BAA4284FC951206E1F /* FIRFirestoreTests.mm in Sources */ = {isa = PBXBuildFile; fileRef = 5467FAFF203E56F8009C9584 /* FIRFirestoreTests.mm */; };
		25FE27330996A59F31713A0C /* FIRDocumentReferenceTests.mm in Sources */ = {isa = PBXBuildFile; fileRef = 5492E049202154AA00B64F25 /* FIRDocumentReferenceTests.mm */; };
		2620644052E960310DADB298 /* FIRFieldValueTests.mm in Sources */ = {isa = PBXBuildFile; fileRef = 5492E04A202154AA00B64F25 /* FIRFieldValueTests.mm */; };
		2634E1C1971C05790B505824 /* resource_path_test.cc in Sources */ = {isa = PBXBuildFile; fileRef = B686F2B02024FFD70028D6BE /* resource_path_test.cc */; };
		2639ABDA17EECEB7F62D1D83 /* pretty_printing_test.cc in Sources */ = {isa = PBXBuildFile; fileRef = AB323F9553050F4F6490F9FF /* pretty_printing_test.cc */; };
		264AAB492E24318C5EEB0649 /* memory_lru_garbage_collector_test.cc in Sources */ = {isa = PBXBuildFile; fileRef = 9765D47FA12FA283F4EFAD02 /* memory_lru_garbage_collector_test.cc */; };
		26777815544F549DD18D87AF /* message_test.cc in Sources */ = {isa = PBXBuildFile; fileRef = CE37875365497FFA8687B745 /* message_test.cc */; };
		268FC3360157A2DCAF89F92D /* snapshot_version_test.cc in Sources */ = {isa = PBXBuildFile; fileRef = ABA495B9202B7E79008A7851 /* snapshot_version_test.cc */; };
		26B52236C9D049847042E1BD /* FSTMockDatastore.mm in Sources */ = {isa = PBXBuildFile; fileRef = 5492E02D20213FFC00B64F25 /* FSTMockDatastore.mm */; };
		26C4E52128C8E7B5B96BECC4 /* defer_test.cc in Sources */ = {isa = PBXBuildFile; fileRef = 8ABAC2E0402213D837F73DC3 /* defer_test.cc */; };
		26C577D159CFFD73E24D543C /* memory_mutation_queue_test.cc in Sources */ = {isa = PBXBuildFile; fileRef = 74FBEFA4FE4B12C435011763 /* memory_mutation_queue_test.cc */; };
		26CB3D7C871BC56456C6021E /* timestamp_test.cc in Sources */ = {isa = PBXBuildFile; fileRef = ABF6506B201131F8005F2C74 /* timestamp_test.cc */; };
		276A563D546698B6AAC20164 /* annotations.pb.cc in Sources */ = {isa = PBXBuildFile; fileRef = 618BBE9520B89AAC00B5BCE7 /* annotations.pb.cc */; };
		27E46C94AAB087C80A97FF7F /* FIRServerTimestampTests.mm in Sources */ = {isa = PBXBuildFile; fileRef = 5492E06E202154D600B64F25 /* FIRServerTimestampTests.mm */; };
		280A282BE9AF4DCF4E855EAB /* filesystem_test.cc in Sources */ = {isa = PBXBuildFile; fileRef = F51859B394D01C0C507282F1 /* filesystem_test.cc */; };
		2836CD14F6F0EA3B184E325E /* schedule_test.cc in Sources */ = {isa = PBXBuildFile; fileRef = 9B0B005A79E765AF02793DCE /* schedule_test.cc */; };
		284A5280F868B2B4B5A1C848 /* leveldb_target_cache_test.cc in Sources */ = {isa = PBXBuildFile; fileRef = E76F0CDF28E5FA62D21DE648 /* leveldb_target_cache_test.cc */; };
		28691225046DF9DF181B3350 /* ordered_code_benchmark.cc in Sources */ = {isa = PBXBuildFile; fileRef = 0473AFFF5567E667A125347B /* ordered_code_benchmark.cc */; };
		28E4B4A53A739AE2C9CF4159 /* FIRDocumentSnapshotTests.mm in Sources */ = {isa = PBXBuildFile; fileRef = 5492E04B202154AA00B64F25 /* FIRDocumentSnapshotTests.mm */; };
		28FC563880C5BDAB1AB09BAB /* byte_stream_istream_test.cc in Sources */ = {isa = PBXBuildFile; fileRef = B44FEA388857259F8EC1924F /* byte_stream_istream_test.cc */; };
		29243A4BBB2E2B1530A62C59 /* leveldb_transaction_test.cc in Sources */ = {isa = PBXBuildFile; fileRef = 88CF09277CFA45EE1273E3BA /* leveldb_transaction_test.cc */; };
		297DC2B3C1EB136D58F4BA9C /* byte_string_test.cc in Sources */ = {isa = PBXBuildFile; fileRef = 5342CDDB137B4E93E2E85CCA /* byte_string_test.cc */; };
		298E0F8F6EB27AA36BA1CE76 /* FIRQueryUnitTests.mm in Sources */ = {isa = PBXBuildFile; fileRef = FF73B39D04D1760190E6B84A /* FIRQueryUnitTests.mm */; };
		29954A3172DDFE5133D91E24 /* FSTLevelDBSpecTests.mm in Sources */ = {isa = PBXBuildFile; fileRef = 5492E02C20213FFB00B64F25 /* FSTLevelDBSpecTests.mm */; };
		2A0925323776AD50C1105BC0 /* counting_query_engine.cc in Sources */ = {isa = PBXBuildFile; fileRef = 99434327614FEFF7F7DC88EC /* counting_query_engine.cc */; };
		2A365DB6DF32631964FE690A /* stream_test.cc in Sources */ = {isa = PBXBuildFile; fileRef = 5B5414D28802BC76FDADABD6 /* stream_test.cc */; };
		2A499CFB2831612A045977CD /* message_test.cc in Sources */ = {isa = PBXBuildFile; fileRef = CE37875365497FFA8687B745 /* message_test.cc */; };
		2AAEABFD550255271E3BAC91 /* to_string_apple_test.mm in Sources */ = {isa = PBXBuildFile; fileRef = B68B1E002213A764008977EF /* to_string_apple_test.mm */; };
		2ABA80088D70E7A58F95F7D8 /* delayed_constructor_test.cc in Sources */ = {isa = PBXBuildFile; fileRef = D0A6E9136804A41CEC9D55D4 /* delayed_constructor_test.cc */; };
		2AD8EE91928AE68DF268BEDA /* limbo_spec_test.json in Resources */ = {isa = PBXBuildFile; fileRef = 54DA129E1F315EE100DD57A1 /* limbo_spec_test.json */; };
		2B1E95FAFD350C191B525F3B /* empty_credentials_provider_test.cc in Sources */ = {isa = PBXBuildFile; fileRef = AB38D93620239689000A432D /* empty_credentials_provider_test.cc */; };
		2B4021C3E663DDDDD512E961 /* objc_type_traits_apple_test.mm in Sources */ = {isa = PBXBuildFile; fileRef = 2A0CF41BA5AED6049B0BEB2C /* objc_type_traits_apple_test.mm */; };
		2B4234B962625F9EE68B31AC /* index_manager_test.cc in Sources */ = {isa = PBXBuildFile; fileRef = AE4A9E38D65688EE000EE2A1 /* index_manager_test.cc */; };
		2B4D0509577E5CE0B0B8CEDF /* message_test.cc in Sources */ = {isa = PBXBuildFile; fileRef = CE37875365497FFA8687B745 /* message_test.cc */; };
		2B555969F53137FC15AF3BC6 /* bundle_loader_test.cc in Sources */ = {isa = PBXBuildFile; fileRef = 483B3D6241EE0FC6436ADDA5 /* bundle_loader_test.cc */; };
		2BBFAD893295881057E6C1FD /* FSTMockDatastore.mm in Sources */ = {isa = PBXBuildFile; fileRef = 5492E02D20213FFC00B64F25 /* FSTMockDatastore.mm */; };
		2C5C612B26168BA9286290AE /* leveldb_index_manager_test.cc in Sources */ = {isa = PBXBuildFile; fileRef = 166CE73C03AB4366AAC5201C /* leveldb_index_manager_test.cc */; };
		2C5E4D9FDE7615AD0F63909E /* async_testing.cc in Sources */ = {isa = PBXBuildFile; fileRef = 872C92ABD71B12784A1C5520 /* async_testing.cc */; };
		2CBA4FA327C48B97D31F6373 /* watch_change_test.cc in Sources */ = {isa = PBXBuildFile; fileRef = 2D7472BC70C024D736FF74D9 /* watch_change_test.cc */; };
		2CD379584D1D35AAEA271D21 /* sorted_map_test.cc in Sources */ = {isa = PBXBuildFile; fileRef = 549CCA4E20A36DBB00BCEB75 /* sorted_map_test.cc */; };
		2D220B9ABFA36CD7AC43D0A7 /* time_testing.cc in Sources */ = {isa = PBXBuildFile; fileRef = 5497CB76229DECDE000FB92F /* time_testing.cc */; };
		2D3401180516B739494C7EFC /* field_value_test.cc in Sources */ = {isa = PBXBuildFile; fileRef = AB356EF6200EA5EB0089B766 /* field_value_test.cc */; };
		2D65D31D71A75B046C47B0EB /* view_testing.cc in Sources */ = {isa = PBXBuildFile; fileRef = A5466E7809AD2871FFDE6C76 /* view_testing.cc */; };
		2DB56B6DED2C93014AE5C51A /* write_spec_test.json in Resources */ = {isa = PBXBuildFile; fileRef = 54DA12A51F315EE100DD57A1 /* write_spec_test.json */; };
		2E0BBA7E627EB240BA11B0D0 /* exponential_backoff_test.cc in Sources */ = {isa = PBXBuildFile; fileRef = B6D1B68420E2AB1A00B35856 /* exponential_backoff_test.cc */; };
		2E169CF1E9E499F054BB873A /* FSTEventAccumulator.mm in Sources */ = {isa = PBXBuildFile; fileRef = 5492E0392021401F00B64F25 /* FSTEventAccumulator.mm */; };
		2EAD77559EC654E6CA4D3E21 /* FIRSnapshotMetadataTests.mm in Sources */ = {isa = PBXBuildFile; fileRef = 5492E04D202154AA00B64F25 /* FIRSnapshotMetadataTests.mm */; };
		2EC1C4D202A01A632339A161 /* field_transform_test.cc in Sources */ = {isa = PBXBuildFile; fileRef = 7515B47C92ABEEC66864B55C /* field_transform_test.cc */; };
		2F6E23D7888FC82475C63010 /* token_test.cc in Sources */ = {isa = PBXBuildFile; fileRef = ABC1D7DF2023A3EF00BA84F0 /* token_test.cc */; };
		2F7D76FF225B550F83B95A72 /* FSTUserDataConverterTests.mm in Sources */ = {isa = PBXBuildFile; fileRef = 548180A4228DEF1A004F70CD /* FSTUserDataConverterTests.mm */; };
		2F8FDF35BBB549A6F4D2118E /* FSTMemorySpecTests.mm in Sources */ = {isa = PBXBuildFile; fileRef = 5492E02F20213FFC00B64F25 /* FSTMemorySpecTests.mm */; };
		2FA0BAE32D587DF2EA5EEB97 /* async_queue_test.cc in Sources */ = {isa = PBXBuildFile; fileRef = B6FB467B208E9A8200554BA2 /* async_queue_test.cc */; };
		3040FD156E1B7C92B0F2A70C /* ordered_code_benchmark.cc in Sources */ = {isa = PBXBuildFile; fileRef = 0473AFFF5567E667A125347B /* ordered_code_benchmark.cc */; };
		306E762DC6B829CED4FD995D /* target_id_generator_test.cc in Sources */ = {isa = PBXBuildFile; fileRef = AB380CF82019382300D97691 /* target_id_generator_test.cc */; };
		3095316962A00DD6A4A2A441 /* counting_query_engine.cc in Sources */ = {isa = PBXBuildFile; fileRef = 99434327614FEFF7F7DC88EC /* counting_query_engine.cc */; };
		309C8AFAA1F6E24FBDD9D2AE /* byte_stream_apple_test.mm in Sources */ = {isa = PBXBuildFile; fileRef = B4E794BE9AD1E468901B2EF0 /* byte_stream_apple_test.mm */; };
		314D231A9F33E0502611DD20 /* sorted_set_test.cc in Sources */ = {isa = PBXBuildFile; fileRef = 549CCA4C20A36DBB00BCEB75 /* sorted_set_test.cc */; };
		31850B3D5232E8D3F8C4D90C /* memory_remote_document_cache_test.cc in Sources */ = {isa = PBXBuildFile; fileRef = 1CA9800A53669EFBFFB824E3 /* memory_remote_document_cache_test.cc */; };
		31A396C81A107D1DEFDF4A34 /* serializer_test.cc in Sources */ = {isa = PBXBuildFile; fileRef = 61F72C5520BC48FD001A68CB /* serializer_test.cc */; };
		31BDB4CB0E7458C650A77ED0 /* FIRFirestoreTests.mm in Sources */ = {isa = PBXBuildFile; fileRef = 5467FAFF203E56F8009C9584 /* FIRFirestoreTests.mm */; };
		31D8E3D925FA3F70AA20ACCE /* FSTMockDatastore.mm in Sources */ = {isa = PBXBuildFile; fileRef = 5492E02D20213FFC00B64F25 /* FSTMockDatastore.mm */; };
		32204CC85B7C8902B6631FD6 /* fake_credentials_provider.cc in Sources */ = {isa = PBXBuildFile; fileRef = DCC17AF218430D8BB28DD197 /* fake_credentials_provider.cc */; };
		32A95242C56A1A230231DB6A /* testutil.cc in Sources */ = {isa = PBXBuildFile; fileRef = 54A0352820A3B3BD003E0143 /* testutil.cc */; };
		32B0739404FA588608E1F41A /* CodableTimestampTests.swift in Sources */ = {isa = PBXBuildFile; fileRef = 7B65C996438B84DBC7616640 /* CodableTimestampTests.swift */; };
		32F022CB75AEE48CDDAF2982 /* mutation_test.cc in Sources */ = {isa = PBXBuildFile; fileRef = C8522DE226C467C54E6788D8 /* mutation_test.cc */; };
		32F8B4652010E8224E353041 /* persistence_spec_test.json in Resources */ = {isa = PBXBuildFile; fileRef = 54DA12A31F315EE100DD57A1 /* persistence_spec_test.json */; };
		336E415DD06E719F9C9E2A14 /* grpc_stream_tester.cc in Sources */ = {isa = PBXBuildFile; fileRef = 87553338E42B8ECA05BA987E /* grpc_stream_tester.cc */; };
		338DFD5BCD142DF6C82A0D56 /* cc_compilation_test.cc in Sources */ = {isa = PBXBuildFile; fileRef = 1B342370EAE3AA02393E33EB /* cc_compilation_test.cc */; };
		339CFFD1323BDCA61EAAFE31 /* query_test.cc in Sources */ = {isa = PBXBuildFile; fileRef = B9C261C26C5D311E1E3C0CB9 /* query_test.cc */; };
		33B3CEBFCDAF130D43F52AA5 /* bundle_cache_test.cc in Sources */ = {isa = PBXBuildFile; fileRef = 9C9693E417832A6BE2D03270 /* bundle_cache_test.cc */; };
		340987A77D72C80A3E0FDADF /* view_snapshot_test.cc in Sources */ = {isa = PBXBuildFile; fileRef = CC572A9168BBEF7B83E4BBC5 /* view_snapshot_test.cc */; };
		34202A37E0B762386967AF3D /* grpc_stream_tester.cc in Sources */ = {isa = PBXBuildFile; fileRef = 87553338E42B8ECA05BA987E /* grpc_stream_tester.cc */; };
		342724CA250A65E23CB133AC /* async_queue_std_test.cc in Sources */ = {isa = PBXBuildFile; fileRef = B6FB4681208EA0BE00554BA2 /* async_queue_std_test.cc */; };
		3451DC1712D7BF5D288339A2 /* view_testing.cc in Sources */ = {isa = PBXBuildFile; fileRef = A5466E7809AD2871FFDE6C76 /* view_testing.cc */; };
		34D69886DAD4A2029BFC5C63 /* precondition_test.cc in Sources */ = {isa = PBXBuildFile; fileRef = 549CCA5520A36E1F00BCEB75 /* precondition_test.cc */; };
		34E866DB52AAB7DB76B69A91 /* recovery_spec_test.json in Resources */ = {isa = PBXBuildFile; fileRef = 9C1AFCC9E616EC33D6E169CF /* recovery_spec_test.json */; };
		353E47129584B8DDF10138BD /* stream_test.cc in Sources */ = {isa = PBXBuildFile; fileRef = 5B5414D28802BC76FDADABD6 /* stream_test.cc */; };
		355A9171EF3F7AD44A9C60CB /* document_test.cc in Sources */ = {isa = PBXBuildFile; fileRef = AB6B908320322E4D00CC290A /* document_test.cc */; };
		358DBA8B2560C65D9EB23C35 /* Pods_Firestore_IntegrationTests_macOS.framework in Frameworks */ = {isa = PBXBuildFile; fileRef = 39B832380209CC5BAF93BC52 /* Pods_Firestore_IntegrationTests_macOS.framework */; };
		35C330499D50AC415B24C580 /* async_testing.cc in Sources */ = {isa = PBXBuildFile; fileRef = 872C92ABD71B12784A1C5520 /* async_testing.cc */; };
		35DB74DFB2F174865BCCC264 /* leveldb_transaction_test.cc in Sources */ = {isa = PBXBuildFile; fileRef = 88CF09277CFA45EE1273E3BA /* leveldb_transaction_test.cc */; };
		36999FC1F37930E8C9B6DA25 /* stream_test.cc in Sources */ = {isa = PBXBuildFile; fileRef = 5B5414D28802BC76FDADABD6 /* stream_test.cc */; };
		36E174A66C323891AEA16A2A /* FIRTimestampTest.m in Sources */ = {isa = PBXBuildFile; fileRef = B65D34A7203C99090076A5E1 /* FIRTimestampTest.m */; };
		36FD4CE79613D18BC783C55B /* string_apple_test.mm in Sources */ = {isa = PBXBuildFile; fileRef = 0EE5300F8233D14025EF0456 /* string_apple_test.mm */; };
		37286D731E432CB873354357 /* remote_event_test.cc in Sources */ = {isa = PBXBuildFile; fileRef = 584AE2C37A55B408541A6FF3 /* remote_event_test.cc */; };
		37C4BF11C8B2B8B54B5ED138 /* string_apple_benchmark.mm in Sources */ = {isa = PBXBuildFile; fileRef = 4C73C0CC6F62A90D8573F383 /* string_apple_benchmark.mm */; };
		37EC6C6EA9169BB99078CA96 /* reference_set_test.cc in Sources */ = {isa = PBXBuildFile; fileRef = 132E32997D781B896672D30A /* reference_set_test.cc */; };
		380A137B785A5A6991BEDF4B /* leveldb_local_store_test.cc in Sources */ = {isa = PBXBuildFile; fileRef = 5FF903AEFA7A3284660FA4C5 /* leveldb_local_store_test.cc */; };
		38208AC761FF994BA69822BE /* async_queue_std_test.cc in Sources */ = {isa = PBXBuildFile; fileRef = B6FB4681208EA0BE00554BA2 /* async_queue_std_test.cc */; };
		3887E1635B31DCD7BC0922BD /* existence_filter_spec_test.json in Resources */ = {isa = PBXBuildFile; fileRef = 54DA129D1F315EE100DD57A1 /* existence_filter_spec_test.json */; };
		392F527F144BADDAC69C5485 /* string_format_test.cc in Sources */ = {isa = PBXBuildFile; fileRef = 54131E9620ADE678001DF3FF /* string_format_test.cc */; };
		3987A3E8534BAA496D966735 /* memory_index_manager_test.cc in Sources */ = {isa = PBXBuildFile; fileRef = DB5A1E760451189DA36028B3 /* memory_index_manager_test.cc */; };
		39CDC9EC5FD2E891D6D49151 /* secure_random_test.cc in Sources */ = {isa = PBXBuildFile; fileRef = 54740A531FC913E500713A1A /* secure_random_test.cc */; };
		3A307F319553A977258BB3D6 /* view_snapshot_test.cc in Sources */ = {isa = PBXBuildFile; fileRef = CC572A9168BBEF7B83E4BBC5 /* view_snapshot_test.cc */; };
		3A7CB01751697ED599F2D9A1 /* executor_test.cc in Sources */ = {isa = PBXBuildFile; fileRef = B6FB4688208F9B9100554BA2 /* executor_test.cc */; };
		3A8C29BF47A62B7BADCBA6F5 /* empty_credentials_provider_test.cc in Sources */ = {isa = PBXBuildFile; fileRef = AB38D93620239689000A432D /* empty_credentials_provider_test.cc */; };
		3ABF84FC618016CA6E1D3C03 /* leveldb_util_test.cc in Sources */ = {isa = PBXBuildFile; fileRef = 332485C4DCC6BA0DBB5E31B7 /* leveldb_util_test.cc */; };
		3AC147E153D4A535B71C519E /* sorted_set_test.cc in Sources */ = {isa = PBXBuildFile; fileRef = 549CCA4C20A36DBB00BCEB75 /* sorted_set_test.cc */; };
		3B1E27D951407FD237E64D07 /* FirestoreEncoderTests.swift in Sources */ = {isa = PBXBuildFile; fileRef = 1235769422B86E65007DDFA9 /* FirestoreEncoderTests.swift */; };
		3B23E21D5D7ACF54EBD8CF67 /* memory_lru_garbage_collector_test.cc in Sources */ = {isa = PBXBuildFile; fileRef = 9765D47FA12FA283F4EFAD02 /* memory_lru_garbage_collector_test.cc */; };
		3B256CCF6AEEE12E22F16BB8 /* hashing_test_apple.mm in Sources */ = {isa = PBXBuildFile; fileRef = B69CF3F02227386500B281C8 /* hashing_test_apple.mm */; };
		3B37BD3C13A66625EC82CF77 /* hard_assert_test.cc in Sources */ = {isa = PBXBuildFile; fileRef = 444B7AB3F5A2929070CB1363 /* hard_assert_test.cc */; };
		3B47CC43DBA24434E215B8ED /* memory_index_manager_test.cc in Sources */ = {isa = PBXBuildFile; fileRef = DB5A1E760451189DA36028B3 /* memory_index_manager_test.cc */; };
		3B843E4C1F3A182900548890 /* remote_store_spec_test.json in Resources */ = {isa = PBXBuildFile; fileRef = 3B843E4A1F3930A400548890 /* remote_store_spec_test.json */; };
		3BA4EEA6153B3833F86B8104 /* writer_test.cc in Sources */ = {isa = PBXBuildFile; fileRef = BC3C788D290A935C353CEAA1 /* writer_test.cc */; };
		3BAFCABA851AE1865D904323 /* to_string_test.cc in Sources */ = {isa = PBXBuildFile; fileRef = B696858D2214B53900271095 /* to_string_test.cc */; };
		3BCEBA50E9678123245C0272 /* empty_credentials_provider_test.cc in Sources */ = {isa = PBXBuildFile; fileRef = AB38D93620239689000A432D /* empty_credentials_provider_test.cc */; };
		3CA8FAA53B0D896AAFFD2517 /* byte_stream_istream_test.cc in Sources */ = {isa = PBXBuildFile; fileRef = B44FEA388857259F8EC1924F /* byte_stream_istream_test.cc */; };
		3CD210B5D50395E29E8B5FA0 /* bundle_cache_test.cc in Sources */ = {isa = PBXBuildFile; fileRef = 9C9693E417832A6BE2D03270 /* bundle_cache_test.cc */; };
		3CFFA6F016231446367E3A69 /* listen_spec_test.json in Resources */ = {isa = PBXBuildFile; fileRef = 54DA12A01F315EE100DD57A1 /* listen_spec_test.json */; };
		3D22F56C0DE7C7256C75DC06 /* tree_sorted_map_test.cc in Sources */ = {isa = PBXBuildFile; fileRef = 549CCA4D20A36DBB00BCEB75 /* tree_sorted_map_test.cc */; };
		3D90438B7A5C222F4EF3F82E /* byte_stream_apple_test.mm in Sources */ = {isa = PBXBuildFile; fileRef = B4E794BE9AD1E468901B2EF0 /* byte_stream_apple_test.mm */; };
		3D9619906F09108E34FF0C95 /* FSTSmokeTests.mm in Sources */ = {isa = PBXBuildFile; fileRef = 5492E07C202154EB00B64F25 /* FSTSmokeTests.mm */; };
		3DA1D6FA6DB87B00351BA3D5 /* bundle_reader_test.cc in Sources */ = {isa = PBXBuildFile; fileRef = F390E69A574C60591DCB7B4C /* bundle_reader_test.cc */; };
		3DBBC644BE08B140BCC23BD5 /* string_apple_benchmark.mm in Sources */ = {isa = PBXBuildFile; fileRef = 4C73C0CC6F62A90D8573F383 /* string_apple_benchmark.mm */; };
		3DF1AB74036BD8AEF4430FA6 /* firebase_credentials_provider_test.mm in Sources */ = {isa = PBXBuildFile; fileRef = ABC1D7E22023CDC500BA84F0 /* firebase_credentials_provider_test.mm */; };
		3DFBA7413965F3E6F366E923 /* grpc_unary_call_test.cc in Sources */ = {isa = PBXBuildFile; fileRef = B6D964942163E63900EB9CFB /* grpc_unary_call_test.cc */; };
		3F3C2DAD9F9326BF789B1C96 /* serializer_test.cc in Sources */ = {isa = PBXBuildFile; fileRef = 61F72C5520BC48FD001A68CB /* serializer_test.cc */; };
		3F4B6300198FD78E7B19BC5A /* strerror_test.cc in Sources */ = {isa = PBXBuildFile; fileRef = 358C3B5FE573B1D60A4F7592 /* strerror_test.cc */; };
		3F6C9F8A993CF4B0CD51E7F0 /* lru_garbage_collector_test.cc in Sources */ = {isa = PBXBuildFile; fileRef = 277EAACC4DD7C21332E8496A /* lru_garbage_collector_test.cc */; };
		3FF88C11276449F00F79AF48 /* status_testing.cc in Sources */ = {isa = PBXBuildFile; fileRef = 3CAA33F964042646FDDAF9F9 /* status_testing.cc */; };
		3FFFC1FE083D8BE9C4D9A148 /* string_util_test.cc in Sources */ = {isa = PBXBuildFile; fileRef = AB380CFC201A2EE200D97691 /* string_util_test.cc */; };
		4008AF7585844F12207FC2F5 /* credentials_provider_test.cc in Sources */ = {isa = PBXBuildFile; fileRef = AB38D9342023966E000A432D /* credentials_provider_test.cc */; };
		401BBE4D4572EEBAA80E0B89 /* field_filter_test.cc in Sources */ = {isa = PBXBuildFile; fileRef = E8551D6C6FB0B1BACE9E5BAD /* field_filter_test.cc */; };
		40431BF2A368D0C891229F6E /* FSTMemorySpecTests.mm in Sources */ = {isa = PBXBuildFile; fileRef = 5492E02F20213FFC00B64F25 /* FSTMemorySpecTests.mm */; };
		409C0F2BFC2E1BECFFAC4D32 /* testutil.cc in Sources */ = {isa = PBXBuildFile; fileRef = 54A0352820A3B3BD003E0143 /* testutil.cc */; };
		4173B61CB74EB4CD1D89EE68 /* latlng.pb.cc in Sources */ = {isa = PBXBuildFile; fileRef = 618BBE9220B89AAC00B5BCE7 /* latlng.pb.cc */; };
		4194B7BB8B0352E1AC5D69B9 /* precondition_test.cc in Sources */ = {isa = PBXBuildFile; fileRef = 549CCA5520A36E1F00BCEB75 /* precondition_test.cc */; };
		41EAC526C543064B8F3F7EDA /* field_path_test.cc in Sources */ = {isa = PBXBuildFile; fileRef = B686F2AD2023DDB20028D6BE /* field_path_test.cc */; };
		42063E6AE9ADF659AA6D4E18 /* FSTSmokeTests.mm in Sources */ = {isa = PBXBuildFile; fileRef = 5492E07C202154EB00B64F25 /* FSTSmokeTests.mm */; };
		42208EDA18C500BC271B6E95 /* FSTSyncEngineTestDriver.mm in Sources */ = {isa = PBXBuildFile; fileRef = 5492E02E20213FFC00B64F25 /* FSTSyncEngineTestDriver.mm */; };
		433474A3416B76645FFD17BB /* hashing_test_apple.mm in Sources */ = {isa = PBXBuildFile; fileRef = B69CF3F02227386500B281C8 /* hashing_test_apple.mm */; };
		43EDB01D1641D96C40DA1889 /* credentials_provider_test.cc in Sources */ = {isa = PBXBuildFile; fileRef = AB38D9342023966E000A432D /* credentials_provider_test.cc */; };
		444298A613D027AC67F7E977 /* memory_lru_garbage_collector_test.cc in Sources */ = {isa = PBXBuildFile; fileRef = 9765D47FA12FA283F4EFAD02 /* memory_lru_garbage_collector_test.cc */; };
		44EAF3E6EAC0CC4EB2147D16 /* transform_operation_test.cc in Sources */ = {isa = PBXBuildFile; fileRef = 33607A3AE91548BD219EC9C6 /* transform_operation_test.cc */; };
		45521D3594942D93C5ECA700 /* byte_stream_istream_test.cc in Sources */ = {isa = PBXBuildFile; fileRef = B44FEA388857259F8EC1924F /* byte_stream_istream_test.cc */; };
		4562CDD90F5FF0491F07C5DA /* leveldb_opener_test.cc in Sources */ = {isa = PBXBuildFile; fileRef = 75860CD13AF47EB1EA39EC2F /* leveldb_opener_test.cc */; };
		457171CE2510EEA46F7D8A30 /* FIRFirestoreTests.mm in Sources */ = {isa = PBXBuildFile; fileRef = 5467FAFF203E56F8009C9584 /* FIRFirestoreTests.mm */; };
		45939AFF906155EA27D281AB /* annotations.pb.cc in Sources */ = {isa = PBXBuildFile; fileRef = 618BBE9520B89AAC00B5BCE7 /* annotations.pb.cc */; };
		45A5504D33D39C6F80302450 /* async_queue_libdispatch_test.mm in Sources */ = {isa = PBXBuildFile; fileRef = B6FB4680208EA0BE00554BA2 /* async_queue_libdispatch_test.mm */; };
		45FF545C6421398E9E1D647E /* persistence_spec_test.json in Resources */ = {isa = PBXBuildFile; fileRef = 54DA12A31F315EE100DD57A1 /* persistence_spec_test.json */; };
		4616CB6342775972F49EDB9B /* leveldb_lru_garbage_collector_test.cc in Sources */ = {isa = PBXBuildFile; fileRef = B629525F7A1AAC1AB765C74F /* leveldb_lru_garbage_collector_test.cc */; };
		46683E00E0119595555018AB /* hashing_test.cc in Sources */ = {isa = PBXBuildFile; fileRef = 54511E8D209805F8005BD28F /* hashing_test.cc */; };
		46999832F7D1709B4C29FAA8 /* FIRDocumentReferenceTests.mm in Sources */ = {isa = PBXBuildFile; fileRef = 5492E049202154AA00B64F25 /* FIRDocumentReferenceTests.mm */; };
		46B104DEE6014D881F7ED169 /* collection_spec_test.json in Resources */ = {isa = PBXBuildFile; fileRef = 54DA129C1F315EE100DD57A1 /* collection_spec_test.json */; };
		46E6532414AFECF538313CA9 /* bundle_loader_test.cc in Sources */ = {isa = PBXBuildFile; fileRef = 483B3D6241EE0FC6436ADDA5 /* bundle_loader_test.cc */; };
		46EAC2828CD942F27834F497 /* persistence_testing.cc in Sources */ = {isa = PBXBuildFile; fileRef = 9113B6F513D0473AEABBAF1F /* persistence_testing.cc */; };
		470A37727BBF516B05ED276A /* executor_test.cc in Sources */ = {isa = PBXBuildFile; fileRef = B6FB4688208F9B9100554BA2 /* executor_test.cc */; };
		4747A986288114C2B7CD179E /* statusor_test.cc in Sources */ = {isa = PBXBuildFile; fileRef = 54A0352D20A3B3D7003E0143 /* statusor_test.cc */; };
		477E0F3D1F54B05F35C5B483 /* leveldb_bundle_cache_test.cc in Sources */ = {isa = PBXBuildFile; fileRef = AF24C83FD0E162A1E6E402ED /* leveldb_bundle_cache_test.cc */; };
		4781186C01D33E67E07F0D0D /* orderby_spec_test.json in Resources */ = {isa = PBXBuildFile; fileRef = 54DA12A21F315EE100DD57A1 /* orderby_spec_test.json */; };
		4809D7ACAA9414E3192F04FF /* FIRGeoPointTests.mm in Sources */ = {isa = PBXBuildFile; fileRef = 5492E048202154AA00B64F25 /* FIRGeoPointTests.mm */; };
		485CBA9F99771437BA1CB401 /* event_manager_test.cc in Sources */ = {isa = PBXBuildFile; fileRef = 6F57521E161450FAF89075ED /* event_manager_test.cc */; };
		489D672CAA09B9BC66798E9F /* status.pb.cc in Sources */ = {isa = PBXBuildFile; fileRef = 618BBE9920B89AAC00B5BCE7 /* status.pb.cc */; };
		48D1B38B93D34F1B82320577 /* view_testing.cc in Sources */ = {isa = PBXBuildFile; fileRef = A5466E7809AD2871FFDE6C76 /* view_testing.cc */; };
		49746FF2B13A9981278B1CC2 /* bundle_reader_test.cc in Sources */ = {isa = PBXBuildFile; fileRef = F390E69A574C60591DCB7B4C /* bundle_reader_test.cc */; };
		49774EBBC8496FE1E43AEE29 /* memory_local_store_test.cc in Sources */ = {isa = PBXBuildFile; fileRef = F6CA0C5638AB6627CB5B4CF4 /* memory_local_store_test.cc */; };
		49794806F3D5052E5F61A40D /* http.pb.cc in Sources */ = {isa = PBXBuildFile; fileRef = 618BBE9720B89AAC00B5BCE7 /* http.pb.cc */; };
		498A45B1EEBAC97A1C547BAC /* grpc_unary_call_test.cc in Sources */ = {isa = PBXBuildFile; fileRef = B6D964942163E63900EB9CFB /* grpc_unary_call_test.cc */; };
		49C04B97AB282FFA82FD98CD /* latlng.pb.cc in Sources */ = {isa = PBXBuildFile; fileRef = 618BBE9220B89AAC00B5BCE7 /* latlng.pb.cc */; };
		49C593017B5438B216FAF593 /* executor_libdispatch_test.mm in Sources */ = {isa = PBXBuildFile; fileRef = B6FB4689208F9B9100554BA2 /* executor_libdispatch_test.mm */; };
		49DB9113178FAA52F14477B2 /* secure_random_test.cc in Sources */ = {isa = PBXBuildFile; fileRef = 54740A531FC913E500713A1A /* secure_random_test.cc */; };
		4A22BE9429A75E8E0EC4BC14 /* grpc_streaming_reader_test.cc in Sources */ = {isa = PBXBuildFile; fileRef = B6D964922154AB8F00EB9CFB /* grpc_streaming_reader_test.cc */; };
		4A3FF3B16A39A5DC6B7EBA51 /* target.pb.cc in Sources */ = {isa = PBXBuildFile; fileRef = 618BBE7D20B89AAC00B5BCE7 /* target.pb.cc */; };
		4A52CEB97A43F2F3ABC6A5C8 /* stream_test.cc in Sources */ = {isa = PBXBuildFile; fileRef = 5B5414D28802BC76FDADABD6 /* stream_test.cc */; };
		4A62B708A6532DD45414DA3A /* sorted_set_test.cc in Sources */ = {isa = PBXBuildFile; fileRef = 549CCA4C20A36DBB00BCEB75 /* sorted_set_test.cc */; };
		4A64A339BCA77B9F875D1D8B /* FSTDatastoreTests.mm in Sources */ = {isa = PBXBuildFile; fileRef = 5492E07E202154EC00B64F25 /* FSTDatastoreTests.mm */; };
		4AA4ABE36065DB79CD76DD8D /* Pods_Firestore_Benchmarks_iOS.framework in Frameworks */ = {isa = PBXBuildFile; fileRef = F694C3CE4B77B3C0FA4BBA53 /* Pods_Firestore_Benchmarks_iOS.framework */; };
		4AD9809C9CE9FA09AC40992F /* async_queue_libdispatch_test.mm in Sources */ = {isa = PBXBuildFile; fileRef = B6FB4680208EA0BE00554BA2 /* async_queue_libdispatch_test.mm */; };
		4BFEEB7FDD7CD5A693B5B5C1 /* index_manager_test.cc in Sources */ = {isa = PBXBuildFile; fileRef = AE4A9E38D65688EE000EE2A1 /* index_manager_test.cc */; };
		4C0669A22F62E085674A7643 /* token_test.cc in Sources */ = {isa = PBXBuildFile; fileRef = ABC1D7DF2023A3EF00BA84F0 /* token_test.cc */; };
		4C66806697D7BCA730FA3697 /* common.pb.cc in Sources */ = {isa = PBXBuildFile; fileRef = 544129D221C2DDC800EFB9CC /* common.pb.cc */; };
		4CC78CA0E9E03F5DCF13FEBD /* Pods_Firestore_Tests_tvOS.framework in Frameworks */ = {isa = PBXBuildFile; fileRef = D7DF4A6F740086A2D8C0E28E /* Pods_Firestore_Tests_tvOS.framework */; };
		4CDFF1AE3D639AA89C5C4411 /* query_spec_test.json in Resources */ = {isa = PBXBuildFile; fileRef = 731541602214AFFA0037F4DC /* query_spec_test.json */; };
		4D2655C5675D83205C3749DC /* fake_target_metadata_provider.cc in Sources */ = {isa = PBXBuildFile; fileRef = 71140E5D09C6E76F7C71B2FC /* fake_target_metadata_provider.cc */; };
		4D42E5C756229C08560DD731 /* XCTestCase+Await.mm in Sources */ = {isa = PBXBuildFile; fileRef = 5492E0372021401E00B64F25 /* XCTestCase+Await.mm */; };
		4D6761FB02F4D915E466A985 /* datastore_test.cc in Sources */ = {isa = PBXBuildFile; fileRef = 3167BD972EFF8EC636530E59 /* datastore_test.cc */; };
		4D8367018652104A8803E8DB /* memory_index_manager_test.cc in Sources */ = {isa = PBXBuildFile; fileRef = DB5A1E760451189DA36028B3 /* memory_index_manager_test.cc */; };
		4D903ED7B7E4D38F988CD3F8 /* create_noop_connectivity_monitor.cc in Sources */ = {isa = PBXBuildFile; fileRef = CF39535F2C41AB0006FA6C0E /* create_noop_connectivity_monitor.cc */; };
		4D98894EB5B3D778F5628456 /* grpc_stream_test.cc in Sources */ = {isa = PBXBuildFile; fileRef = B6BBE42F21262CF400C6A53E /* grpc_stream_test.cc */; };
		4DAF501EE4B4DB79ED4239B0 /* secure_random_test.cc in Sources */ = {isa = PBXBuildFile; fileRef = 54740A531FC913E500713A1A /* secure_random_test.cc */; };
		4DAFC3A3FD5E96910A517320 /* fake_target_metadata_provider.cc in Sources */ = {isa = PBXBuildFile; fileRef = 71140E5D09C6E76F7C71B2FC /* fake_target_metadata_provider.cc */; };
		4DC660A62BC2B6369DA5C563 /* status_test.cc in Sources */ = {isa = PBXBuildFile; fileRef = 54A0352C20A3B3D7003E0143 /* status_test.cc */; };
		4DF18D15AC926FB7A4888313 /* lru_garbage_collector_test.cc in Sources */ = {isa = PBXBuildFile; fileRef = 277EAACC4DD7C21332E8496A /* lru_garbage_collector_test.cc */; };
		4E0777435A9A26B8B2C08A1E /* remote_document_cache_test.cc in Sources */ = {isa = PBXBuildFile; fileRef = 7EB299CF85034F09CFD6F3FD /* remote_document_cache_test.cc */; };
		4E2E0314F9FDD7BCED60254A /* counting_query_engine.cc in Sources */ = {isa = PBXBuildFile; fileRef = 99434327614FEFF7F7DC88EC /* counting_query_engine.cc */; };
		4EE1ABA574FBFDC95165624C /* delayed_constructor_test.cc in Sources */ = {isa = PBXBuildFile; fileRef = D0A6E9136804A41CEC9D55D4 /* delayed_constructor_test.cc */; };
		4F5714D37B6D119CB07ED8AE /* orderby_spec_test.json in Resources */ = {isa = PBXBuildFile; fileRef = 54DA12A21F315EE100DD57A1 /* orderby_spec_test.json */; };
		4F65FD71B7960944C708A962 /* leveldb_lru_garbage_collector_test.cc in Sources */ = {isa = PBXBuildFile; fileRef = B629525F7A1AAC1AB765C74F /* leveldb_lru_garbage_collector_test.cc */; };
		4F67086B5CC1787F612AE503 /* token_test.cc in Sources */ = {isa = PBXBuildFile; fileRef = ABC1D7DF2023A3EF00BA84F0 /* token_test.cc */; };
		4F857404731D45F02C5EE4C3 /* async_queue_libdispatch_test.mm in Sources */ = {isa = PBXBuildFile; fileRef = B6FB4680208EA0BE00554BA2 /* async_queue_libdispatch_test.mm */; };
		4FAB27F13EA5D3D79E770EA2 /* ordered_code_benchmark.cc in Sources */ = {isa = PBXBuildFile; fileRef = 0473AFFF5567E667A125347B /* ordered_code_benchmark.cc */; };
		4FAD8823DC37B9CA24379E85 /* leveldb_mutation_queue_test.cc in Sources */ = {isa = PBXBuildFile; fileRef = 5C7942B6244F4C416B11B86C /* leveldb_mutation_queue_test.cc */; };
		50454F81EC4584D4EB5F5ED5 /* serializer_test.cc in Sources */ = {isa = PBXBuildFile; fileRef = 61F72C5520BC48FD001A68CB /* serializer_test.cc */; };
		518BF03D57FBAD7C632D18F8 /* FIRQueryUnitTests.mm in Sources */ = {isa = PBXBuildFile; fileRef = FF73B39D04D1760190E6B84A /* FIRQueryUnitTests.mm */; };
		524669619B1652D132086D09 /* bundle_serializer_test.cc in Sources */ = {isa = PBXBuildFile; fileRef = C7A7E952C5323949C5204837 /* bundle_serializer_test.cc */; };
		52967C3DD7896BFA48840488 /* byte_string_test.cc in Sources */ = {isa = PBXBuildFile; fileRef = 5342CDDB137B4E93E2E85CCA /* byte_string_test.cc */; };
		52F01010E717E4419D714FA7 /* fake_credentials_provider.cc in Sources */ = {isa = PBXBuildFile; fileRef = DCC17AF218430D8BB28DD197 /* fake_credentials_provider.cc */; };
		53AB47E44D897C81A94031F6 /* write.pb.cc in Sources */ = {isa = PBXBuildFile; fileRef = 544129D921C2DDC800EFB9CC /* write.pb.cc */; };
		53BBB5CDED453F923ADD08D2 /* stream_test.cc in Sources */ = {isa = PBXBuildFile; fileRef = 5B5414D28802BC76FDADABD6 /* stream_test.cc */; };
		53F449F69DF8A3ABC711FD59 /* secure_random_test.cc in Sources */ = {isa = PBXBuildFile; fileRef = 54740A531FC913E500713A1A /* secure_random_test.cc */; };
		540B0E1C8DA358E0257EAD05 /* bundle_reader_test.cc in Sources */ = {isa = PBXBuildFile; fileRef = 0807462AC4EDFE52ADF03328 /* bundle_reader_test.cc */; };
		5412671B23D1536B001E41A0 /* FSTBenchmarkTests.mm in Sources */ = {isa = PBXBuildFile; fileRef = 5412671923D1536B001E41A0 /* FSTBenchmarkTests.mm */; };
		5412671C23D1536B001E41A0 /* remote_document_cache_benchmark.mm in Sources */ = {isa = PBXBuildFile; fileRef = 5412671A23D1536B001E41A0 /* remote_document_cache_benchmark.mm */; };
		5412671D23D153EB001E41A0 /* app_testing.mm in Sources */ = {isa = PBXBuildFile; fileRef = 5467FB07203E6A44009C9584 /* app_testing.mm */; };
		54131E9720ADE679001DF3FF /* string_format_test.cc in Sources */ = {isa = PBXBuildFile; fileRef = 54131E9620ADE678001DF3FF /* string_format_test.cc */; };
		544129DA21C2DDC800EFB9CC /* common.pb.cc in Sources */ = {isa = PBXBuildFile; fileRef = 544129D221C2DDC800EFB9CC /* common.pb.cc */; };
		544129DB21C2DDC800EFB9CC /* firestore.pb.cc in Sources */ = {isa = PBXBuildFile; fileRef = 544129D421C2DDC800EFB9CC /* firestore.pb.cc */; };
		544129DC21C2DDC800EFB9CC /* query.pb.cc in Sources */ = {isa = PBXBuildFile; fileRef = 544129D621C2DDC800EFB9CC /* query.pb.cc */; };
		544129DD21C2DDC800EFB9CC /* document.pb.cc in Sources */ = {isa = PBXBuildFile; fileRef = 544129D821C2DDC800EFB9CC /* document.pb.cc */; };
		544129DE21C2DDC800EFB9CC /* write.pb.cc in Sources */ = {isa = PBXBuildFile; fileRef = 544129D921C2DDC800EFB9CC /* write.pb.cc */; };
		54511E8E209805F8005BD28F /* hashing_test.cc in Sources */ = {isa = PBXBuildFile; fileRef = 54511E8D209805F8005BD28F /* hashing_test.cc */; };
		5451A3CF24770D28DC29E91D /* byte_stream_test.cc in Sources */ = {isa = PBXBuildFile; fileRef = 143BDB3F44A18C1CA085E8CF /* byte_stream_test.cc */; };
		5467FB01203E5717009C9584 /* FIRFirestoreTests.mm in Sources */ = {isa = PBXBuildFile; fileRef = 5467FAFF203E56F8009C9584 /* FIRFirestoreTests.mm */; };
		5467FB08203E6A44009C9584 /* app_testing.mm in Sources */ = {isa = PBXBuildFile; fileRef = 5467FB07203E6A44009C9584 /* app_testing.mm */; };
		546877D52248206A005E3DE0 /* collection_spec_test.json in Resources */ = {isa = PBXBuildFile; fileRef = 54DA129C1F315EE100DD57A1 /* collection_spec_test.json */; };
		546877D62248206A005E3DE0 /* existence_filter_spec_test.json in Resources */ = {isa = PBXBuildFile; fileRef = 54DA129D1F315EE100DD57A1 /* existence_filter_spec_test.json */; };
		546877D72248206A005E3DE0 /* limbo_spec_test.json in Resources */ = {isa = PBXBuildFile; fileRef = 54DA129E1F315EE100DD57A1 /* limbo_spec_test.json */; };
		546877D82248206A005E3DE0 /* limit_spec_test.json in Resources */ = {isa = PBXBuildFile; fileRef = 54DA129F1F315EE100DD57A1 /* limit_spec_test.json */; };
		546877D92248206A005E3DE0 /* listen_spec_test.json in Resources */ = {isa = PBXBuildFile; fileRef = 54DA12A01F315EE100DD57A1 /* listen_spec_test.json */; };
		546877DA2248206A005E3DE0 /* offline_spec_test.json in Resources */ = {isa = PBXBuildFile; fileRef = 54DA12A11F315EE100DD57A1 /* offline_spec_test.json */; };
		546877DB2248206A005E3DE0 /* orderby_spec_test.json in Resources */ = {isa = PBXBuildFile; fileRef = 54DA12A21F315EE100DD57A1 /* orderby_spec_test.json */; };
		546877DC2248206A005E3DE0 /* perf_spec_test.json in Resources */ = {isa = PBXBuildFile; fileRef = D5B2593BCB52957D62F1C9D3 /* perf_spec_test.json */; };
		546877DD2248206A005E3DE0 /* persistence_spec_test.json in Resources */ = {isa = PBXBuildFile; fileRef = 54DA12A31F315EE100DD57A1 /* persistence_spec_test.json */; };
		546877DE2248206A005E3DE0 /* query_spec_test.json in Resources */ = {isa = PBXBuildFile; fileRef = 731541602214AFFA0037F4DC /* query_spec_test.json */; };
		546877DF2248206A005E3DE0 /* remote_store_spec_test.json in Resources */ = {isa = PBXBuildFile; fileRef = 3B843E4A1F3930A400548890 /* remote_store_spec_test.json */; };
		546877E02248206A005E3DE0 /* resume_token_spec_test.json in Resources */ = {isa = PBXBuildFile; fileRef = 54DA12A41F315EE100DD57A1 /* resume_token_spec_test.json */; };
		546877E12248206A005E3DE0 /* write_spec_test.json in Resources */ = {isa = PBXBuildFile; fileRef = 54DA12A51F315EE100DD57A1 /* write_spec_test.json */; };
		54740A571FC914BA00713A1A /* secure_random_test.cc in Sources */ = {isa = PBXBuildFile; fileRef = 54740A531FC913E500713A1A /* secure_random_test.cc */; };
		54740A581FC914F000713A1A /* autoid_test.cc in Sources */ = {isa = PBXBuildFile; fileRef = 54740A521FC913E500713A1A /* autoid_test.cc */; };
		54764FAF1FAA21B90085E60A /* FSTGoogleTestTests.mm in Sources */ = {isa = PBXBuildFile; fileRef = 54764FAE1FAA21B90085E60A /* FSTGoogleTestTests.mm */; };
		5477CDEA22EE71C8000FCC1E /* append_only_list_test.cc in Sources */ = {isa = PBXBuildFile; fileRef = 5477CDE922EE71C8000FCC1E /* append_only_list_test.cc */; };
		5477CDEB22EE71C8000FCC1E /* append_only_list_test.cc in Sources */ = {isa = PBXBuildFile; fileRef = 5477CDE922EE71C8000FCC1E /* append_only_list_test.cc */; };
		547E9A4222F9EA7300A275E0 /* document_set_test.cc in Sources */ = {isa = PBXBuildFile; fileRef = 547E9A4122F9EA7300A275E0 /* document_set_test.cc */; };
		547E9A4322F9EA7300A275E0 /* document_set_test.cc in Sources */ = {isa = PBXBuildFile; fileRef = 547E9A4122F9EA7300A275E0 /* document_set_test.cc */; };
		547E9A4422F9EA7300A275E0 /* document_set_test.cc in Sources */ = {isa = PBXBuildFile; fileRef = 547E9A4122F9EA7300A275E0 /* document_set_test.cc */; };
		547E9A4522F9EA7300A275E0 /* document_set_test.cc in Sources */ = {isa = PBXBuildFile; fileRef = 547E9A4122F9EA7300A275E0 /* document_set_test.cc */; };
		547E9A4622F9EA7300A275E0 /* document_set_test.cc in Sources */ = {isa = PBXBuildFile; fileRef = 547E9A4122F9EA7300A275E0 /* document_set_test.cc */; };
		547E9A4722F9EA7300A275E0 /* document_set_test.cc in Sources */ = {isa = PBXBuildFile; fileRef = 547E9A4122F9EA7300A275E0 /* document_set_test.cc */; };
		548180A5228DEF1A004F70CD /* FSTUserDataConverterTests.mm in Sources */ = {isa = PBXBuildFile; fileRef = 548180A4228DEF1A004F70CD /* FSTUserDataConverterTests.mm */; };
		548180A6228DEF1A004F70CD /* FSTUserDataConverterTests.mm in Sources */ = {isa = PBXBuildFile; fileRef = 548180A4228DEF1A004F70CD /* FSTUserDataConverterTests.mm */; };
		548180A7228DEF1A004F70CD /* FSTUserDataConverterTests.mm in Sources */ = {isa = PBXBuildFile; fileRef = 548180A4228DEF1A004F70CD /* FSTUserDataConverterTests.mm */; };
		548DB929200D59F600E00ABC /* comparison_test.cc in Sources */ = {isa = PBXBuildFile; fileRef = 548DB928200D59F600E00ABC /* comparison_test.cc */; };
		5491BC721FB44593008B3588 /* FSTIntegrationTestCase.mm in Sources */ = {isa = PBXBuildFile; fileRef = 5491BC711FB44593008B3588 /* FSTIntegrationTestCase.mm */; };
		5491BC731FB44593008B3588 /* FSTIntegrationTestCase.mm in Sources */ = {isa = PBXBuildFile; fileRef = 5491BC711FB44593008B3588 /* FSTIntegrationTestCase.mm */; };
		5492E03120213FFC00B64F25 /* FSTLevelDBSpecTests.mm in Sources */ = {isa = PBXBuildFile; fileRef = 5492E02C20213FFB00B64F25 /* FSTLevelDBSpecTests.mm */; };
		5492E03220213FFC00B64F25 /* FSTMockDatastore.mm in Sources */ = {isa = PBXBuildFile; fileRef = 5492E02D20213FFC00B64F25 /* FSTMockDatastore.mm */; };
		5492E03320213FFC00B64F25 /* FSTSyncEngineTestDriver.mm in Sources */ = {isa = PBXBuildFile; fileRef = 5492E02E20213FFC00B64F25 /* FSTSyncEngineTestDriver.mm */; };
		5492E03420213FFC00B64F25 /* FSTMemorySpecTests.mm in Sources */ = {isa = PBXBuildFile; fileRef = 5492E02F20213FFC00B64F25 /* FSTMemorySpecTests.mm */; };
		5492E03520213FFC00B64F25 /* FSTSpecTests.mm in Sources */ = {isa = PBXBuildFile; fileRef = 5492E03020213FFC00B64F25 /* FSTSpecTests.mm */; };
		5492E03C2021401F00B64F25 /* XCTestCase+Await.mm in Sources */ = {isa = PBXBuildFile; fileRef = 5492E0372021401E00B64F25 /* XCTestCase+Await.mm */; };
		5492E03E2021401F00B64F25 /* FSTEventAccumulator.mm in Sources */ = {isa = PBXBuildFile; fileRef = 5492E0392021401F00B64F25 /* FSTEventAccumulator.mm */; };
		5492E03F2021401F00B64F25 /* FSTHelpers.mm in Sources */ = {isa = PBXBuildFile; fileRef = 5492E03A2021401F00B64F25 /* FSTHelpers.mm */; };
		5492E041202143E700B64F25 /* FSTEventAccumulator.mm in Sources */ = {isa = PBXBuildFile; fileRef = 5492E0392021401F00B64F25 /* FSTEventAccumulator.mm */; };
		5492E0422021440500B64F25 /* FSTHelpers.mm in Sources */ = {isa = PBXBuildFile; fileRef = 5492E03A2021401F00B64F25 /* FSTHelpers.mm */; };
		5492E0442021457E00B64F25 /* XCTestCase+Await.mm in Sources */ = {isa = PBXBuildFile; fileRef = 5492E0372021401E00B64F25 /* XCTestCase+Await.mm */; };
		5492E050202154AA00B64F25 /* FIRCollectionReferenceTests.mm in Sources */ = {isa = PBXBuildFile; fileRef = 5492E045202154AA00B64F25 /* FIRCollectionReferenceTests.mm */; };
		5492E052202154AB00B64F25 /* FIRGeoPointTests.mm in Sources */ = {isa = PBXBuildFile; fileRef = 5492E048202154AA00B64F25 /* FIRGeoPointTests.mm */; };
		5492E053202154AB00B64F25 /* FIRDocumentReferenceTests.mm in Sources */ = {isa = PBXBuildFile; fileRef = 5492E049202154AA00B64F25 /* FIRDocumentReferenceTests.mm */; };
		5492E054202154AB00B64F25 /* FIRFieldValueTests.mm in Sources */ = {isa = PBXBuildFile; fileRef = 5492E04A202154AA00B64F25 /* FIRFieldValueTests.mm */; };
		5492E055202154AB00B64F25 /* FIRDocumentSnapshotTests.mm in Sources */ = {isa = PBXBuildFile; fileRef = 5492E04B202154AA00B64F25 /* FIRDocumentSnapshotTests.mm */; };
		5492E056202154AB00B64F25 /* FIRFieldPathTests.mm in Sources */ = {isa = PBXBuildFile; fileRef = 5492E04C202154AA00B64F25 /* FIRFieldPathTests.mm */; };
		5492E057202154AB00B64F25 /* FIRSnapshotMetadataTests.mm in Sources */ = {isa = PBXBuildFile; fileRef = 5492E04D202154AA00B64F25 /* FIRSnapshotMetadataTests.mm */; };
		5492E058202154AB00B64F25 /* FSTAPIHelpers.mm in Sources */ = {isa = PBXBuildFile; fileRef = 5492E04E202154AA00B64F25 /* FSTAPIHelpers.mm */; };
		5492E059202154AB00B64F25 /* FIRQuerySnapshotTests.mm in Sources */ = {isa = PBXBuildFile; fileRef = 5492E04F202154AA00B64F25 /* FIRQuerySnapshotTests.mm */; };
		5492E072202154D600B64F25 /* FIRQueryTests.mm in Sources */ = {isa = PBXBuildFile; fileRef = 5492E069202154D500B64F25 /* FIRQueryTests.mm */; };
		5492E073202154D600B64F25 /* FIRFieldsTests.mm in Sources */ = {isa = PBXBuildFile; fileRef = 5492E06A202154D500B64F25 /* FIRFieldsTests.mm */; };
		5492E074202154D600B64F25 /* FIRListenerRegistrationTests.mm in Sources */ = {isa = PBXBuildFile; fileRef = 5492E06B202154D500B64F25 /* FIRListenerRegistrationTests.mm */; };
		5492E075202154D600B64F25 /* FIRDatabaseTests.mm in Sources */ = {isa = PBXBuildFile; fileRef = 5492E06C202154D500B64F25 /* FIRDatabaseTests.mm */; };
		5492E076202154D600B64F25 /* FIRValidationTests.mm in Sources */ = {isa = PBXBuildFile; fileRef = 5492E06D202154D600B64F25 /* FIRValidationTests.mm */; };
		5492E077202154D600B64F25 /* FIRServerTimestampTests.mm in Sources */ = {isa = PBXBuildFile; fileRef = 5492E06E202154D600B64F25 /* FIRServerTimestampTests.mm */; };
		5492E078202154D600B64F25 /* FIRWriteBatchTests.mm in Sources */ = {isa = PBXBuildFile; fileRef = 5492E06F202154D600B64F25 /* FIRWriteBatchTests.mm */; };
		5492E079202154D600B64F25 /* FIRCursorTests.mm in Sources */ = {isa = PBXBuildFile; fileRef = 5492E070202154D600B64F25 /* FIRCursorTests.mm */; };
		5492E07A202154D600B64F25 /* FIRTypeTests.mm in Sources */ = {isa = PBXBuildFile; fileRef = 5492E071202154D600B64F25 /* FIRTypeTests.mm */; };
		5492E07F202154EC00B64F25 /* FSTTransactionTests.mm in Sources */ = {isa = PBXBuildFile; fileRef = 5492E07B202154EB00B64F25 /* FSTTransactionTests.mm */; };
		5492E080202154EC00B64F25 /* FSTSmokeTests.mm in Sources */ = {isa = PBXBuildFile; fileRef = 5492E07C202154EB00B64F25 /* FSTSmokeTests.mm */; };
		5492E082202154EC00B64F25 /* FSTDatastoreTests.mm in Sources */ = {isa = PBXBuildFile; fileRef = 5492E07E202154EC00B64F25 /* FSTDatastoreTests.mm */; };
		5493A424225F9990006DE7BA /* status_apple_test.mm in Sources */ = {isa = PBXBuildFile; fileRef = 5493A423225F9990006DE7BA /* status_apple_test.mm */; };
		5493A425225F9990006DE7BA /* status_apple_test.mm in Sources */ = {isa = PBXBuildFile; fileRef = 5493A423225F9990006DE7BA /* status_apple_test.mm */; };
		5493A426225F9990006DE7BA /* status_apple_test.mm in Sources */ = {isa = PBXBuildFile; fileRef = 5493A423225F9990006DE7BA /* status_apple_test.mm */; };
		5497CB77229DECDE000FB92F /* time_testing.cc in Sources */ = {isa = PBXBuildFile; fileRef = 5497CB76229DECDE000FB92F /* time_testing.cc */; };
		5497CB78229DECDE000FB92F /* time_testing.cc in Sources */ = {isa = PBXBuildFile; fileRef = 5497CB76229DECDE000FB92F /* time_testing.cc */; };
		5497CB79229DECDE000FB92F /* time_testing.cc in Sources */ = {isa = PBXBuildFile; fileRef = 5497CB76229DECDE000FB92F /* time_testing.cc */; };
		54995F6F205B6E12004EFFA0 /* leveldb_key_test.cc in Sources */ = {isa = PBXBuildFile; fileRef = 54995F6E205B6E12004EFFA0 /* leveldb_key_test.cc */; };
		549CCA5020A36DBC00BCEB75 /* sorted_set_test.cc in Sources */ = {isa = PBXBuildFile; fileRef = 549CCA4C20A36DBB00BCEB75 /* sorted_set_test.cc */; };
		549CCA5120A36DBC00BCEB75 /* tree_sorted_map_test.cc in Sources */ = {isa = PBXBuildFile; fileRef = 549CCA4D20A36DBB00BCEB75 /* tree_sorted_map_test.cc */; };
		549CCA5220A36DBC00BCEB75 /* sorted_map_test.cc in Sources */ = {isa = PBXBuildFile; fileRef = 549CCA4E20A36DBB00BCEB75 /* sorted_map_test.cc */; };
		549CCA5720A36E1F00BCEB75 /* field_mask_test.cc in Sources */ = {isa = PBXBuildFile; fileRef = 549CCA5320A36E1F00BCEB75 /* field_mask_test.cc */; };
		549CCA5920A36E1F00BCEB75 /* precondition_test.cc in Sources */ = {isa = PBXBuildFile; fileRef = 549CCA5520A36E1F00BCEB75 /* precondition_test.cc */; };
		549CEDA0519BA5F2508794E1 /* grpc_stream_test.cc in Sources */ = {isa = PBXBuildFile; fileRef = B6BBE42F21262CF400C6A53E /* grpc_stream_test.cc */; };
		54A0352A20A3B3BD003E0143 /* testutil.cc in Sources */ = {isa = PBXBuildFile; fileRef = 54A0352820A3B3BD003E0143 /* testutil.cc */; };
		54A0352F20A3B3D8003E0143 /* status_test.cc in Sources */ = {isa = PBXBuildFile; fileRef = 54A0352C20A3B3D7003E0143 /* status_test.cc */; };
		54A0353020A3B3D8003E0143 /* statusor_test.cc in Sources */ = {isa = PBXBuildFile; fileRef = 54A0352D20A3B3D7003E0143 /* statusor_test.cc */; };
		54A0353520A3D8CB003E0143 /* iterator_adaptors_test.cc in Sources */ = {isa = PBXBuildFile; fileRef = 54A0353420A3D8CB003E0143 /* iterator_adaptors_test.cc */; };
		54A1093731D40F1D143D390C /* event_manager_test.cc in Sources */ = {isa = PBXBuildFile; fileRef = 6F57521E161450FAF89075ED /* event_manager_test.cc */; };
		54AA3393224BF935006CE580 /* AppDelegate.m in Sources */ = {isa = PBXBuildFile; fileRef = 54AA3392224BF935006CE580 /* AppDelegate.m */; };
		54AA3396224BF935006CE580 /* ViewController.m in Sources */ = {isa = PBXBuildFile; fileRef = 54AA3395224BF935006CE580 /* ViewController.m */; };
		54AA3399224BF935006CE580 /* Main.storyboard in Resources */ = {isa = PBXBuildFile; fileRef = 54AA3397224BF935006CE580 /* Main.storyboard */; };
		54AA339B224BF936006CE580 /* Assets.xcassets in Resources */ = {isa = PBXBuildFile; fileRef = 54AA339A224BF936006CE580 /* Assets.xcassets */; };
		54AA339E224BF936006CE580 /* main.m in Sources */ = {isa = PBXBuildFile; fileRef = 54AA339D224BF936006CE580 /* main.m */; };
		54ACB6C9224C11F400172E69 /* collection_spec_test.json in Resources */ = {isa = PBXBuildFile; fileRef = 54DA129C1F315EE100DD57A1 /* collection_spec_test.json */; };
		54ACB6CA224C11F400172E69 /* existence_filter_spec_test.json in Resources */ = {isa = PBXBuildFile; fileRef = 54DA129D1F315EE100DD57A1 /* existence_filter_spec_test.json */; };
		54ACB6CB224C11F400172E69 /* limbo_spec_test.json in Resources */ = {isa = PBXBuildFile; fileRef = 54DA129E1F315EE100DD57A1 /* limbo_spec_test.json */; };
		54ACB6CC224C11F400172E69 /* limit_spec_test.json in Resources */ = {isa = PBXBuildFile; fileRef = 54DA129F1F315EE100DD57A1 /* limit_spec_test.json */; };
		54ACB6CD224C11F400172E69 /* listen_spec_test.json in Resources */ = {isa = PBXBuildFile; fileRef = 54DA12A01F315EE100DD57A1 /* listen_spec_test.json */; };
		54ACB6CE224C11F400172E69 /* offline_spec_test.json in Resources */ = {isa = PBXBuildFile; fileRef = 54DA12A11F315EE100DD57A1 /* offline_spec_test.json */; };
		54ACB6CF224C11F400172E69 /* orderby_spec_test.json in Resources */ = {isa = PBXBuildFile; fileRef = 54DA12A21F315EE100DD57A1 /* orderby_spec_test.json */; };
		54ACB6D0224C11F400172E69 /* perf_spec_test.json in Resources */ = {isa = PBXBuildFile; fileRef = D5B2593BCB52957D62F1C9D3 /* perf_spec_test.json */; };
		54ACB6D1224C11F400172E69 /* persistence_spec_test.json in Resources */ = {isa = PBXBuildFile; fileRef = 54DA12A31F315EE100DD57A1 /* persistence_spec_test.json */; };
		54ACB6D2224C11F400172E69 /* query_spec_test.json in Resources */ = {isa = PBXBuildFile; fileRef = 731541602214AFFA0037F4DC /* query_spec_test.json */; };
		54ACB6D3224C11F400172E69 /* remote_store_spec_test.json in Resources */ = {isa = PBXBuildFile; fileRef = 3B843E4A1F3930A400548890 /* remote_store_spec_test.json */; };
		54ACB6D4224C11F400172E69 /* resume_token_spec_test.json in Resources */ = {isa = PBXBuildFile; fileRef = 54DA12A41F315EE100DD57A1 /* resume_token_spec_test.json */; };
		54ACB6D5224C11F400172E69 /* write_spec_test.json in Resources */ = {isa = PBXBuildFile; fileRef = 54DA12A51F315EE100DD57A1 /* write_spec_test.json */; };
		54ACB6D6224C125B00172E69 /* GoogleService-Info.plist in Resources */ = {isa = PBXBuildFile; fileRef = 54D400D32148BACE001D2BCC /* GoogleService-Info.plist */; };
		54B91B921DA757C64CC67C90 /* tree_sorted_map_test.cc in Sources */ = {isa = PBXBuildFile; fileRef = 549CCA4D20A36DBB00BCEB75 /* tree_sorted_map_test.cc */; };
		54C2294F1FECABAE007D065B /* log_test.cc in Sources */ = {isa = PBXBuildFile; fileRef = 54C2294E1FECABAE007D065B /* log_test.cc */; };
		54C3242322D3B627000FE6DD /* CodableIntegrationTests.swift in Sources */ = {isa = PBXBuildFile; fileRef = 124C932B22C1642C00CA8C2D /* CodableIntegrationTests.swift */; };
		54D400D42148BACE001D2BCC /* GoogleService-Info.plist in Resources */ = {isa = PBXBuildFile; fileRef = 54D400D32148BACE001D2BCC /* GoogleService-Info.plist */; };
		54DA12A61F315EE100DD57A1 /* collection_spec_test.json in Resources */ = {isa = PBXBuildFile; fileRef = 54DA129C1F315EE100DD57A1 /* collection_spec_test.json */; };
		54DA12A71F315EE100DD57A1 /* existence_filter_spec_test.json in Resources */ = {isa = PBXBuildFile; fileRef = 54DA129D1F315EE100DD57A1 /* existence_filter_spec_test.json */; };
		54DA12A81F315EE100DD57A1 /* limbo_spec_test.json in Resources */ = {isa = PBXBuildFile; fileRef = 54DA129E1F315EE100DD57A1 /* limbo_spec_test.json */; };
		54DA12A91F315EE100DD57A1 /* limit_spec_test.json in Resources */ = {isa = PBXBuildFile; fileRef = 54DA129F1F315EE100DD57A1 /* limit_spec_test.json */; };
		54DA12AA1F315EE100DD57A1 /* listen_spec_test.json in Resources */ = {isa = PBXBuildFile; fileRef = 54DA12A01F315EE100DD57A1 /* listen_spec_test.json */; };
		54DA12AB1F315EE100DD57A1 /* offline_spec_test.json in Resources */ = {isa = PBXBuildFile; fileRef = 54DA12A11F315EE100DD57A1 /* offline_spec_test.json */; };
		54DA12AC1F315EE100DD57A1 /* orderby_spec_test.json in Resources */ = {isa = PBXBuildFile; fileRef = 54DA12A21F315EE100DD57A1 /* orderby_spec_test.json */; };
		54DA12AD1F315EE100DD57A1 /* persistence_spec_test.json in Resources */ = {isa = PBXBuildFile; fileRef = 54DA12A31F315EE100DD57A1 /* persistence_spec_test.json */; };
		54DA12AE1F315EE100DD57A1 /* resume_token_spec_test.json in Resources */ = {isa = PBXBuildFile; fileRef = 54DA12A41F315EE100DD57A1 /* resume_token_spec_test.json */; };
		54DA12AF1F315EE100DD57A1 /* write_spec_test.json in Resources */ = {isa = PBXBuildFile; fileRef = 54DA12A51F315EE100DD57A1 /* write_spec_test.json */; };
		54EB764D202277B30088B8F3 /* array_sorted_map_test.cc in Sources */ = {isa = PBXBuildFile; fileRef = 54EB764C202277B30088B8F3 /* array_sorted_map_test.cc */; };
		555161D6DB2DDC8B57F72A70 /* comparison_test.cc in Sources */ = {isa = PBXBuildFile; fileRef = 548DB928200D59F600E00ABC /* comparison_test.cc */; };
		5556B648B9B1C2F79A706B4F /* common.pb.cc in Sources */ = {isa = PBXBuildFile; fileRef = 544129D221C2DDC800EFB9CC /* common.pb.cc */; };
		55E84644D385A70E607A0F91 /* leveldb_local_store_test.cc in Sources */ = {isa = PBXBuildFile; fileRef = 5FF903AEFA7A3284660FA4C5 /* leveldb_local_store_test.cc */; };
		5686B35D611C1CFF6BFE7215 /* credentials_provider_test.cc in Sources */ = {isa = PBXBuildFile; fileRef = AB38D9342023966E000A432D /* credentials_provider_test.cc */; };
		568EC1C0F68A7B95E57C8C6C /* leveldb_key_test.cc in Sources */ = {isa = PBXBuildFile; fileRef = 54995F6E205B6E12004EFFA0 /* leveldb_key_test.cc */; };
		56D85436D3C864B804851B15 /* string_format_apple_test.mm in Sources */ = {isa = PBXBuildFile; fileRef = 9CFD366B783AE27B9E79EE7A /* string_format_apple_test.mm */; };
		57BDB8DBEDEC4C61DB497CB4 /* append_only_list_test.cc in Sources */ = {isa = PBXBuildFile; fileRef = 5477CDE922EE71C8000FCC1E /* append_only_list_test.cc */; };
		587A501AC6BDE3F1AD8EE3B7 /* bundle_reader_test.cc in Sources */ = {isa = PBXBuildFile; fileRef = F390E69A574C60591DCB7B4C /* bundle_reader_test.cc */; };
		58E377DCCC64FE7D2C6B59A1 /* database_id_test.cc in Sources */ = {isa = PBXBuildFile; fileRef = AB71064B201FA60300344F18 /* database_id_test.cc */; };
		5958E3E3A0446A88B815CB70 /* grpc_connection_test.cc in Sources */ = {isa = PBXBuildFile; fileRef = B6D9649021544D4F00EB9CFB /* grpc_connection_test.cc */; };
		5966A4885C1F0986AE2B8D16 /* memory_bundle_cache_test.cc in Sources */ = {isa = PBXBuildFile; fileRef = 750A1065FD7C1785283A69E2 /* memory_bundle_cache_test.cc */; };
		596C782EFB68131380F8EEF8 /* user_test.cc in Sources */ = {isa = PBXBuildFile; fileRef = AB38D93220239654000A432D /* user_test.cc */; };
		59880AE766F7FBFF0C41A94E /* remote_event_test.cc in Sources */ = {isa = PBXBuildFile; fileRef = 584AE2C37A55B408541A6FF3 /* remote_event_test.cc */; };
		59E6941008253D4B0F77C2BA /* writer_test.cc in Sources */ = {isa = PBXBuildFile; fileRef = BC3C788D290A935C353CEAA1 /* writer_test.cc */; };
		59E89A97A476790E89AFC7E7 /* view_snapshot_test.cc in Sources */ = {isa = PBXBuildFile; fileRef = CC572A9168BBEF7B83E4BBC5 /* view_snapshot_test.cc */; };
		59F512D155DE361095A04ED4 /* FIRSnapshotMetadataTests.mm in Sources */ = {isa = PBXBuildFile; fileRef = 5492E04D202154AA00B64F25 /* FIRSnapshotMetadataTests.mm */; };
		5A080105CCBFDB6BF3F3772D /* path_test.cc in Sources */ = {isa = PBXBuildFile; fileRef = 403DBF6EFB541DFD01582AA3 /* path_test.cc */; };
		5AFC0596C1BF3610070FDDED /* leveldb_bundle_cache_test.cc in Sources */ = {isa = PBXBuildFile; fileRef = AF24C83FD0E162A1E6E402ED /* leveldb_bundle_cache_test.cc */; };
		5B0E2D0595BE30B2320D96F1 /* EncodableFieldValueTests.swift in Sources */ = {isa = PBXBuildFile; fileRef = 1235769122B7E915007DDFA9 /* EncodableFieldValueTests.swift */; };
		5B4391097A6DF86EC3801DEE /* string_win_test.cc in Sources */ = {isa = PBXBuildFile; fileRef = 79507DF8378D3C42F5B36268 /* string_win_test.cc */; };
		5B62003FEA9A3818FDF4E2DD /* document_key_test.cc in Sources */ = {isa = PBXBuildFile; fileRef = B6152AD5202A5385000E5744 /* document_key_test.cc */; };
		5B89B1BA0AD400D9BF581420 /* listen_spec_test.json in Resources */ = {isa = PBXBuildFile; fileRef = 54DA12A01F315EE100DD57A1 /* listen_spec_test.json */; };
		5BC8406FD842B2FC2C200B2F /* stream_test.cc in Sources */ = {isa = PBXBuildFile; fileRef = 5B5414D28802BC76FDADABD6 /* stream_test.cc */; };
		5BE49546D57C43DDFCDB6FBD /* to_string_apple_test.mm in Sources */ = {isa = PBXBuildFile; fileRef = B68B1E002213A764008977EF /* to_string_apple_test.mm */; };
		5CADE71A1CA6358E1599F0F9 /* hashing_test.cc in Sources */ = {isa = PBXBuildFile; fileRef = 54511E8D209805F8005BD28F /* hashing_test.cc */; };
		5D405BE298CE4692CB00790A /* Pods_Firestore_Tests_iOS.framework in Frameworks */ = {isa = PBXBuildFile; fileRef = 2B50B3A0DF77100EEE887891 /* Pods_Firestore_Tests_iOS.framework */; };
		5D45CC300ED037358EF33A8F /* snapshot_version_test.cc in Sources */ = {isa = PBXBuildFile; fileRef = ABA495B9202B7E79008A7851 /* snapshot_version_test.cc */; };
		5D51D8B166D24EFEF73D85A2 /* transform_operation_test.cc in Sources */ = {isa = PBXBuildFile; fileRef = 33607A3AE91548BD219EC9C6 /* transform_operation_test.cc */; };
		5D5E24E3FA1128145AA117D2 /* autoid_test.cc in Sources */ = {isa = PBXBuildFile; fileRef = 54740A521FC913E500713A1A /* autoid_test.cc */; };
		5DA343D28AE05B0B2FE9FFB3 /* tree_sorted_map_test.cc in Sources */ = {isa = PBXBuildFile; fileRef = 549CCA4D20A36DBB00BCEB75 /* tree_sorted_map_test.cc */; };
		5DA741B0B90DB8DAB0AAE53C /* query_engine_test.cc in Sources */ = {isa = PBXBuildFile; fileRef = B8A853940305237AFDA8050B /* query_engine_test.cc */; };
		5DDEC1A08F13226271FE636E /* resource_path_test.cc in Sources */ = {isa = PBXBuildFile; fileRef = B686F2B02024FFD70028D6BE /* resource_path_test.cc */; };
		5E5B3B8B3A41C8EB70035A6B /* FSTTransactionTests.mm in Sources */ = {isa = PBXBuildFile; fileRef = 5492E07B202154EB00B64F25 /* FSTTransactionTests.mm */; };
		5E6F9184B271F6D5312412FF /* mutation_test.cc in Sources */ = {isa = PBXBuildFile; fileRef = C8522DE226C467C54E6788D8 /* mutation_test.cc */; };
		5E7812753D960FBB373435BD /* defer_test.cc in Sources */ = {isa = PBXBuildFile; fileRef = 8ABAC2E0402213D837F73DC3 /* defer_test.cc */; };
		5E89B1A5A5430713C79C4854 /* FirestoreEncoderTests.swift in Sources */ = {isa = PBXBuildFile; fileRef = 1235769422B86E65007DDFA9 /* FirestoreEncoderTests.swift */; };
		5EA75A5DE1A705BE77BB8768 /* recovery_spec_test.json in Resources */ = {isa = PBXBuildFile; fileRef = 9C1AFCC9E616EC33D6E169CF /* recovery_spec_test.json */; };
		5ECE040F87E9FCD0A5D215DB /* pretty_printing_test.cc in Sources */ = {isa = PBXBuildFile; fileRef = AB323F9553050F4F6490F9FF /* pretty_printing_test.cc */; };
		5EDF0D63EAD6A65D4F8CDF45 /* schedule_test.cc in Sources */ = {isa = PBXBuildFile; fileRef = 9B0B005A79E765AF02793DCE /* schedule_test.cc */; };
		5EE21E86159A1911E9503BC1 /* transform_operation_test.cc in Sources */ = {isa = PBXBuildFile; fileRef = 33607A3AE91548BD219EC9C6 /* transform_operation_test.cc */; };
		5EFBAD082CB0F86CD0711979 /* string_apple_test.mm in Sources */ = {isa = PBXBuildFile; fileRef = 0EE5300F8233D14025EF0456 /* string_apple_test.mm */; };
		5F05A801B1EA44BC1264E55A /* FIRTypeTests.mm in Sources */ = {isa = PBXBuildFile; fileRef = 5492E071202154D600B64F25 /* FIRTypeTests.mm */; };
		5F096E8A16A3FAC824E194D1 /* FIRDocumentSnapshotTests.mm in Sources */ = {isa = PBXBuildFile; fileRef = 5492E04B202154AA00B64F25 /* FIRDocumentSnapshotTests.mm */; };
		5F19F66D8B01BA2B97579017 /* tree_sorted_map_test.cc in Sources */ = {isa = PBXBuildFile; fileRef = 549CCA4D20A36DBB00BCEB75 /* tree_sorted_map_test.cc */; };
		5F6CE37B34C542704C5605A4 /* executor_libdispatch_test.mm in Sources */ = {isa = PBXBuildFile; fileRef = B6FB4689208F9B9100554BA2 /* executor_libdispatch_test.mm */; };
		5FA3DB52A478B01384D3A2ED /* query.pb.cc in Sources */ = {isa = PBXBuildFile; fileRef = 544129D621C2DDC800EFB9CC /* query.pb.cc */; };
		5FC0157A03EF9820BCCCC4A3 /* FSTSyncEngineTestDriver.mm in Sources */ = {isa = PBXBuildFile; fileRef = 5492E02E20213FFC00B64F25 /* FSTSyncEngineTestDriver.mm */; };
		5FE047FE866758FD6A6A6478 /* FIRFieldPathTests.mm in Sources */ = {isa = PBXBuildFile; fileRef = 5492E04C202154AA00B64F25 /* FIRFieldPathTests.mm */; };
		5FE84472E5369DA866193C45 /* geo_point_test.cc in Sources */ = {isa = PBXBuildFile; fileRef = AB7BAB332012B519001E0872 /* geo_point_test.cc */; };
		5FFDDAA9FBBBD14052D19EF4 /* schedule_test.cc in Sources */ = {isa = PBXBuildFile; fileRef = 9B0B005A79E765AF02793DCE /* schedule_test.cc */; };
		6003F58E195388D20070C39A /* Foundation.framework in Frameworks */ = {isa = PBXBuildFile; fileRef = 6003F58D195388D20070C39A /* Foundation.framework */; };
		6003F590195388D20070C39A /* CoreGraphics.framework in Frameworks */ = {isa = PBXBuildFile; fileRef = 6003F58F195388D20070C39A /* CoreGraphics.framework */; };
		6003F592195388D20070C39A /* UIKit.framework in Frameworks */ = {isa = PBXBuildFile; fileRef = 6003F591195388D20070C39A /* UIKit.framework */; };
		6003F598195388D20070C39A /* InfoPlist.strings in Resources */ = {isa = PBXBuildFile; fileRef = 6003F596195388D20070C39A /* InfoPlist.strings */; };
		6003F59A195388D20070C39A /* main.m in Sources */ = {isa = PBXBuildFile; fileRef = 6003F599195388D20070C39A /* main.m */; };
		6003F59E195388D20070C39A /* FIRAppDelegate.m in Sources */ = {isa = PBXBuildFile; fileRef = 6003F59D195388D20070C39A /* FIRAppDelegate.m */; };
		6003F5A7195388D20070C39A /* FIRViewController.m in Sources */ = {isa = PBXBuildFile; fileRef = 6003F5A6195388D20070C39A /* FIRViewController.m */; };
		6003F5A9195388D20070C39A /* Images.xcassets in Resources */ = {isa = PBXBuildFile; fileRef = 6003F5A8195388D20070C39A /* Images.xcassets */; };
		6003F5B0195388D20070C39A /* XCTest.framework in Frameworks */ = {isa = PBXBuildFile; fileRef = 6003F5AF195388D20070C39A /* XCTest.framework */; };
		6003F5B1195388D20070C39A /* Foundation.framework in Frameworks */ = {isa = PBXBuildFile; fileRef = 6003F58D195388D20070C39A /* Foundation.framework */; };
		6003F5B2195388D20070C39A /* UIKit.framework in Frameworks */ = {isa = PBXBuildFile; fileRef = 6003F591195388D20070C39A /* UIKit.framework */; };
		60186935E36CF79E48A0B293 /* transform_operation_test.cc in Sources */ = {isa = PBXBuildFile; fileRef = 33607A3AE91548BD219EC9C6 /* transform_operation_test.cc */; };
		60260A06871DCB1A5F3448D3 /* to_string_apple_test.mm in Sources */ = {isa = PBXBuildFile; fileRef = B68B1E002213A764008977EF /* to_string_apple_test.mm */; };
		60985657831B8DDE2C65AC8B /* FIRFieldsTests.mm in Sources */ = {isa = PBXBuildFile; fileRef = 5492E06A202154D500B64F25 /* FIRFieldsTests.mm */; };
		60C72F86D2231B1B6592A5E6 /* filesystem_test.cc in Sources */ = {isa = PBXBuildFile; fileRef = F51859B394D01C0C507282F1 /* filesystem_test.cc */; };
		6105A1365831B79A7DEEA4F3 /* path_test.cc in Sources */ = {isa = PBXBuildFile; fileRef = 403DBF6EFB541DFD01582AA3 /* path_test.cc */; };
		6161B5032047140C00A99DBB /* FIRFirestoreSourceTests.mm in Sources */ = {isa = PBXBuildFile; fileRef = 6161B5012047140400A99DBB /* FIRFirestoreSourceTests.mm */; };
		618BBEA620B89AAC00B5BCE7 /* target.pb.cc in Sources */ = {isa = PBXBuildFile; fileRef = 618BBE7D20B89AAC00B5BCE7 /* target.pb.cc */; };
		618BBEA720B89AAC00B5BCE7 /* maybe_document.pb.cc in Sources */ = {isa = PBXBuildFile; fileRef = 618BBE7E20B89AAC00B5BCE7 /* maybe_document.pb.cc */; };
		618BBEA820B89AAC00B5BCE7 /* mutation.pb.cc in Sources */ = {isa = PBXBuildFile; fileRef = 618BBE8220B89AAC00B5BCE7 /* mutation.pb.cc */; };
		618BBEAE20B89AAC00B5BCE7 /* latlng.pb.cc in Sources */ = {isa = PBXBuildFile; fileRef = 618BBE9220B89AAC00B5BCE7 /* latlng.pb.cc */; };
		618BBEAF20B89AAC00B5BCE7 /* annotations.pb.cc in Sources */ = {isa = PBXBuildFile; fileRef = 618BBE9520B89AAC00B5BCE7 /* annotations.pb.cc */; };
		618BBEB020B89AAC00B5BCE7 /* http.pb.cc in Sources */ = {isa = PBXBuildFile; fileRef = 618BBE9720B89AAC00B5BCE7 /* http.pb.cc */; };
		618BBEB120B89AAC00B5BCE7 /* status.pb.cc in Sources */ = {isa = PBXBuildFile; fileRef = 618BBE9920B89AAC00B5BCE7 /* status.pb.cc */; };
		61976CE9C088131EC564A503 /* database_id_test.cc in Sources */ = {isa = PBXBuildFile; fileRef = AB71064B201FA60300344F18 /* database_id_test.cc */; };
		61D35E0DE04E70D3BC243A65 /* FIRGeoPointTests.mm in Sources */ = {isa = PBXBuildFile; fileRef = 5492E048202154AA00B64F25 /* FIRGeoPointTests.mm */; };
		61ECC7CE18700CBD73D0D810 /* leveldb_migrations_test.cc in Sources */ = {isa = PBXBuildFile; fileRef = EF83ACD5E1E9F25845A9ACED /* leveldb_migrations_test.cc */; };
		61F72C5620BC48FD001A68CB /* serializer_test.cc in Sources */ = {isa = PBXBuildFile; fileRef = 61F72C5520BC48FD001A68CB /* serializer_test.cc */; };
		623AA12C3481646B0715006D /* string_apple_test.mm in Sources */ = {isa = PBXBuildFile; fileRef = 0EE5300F8233D14025EF0456 /* string_apple_test.mm */; };
		627253FDEC6BB5549FE77F4E /* tree_sorted_map_test.cc in Sources */ = {isa = PBXBuildFile; fileRef = 549CCA4D20A36DBB00BCEB75 /* tree_sorted_map_test.cc */; };
		62DA31B79FE97A90EEF28B0B /* delayed_constructor_test.cc in Sources */ = {isa = PBXBuildFile; fileRef = D0A6E9136804A41CEC9D55D4 /* delayed_constructor_test.cc */; };
		62F86BBE7DDA5B295B57C8DA /* string_apple_test.mm in Sources */ = {isa = PBXBuildFile; fileRef = 0EE5300F8233D14025EF0456 /* string_apple_test.mm */; };
		6300709ECDE8E0B5A8645F8D /* time_testing.cc in Sources */ = {isa = PBXBuildFile; fileRef = 5497CB76229DECDE000FB92F /* time_testing.cc */; };
		6325D0E43A402BC5866C9C0E /* defer_test.cc in Sources */ = {isa = PBXBuildFile; fileRef = 8ABAC2E0402213D837F73DC3 /* defer_test.cc */; };
		6359EA7D5C76D462BD31B5E5 /* watch_change_test.cc in Sources */ = {isa = PBXBuildFile; fileRef = 2D7472BC70C024D736FF74D9 /* watch_change_test.cc */; };
		6369DE4E258556FE3382DD78 /* field_filter_test.cc in Sources */ = {isa = PBXBuildFile; fileRef = E8551D6C6FB0B1BACE9E5BAD /* field_filter_test.cc */; };
		6380CACCF96A9B26900983DC /* leveldb_target_cache_test.cc in Sources */ = {isa = PBXBuildFile; fileRef = E76F0CDF28E5FA62D21DE648 /* leveldb_target_cache_test.cc */; };
		63B91FC476F3915A44F00796 /* query.pb.cc in Sources */ = {isa = PBXBuildFile; fileRef = 544129D621C2DDC800EFB9CC /* query.pb.cc */; };
		650B31A5EC6F8D2AEA79C350 /* index_manager_test.cc in Sources */ = {isa = PBXBuildFile; fileRef = AE4A9E38D65688EE000EE2A1 /* index_manager_test.cc */; };
		65537B22A73E3909666FB5BC /* remote_document_cache_test.cc in Sources */ = {isa = PBXBuildFile; fileRef = 7EB299CF85034F09CFD6F3FD /* remote_document_cache_test.cc */; };
		65FC1A102890C02EF1A65213 /* database_info_test.cc in Sources */ = {isa = PBXBuildFile; fileRef = AB38D92E20235D22000A432D /* database_info_test.cc */; };
		660E99DEDA0A6FC1CCB200F9 /* FIRArrayTransformTests.mm in Sources */ = {isa = PBXBuildFile; fileRef = 73866A9F2082B069009BB4FF /* FIRArrayTransformTests.mm */; };
		662793139A36E5CFC935B949 /* task_test.cc in Sources */ = {isa = PBXBuildFile; fileRef = 899FC22684B0F7BEEAE13527 /* task_test.cc */; };
		66464C291396AF149AD908FD /* FIRDocumentReferenceTests.mm in Sources */ = {isa = PBXBuildFile; fileRef = 5492E049202154AA00B64F25 /* FIRDocumentReferenceTests.mm */; };
		66CA091F8B610E0FB0A3F8A4 /* target_cache_test.cc in Sources */ = {isa = PBXBuildFile; fileRef = B5C37696557C81A6C2B7271A /* target_cache_test.cc */; };
		66D9F8E8A65F97F436B1EE5E /* memory_lru_garbage_collector_test.cc in Sources */ = {isa = PBXBuildFile; fileRef = 9765D47FA12FA283F4EFAD02 /* memory_lru_garbage_collector_test.cc */; };
		66DFEA9E324797E6EA81CBA9 /* perf_spec_test.json in Resources */ = {isa = PBXBuildFile; fileRef = D5B2593BCB52957D62F1C9D3 /* perf_spec_test.json */; };
		66FAB8EAC012A3822BD4D0C9 /* leveldb_util_test.cc in Sources */ = {isa = PBXBuildFile; fileRef = 332485C4DCC6BA0DBB5E31B7 /* leveldb_util_test.cc */; };
		677C833244550767B71DB1BA /* log_test.cc in Sources */ = {isa = PBXBuildFile; fileRef = 54C2294E1FECABAE007D065B /* log_test.cc */; };
		67BC2B77C1CC47388E79D774 /* FIRSnapshotMetadataTests.mm in Sources */ = {isa = PBXBuildFile; fileRef = 5492E04D202154AA00B64F25 /* FIRSnapshotMetadataTests.mm */; };
		67CF9FAA890307780731E1DA /* task_test.cc in Sources */ = {isa = PBXBuildFile; fileRef = 899FC22684B0F7BEEAE13527 /* task_test.cc */; };
		6938575C8B5E6FE0D562547A /* exponential_backoff_test.cc in Sources */ = {isa = PBXBuildFile; fileRef = B6D1B68420E2AB1A00B35856 /* exponential_backoff_test.cc */; };
		69ED7BC38B3F981DE91E7933 /* strerror_test.cc in Sources */ = {isa = PBXBuildFile; fileRef = 358C3B5FE573B1D60A4F7592 /* strerror_test.cc */; };
		6A40835DB2C02B9F07C02E88 /* field_mask_test.cc in Sources */ = {isa = PBXBuildFile; fileRef = 549CCA5320A36E1F00BCEB75 /* field_mask_test.cc */; };
		6A4F6B42C628D55CCE0C311F /* FIRQueryTests.mm in Sources */ = {isa = PBXBuildFile; fileRef = 5492E069202154D500B64F25 /* FIRQueryTests.mm */; };
		6A94393D83EB338DFAF6A0D2 /* pretty_printing_test.cc in Sources */ = {isa = PBXBuildFile; fileRef = AB323F9553050F4F6490F9FF /* pretty_printing_test.cc */; };
		6ABB82D43C0728EB095947AF /* geo_point_test.cc in Sources */ = {isa = PBXBuildFile; fileRef = AB7BAB332012B519001E0872 /* geo_point_test.cc */; };
		6AED40FF444F0ACFE3AE96E3 /* target_cache_test.cc in Sources */ = {isa = PBXBuildFile; fileRef = B5C37696557C81A6C2B7271A /* target_cache_test.cc */; };
		6AF739DDA9D33DF756DE7CDE /* autoid_test.cc in Sources */ = {isa = PBXBuildFile; fileRef = 54740A521FC913E500713A1A /* autoid_test.cc */; };
		6B94E0AE1002C5C9EA0F5582 /* log_test.cc in Sources */ = {isa = PBXBuildFile; fileRef = 54C2294E1FECABAE007D065B /* log_test.cc */; };
		6BA8753F49951D7AEAD70199 /* watch_change_test.cc in Sources */ = {isa = PBXBuildFile; fileRef = 2D7472BC70C024D736FF74D9 /* watch_change_test.cc */; };
		6C143182916AC638707DB854 /* FIRQuerySnapshotTests.mm in Sources */ = {isa = PBXBuildFile; fileRef = 5492E04F202154AA00B64F25 /* FIRQuerySnapshotTests.mm */; };
		6C388B2D0967088758FF2425 /* leveldb_target_cache_test.cc in Sources */ = {isa = PBXBuildFile; fileRef = E76F0CDF28E5FA62D21DE648 /* leveldb_target_cache_test.cc */; };
		6C7F7DD24A7C97ACC3C6067A /* bundle_reader_test.cc in Sources */ = {isa = PBXBuildFile; fileRef = 0807462AC4EDFE52ADF03328 /* bundle_reader_test.cc */; };
		6C92AD45A3619A18ECCA5B1F /* query_listener_test.cc in Sources */ = {isa = PBXBuildFile; fileRef = 7C3F995E040E9E9C5E8514BB /* query_listener_test.cc */; };
		6D578695E8E03988820D401C /* string_util_test.cc in Sources */ = {isa = PBXBuildFile; fileRef = AB380CFC201A2EE200D97691 /* string_util_test.cc */; };
		6D6F3A632A980AE255A47A3D /* bundle_cache_test.cc in Sources */ = {isa = PBXBuildFile; fileRef = 9C9693E417832A6BE2D03270 /* bundle_cache_test.cc */; };
		6D7F70938662E8CA334F11C2 /* target_cache_test.cc in Sources */ = {isa = PBXBuildFile; fileRef = B5C37696557C81A6C2B7271A /* target_cache_test.cc */; };
		6DBB3DB3FD6B4981B7F26A55 /* FIRQuerySnapshotTests.mm in Sources */ = {isa = PBXBuildFile; fileRef = 5492E04F202154AA00B64F25 /* FIRQuerySnapshotTests.mm */; };
		6DCA8E54E652B78EFF3EEDAC /* XCTestCase+Await.mm in Sources */ = {isa = PBXBuildFile; fileRef = 5492E0372021401E00B64F25 /* XCTestCase+Await.mm */; };
		6E10507432E1D7AE658D16BD /* FSTSpecTests.mm in Sources */ = {isa = PBXBuildFile; fileRef = 5492E03020213FFC00B64F25 /* FSTSpecTests.mm */; };
		6E4854B19B120C6F0F8192CC /* FSTAPIHelpers.mm in Sources */ = {isa = PBXBuildFile; fileRef = 5492E04E202154AA00B64F25 /* FSTAPIHelpers.mm */; };
		6E59498D20F55BA800ECD9A5 /* FuzzingResources in Resources */ = {isa = PBXBuildFile; fileRef = 6ED6DEA120F5502700FC6076 /* FuzzingResources */; };
		6E8302E021022309003E1EA3 /* FSTFuzzTestFieldPath.mm in Sources */ = {isa = PBXBuildFile; fileRef = 6E8302DF21022309003E1EA3 /* FSTFuzzTestFieldPath.mm */; };
		6EA39FDE20FE820E008D461F /* FSTFuzzTestSerializer.mm in Sources */ = {isa = PBXBuildFile; fileRef = 6EA39FDD20FE820E008D461F /* FSTFuzzTestSerializer.mm */; };
		6EC28BB8C38E3FD126F68211 /* delayed_constructor_test.cc in Sources */ = {isa = PBXBuildFile; fileRef = D0A6E9136804A41CEC9D55D4 /* delayed_constructor_test.cc */; };
		6EDD3B4620BF247500C33877 /* Foundation.framework in Frameworks */ = {isa = PBXBuildFile; fileRef = 6003F58D195388D20070C39A /* Foundation.framework */; };
		6EDD3B4820BF247500C33877 /* UIKit.framework in Frameworks */ = {isa = PBXBuildFile; fileRef = 6003F591195388D20070C39A /* UIKit.framework */; };
		6EDD3B4920BF247500C33877 /* XCTest.framework in Frameworks */ = {isa = PBXBuildFile; fileRef = 6003F5AF195388D20070C39A /* XCTest.framework */; };
		6EDD3B6020BF25AE00C33877 /* FSTFuzzTestsPrincipal.mm in Sources */ = {isa = PBXBuildFile; fileRef = 6EDD3B5E20BF24D000C33877 /* FSTFuzzTestsPrincipal.mm */; };
		6EEA00A737690EF82A3C91C6 /* app_testing.mm in Sources */ = {isa = PBXBuildFile; fileRef = 5467FB07203E6A44009C9584 /* app_testing.mm */; };
		6F3CAC76D918D6B0917EDF92 /* query_test.cc in Sources */ = {isa = PBXBuildFile; fileRef = B9C261C26C5D311E1E3C0CB9 /* query_test.cc */; };
		6F41D7EF9F99EDBA62C78237 /* byte_stream_test.cc in Sources */ = {isa = PBXBuildFile; fileRef = 143BDB3F44A18C1CA085E8CF /* byte_stream_test.cc */; };
		6F45846C159D3C063DBD3CBE /* FirestoreEncoderTests.swift in Sources */ = {isa = PBXBuildFile; fileRef = 1235769422B86E65007DDFA9 /* FirestoreEncoderTests.swift */; };
		6F511ABFD023AEB81F92DB12 /* maybe_document.pb.cc in Sources */ = {isa = PBXBuildFile; fileRef = 618BBE7E20B89AAC00B5BCE7 /* maybe_document.pb.cc */; };
		6F914209F46E6552B5A79570 /* async_queue_std_test.cc in Sources */ = {isa = PBXBuildFile; fileRef = B6FB4681208EA0BE00554BA2 /* async_queue_std_test.cc */; };
		6FAC16B7FBD3B40D11A6A816 /* target.pb.cc in Sources */ = {isa = PBXBuildFile; fileRef = 618BBE7D20B89AAC00B5BCE7 /* target.pb.cc */; };
		6FD2369F24E884A9D767DD80 /* FIRDocumentSnapshotTests.mm in Sources */ = {isa = PBXBuildFile; fileRef = 5492E04B202154AA00B64F25 /* FIRDocumentSnapshotTests.mm */; };
		6FF2B680CC8631B06C7BD7AB /* FSTMemorySpecTests.mm in Sources */ = {isa = PBXBuildFile; fileRef = 5492E02F20213FFC00B64F25 /* FSTMemorySpecTests.mm */; };
		70A171FC43BE328767D1B243 /* path_test.cc in Sources */ = {isa = PBXBuildFile; fileRef = 403DBF6EFB541DFD01582AA3 /* path_test.cc */; };
		70AB665EB6A473FF6C4CFD31 /* CodableTimestampTests.swift in Sources */ = {isa = PBXBuildFile; fileRef = 7B65C996438B84DBC7616640 /* CodableTimestampTests.swift */; };
		716289F99B5316B3CC5E5CE9 /* FIRSnapshotMetadataTests.mm in Sources */ = {isa = PBXBuildFile; fileRef = 5492E04D202154AA00B64F25 /* FIRSnapshotMetadataTests.mm */; };
		71702588BFBF5D3A670508E7 /* ordered_code_benchmark.cc in Sources */ = {isa = PBXBuildFile; fileRef = 0473AFFF5567E667A125347B /* ordered_code_benchmark.cc */; };
		71719F9F1E33DC2100824A3D /* LaunchScreen.storyboard in Resources */ = {isa = PBXBuildFile; fileRef = 71719F9D1E33DC2100824A3D /* LaunchScreen.storyboard */; };
		71E2B154C4FB63F7B7CC4B50 /* target_id_generator_test.cc in Sources */ = {isa = PBXBuildFile; fileRef = AB380CF82019382300D97691 /* target_id_generator_test.cc */; };
		722F9A798F39F7D1FE7CF270 /* CodableGeoPointTests.swift in Sources */ = {isa = PBXBuildFile; fileRef = 5495EB022040E90200EBA509 /* CodableGeoPointTests.swift */; };
		7281C2F04838AFFDF6A762DF /* memory_remote_document_cache_test.cc in Sources */ = {isa = PBXBuildFile; fileRef = 1CA9800A53669EFBFFB824E3 /* memory_remote_document_cache_test.cc */; };
		72AD91671629697074F2545B /* ordered_code_test.cc in Sources */ = {isa = PBXBuildFile; fileRef = AB380D03201BC6E400D97691 /* ordered_code_test.cc */; };
		72AF1D063E23AABD1FF91979 /* byte_stream_istream_test.cc in Sources */ = {isa = PBXBuildFile; fileRef = B44FEA388857259F8EC1924F /* byte_stream_istream_test.cc */; };
		72B25B2D698E4746143D5B74 /* memory_lru_garbage_collector_test.cc in Sources */ = {isa = PBXBuildFile; fileRef = 9765D47FA12FA283F4EFAD02 /* memory_lru_garbage_collector_test.cc */; };
		72B53221FD099862C4BDBA2D /* FIRFieldValueTests.mm in Sources */ = {isa = PBXBuildFile; fileRef = 5492E04A202154AA00B64F25 /* FIRFieldValueTests.mm */; };
		72F21684D7520AA43A6F9C69 /* FIRDocumentSnapshotTests.mm in Sources */ = {isa = PBXBuildFile; fileRef = 5492E04B202154AA00B64F25 /* FIRDocumentSnapshotTests.mm */; };
		731541612214AFFA0037F4DC /* query_spec_test.json in Resources */ = {isa = PBXBuildFile; fileRef = 731541602214AFFA0037F4DC /* query_spec_test.json */; };
		733AFC467B600967536BD70F /* BasicCompileTests.swift in Sources */ = {isa = PBXBuildFile; fileRef = DE0761F61F2FE68D003233AF /* BasicCompileTests.swift */; };
		736C4E82689F1CA1859C4A3F /* XCTestCase+Await.mm in Sources */ = {isa = PBXBuildFile; fileRef = 5492E0372021401E00B64F25 /* XCTestCase+Await.mm */; };
		73866AA12082B0A5009BB4FF /* FIRArrayTransformTests.mm in Sources */ = {isa = PBXBuildFile; fileRef = 73866A9F2082B069009BB4FF /* FIRArrayTransformTests.mm */; };
		7394B5C29C6E524C2AF964E6 /* counting_query_engine.cc in Sources */ = {isa = PBXBuildFile; fileRef = 99434327614FEFF7F7DC88EC /* counting_query_engine.cc */; };
		73E42D984FB36173A2BDA57C /* FSTEventAccumulator.mm in Sources */ = {isa = PBXBuildFile; fileRef = 5492E0392021401F00B64F25 /* FSTEventAccumulator.mm */; };
		73FE5066020EF9B2892C86BF /* hard_assert_test.cc in Sources */ = {isa = PBXBuildFile; fileRef = 444B7AB3F5A2929070CB1363 /* hard_assert_test.cc */; };
		743DF2DF38CE289F13F44043 /* status_testing.cc in Sources */ = {isa = PBXBuildFile; fileRef = 3CAA33F964042646FDDAF9F9 /* status_testing.cc */; };
		7495E3BAE536CD839EE20F31 /* FSTLevelDBSpecTests.mm in Sources */ = {isa = PBXBuildFile; fileRef = 5492E02C20213FFB00B64F25 /* FSTLevelDBSpecTests.mm */; };
		74985DE2C7EF4150D7A455FD /* statusor_test.cc in Sources */ = {isa = PBXBuildFile; fileRef = 54A0352D20A3B3D7003E0143 /* statusor_test.cc */; };
		755EE5748AD04B39BC1EC4AC /* bundle_reader_test.cc in Sources */ = {isa = PBXBuildFile; fileRef = 0807462AC4EDFE52ADF03328 /* bundle_reader_test.cc */; };
		75D124966E727829A5F99249 /* FIRTypeTests.mm in Sources */ = {isa = PBXBuildFile; fileRef = 5492E071202154D600B64F25 /* FIRTypeTests.mm */; };
		766A077017711E759103C1C1 /* memory_bundle_cache_test.cc in Sources */ = {isa = PBXBuildFile; fileRef = 750A1065FD7C1785283A69E2 /* memory_bundle_cache_test.cc */; };
		76A5447D76F060E996555109 /* task_test.cc in Sources */ = {isa = PBXBuildFile; fileRef = 899FC22684B0F7BEEAE13527 /* task_test.cc */; };
		7731E564468645A4A62E2A3C /* leveldb_key_test.cc in Sources */ = {isa = PBXBuildFile; fileRef = 54995F6E205B6E12004EFFA0 /* leveldb_key_test.cc */; };
		775087B0D8983BB2C3A3A1C7 /* bundle.pb.cc in Sources */ = {isa = PBXBuildFile; fileRef = D3E1D055E9C7B6A6BC7D3D01 /* bundle.pb.cc */; };
		777C50D28F3AAC44D0C66924 /* fake_credentials_provider.cc in Sources */ = {isa = PBXBuildFile; fileRef = DCC17AF218430D8BB28DD197 /* fake_credentials_provider.cc */; };
		77BB66DD17A8E6545DE22E0B /* remote_document_cache_test.cc in Sources */ = {isa = PBXBuildFile; fileRef = 7EB299CF85034F09CFD6F3FD /* remote_document_cache_test.cc */; };
		77D3CF0BE43BC67B9A26B06D /* FIRFieldPathTests.mm in Sources */ = {isa = PBXBuildFile; fileRef = 5492E04C202154AA00B64F25 /* FIRFieldPathTests.mm */; };
		77E970D1AD5456D8037D97D8 /* bundle_loader_test.cc in Sources */ = {isa = PBXBuildFile; fileRef = 483B3D6241EE0FC6436ADDA5 /* bundle_loader_test.cc */; };
		795A0E11B3951ACEA2859C8A /* mutation_test.cc in Sources */ = {isa = PBXBuildFile; fileRef = C8522DE226C467C54E6788D8 /* mutation_test.cc */; };
		79987AF2DF1FCE799008B846 /* CodableGeoPointTests.swift in Sources */ = {isa = PBXBuildFile; fileRef = 5495EB022040E90200EBA509 /* CodableGeoPointTests.swift */; };
		79D86DD18BB54D2D69DC457F /* leveldb_remote_document_cache_test.cc in Sources */ = {isa = PBXBuildFile; fileRef = 0840319686A223CC4AD3FAB1 /* leveldb_remote_document_cache_test.cc */; };
		7A2D523AEF58B1413CC8D64F /* query_engine_test.cc in Sources */ = {isa = PBXBuildFile; fileRef = B8A853940305237AFDA8050B /* query_engine_test.cc */; };
		7A3BE0ED54933C234FDE23D1 /* leveldb_util_test.cc in Sources */ = {isa = PBXBuildFile; fileRef = 332485C4DCC6BA0DBB5E31B7 /* leveldb_util_test.cc */; };
		7A66A2CB5CF33F0C28202596 /* status_test.cc in Sources */ = {isa = PBXBuildFile; fileRef = 54A0352C20A3B3D7003E0143 /* status_test.cc */; };
		7A7EC216A0015D7620B4FF3E /* string_format_apple_test.mm in Sources */ = {isa = PBXBuildFile; fileRef = 9CFD366B783AE27B9E79EE7A /* string_format_apple_test.mm */; };
		7A8DF35E7DB4278E67E6BDB3 /* snapshot_version_test.cc in Sources */ = {isa = PBXBuildFile; fileRef = ABA495B9202B7E79008A7851 /* snapshot_version_test.cc */; };
		7AA8771FE1F048D012E5E317 /* query_spec_test.json in Resources */ = {isa = PBXBuildFile; fileRef = 731541602214AFFA0037F4DC /* query_spec_test.json */; };
		7ACA8D967438B5CD9DA4C884 /* memory_local_store_test.cc in Sources */ = {isa = PBXBuildFile; fileRef = F6CA0C5638AB6627CB5B4CF4 /* memory_local_store_test.cc */; };
		7AD020FC27493FF8E659436C /* existence_filter_spec_test.json in Resources */ = {isa = PBXBuildFile; fileRef = 54DA129D1F315EE100DD57A1 /* existence_filter_spec_test.json */; };
		7B0EA399F899537ACCC84E53 /* string_format_apple_test.mm in Sources */ = {isa = PBXBuildFile; fileRef = 9CFD366B783AE27B9E79EE7A /* string_format_apple_test.mm */; };
		7B0F073BDB6D0D6E542E23D4 /* query.pb.cc in Sources */ = {isa = PBXBuildFile; fileRef = 544129D621C2DDC800EFB9CC /* query.pb.cc */; };
		7B74447D211586D9D1CC82BB /* datastore_test.cc in Sources */ = {isa = PBXBuildFile; fileRef = 3167BD972EFF8EC636530E59 /* datastore_test.cc */; };
		7B86B1B21FD0EF2A67547F66 /* byte_string_test.cc in Sources */ = {isa = PBXBuildFile; fileRef = 5342CDDB137B4E93E2E85CCA /* byte_string_test.cc */; };
		7B8D7BAC1A075DB773230505 /* app_testing.mm in Sources */ = {isa = PBXBuildFile; fileRef = 5467FB07203E6A44009C9584 /* app_testing.mm */; };
		7BCC5973C4F4FCC272150E31 /* FIRCollectionReferenceTests.mm in Sources */ = {isa = PBXBuildFile; fileRef = 5492E045202154AA00B64F25 /* FIRCollectionReferenceTests.mm */; };
		7BCF050BA04537B0E7D44730 /* exponential_backoff_test.cc in Sources */ = {isa = PBXBuildFile; fileRef = B6D1B68420E2AB1A00B35856 /* exponential_backoff_test.cc */; };
		7C5E017689012489AAB7718D /* CodableGeoPointTests.swift in Sources */ = {isa = PBXBuildFile; fileRef = 5495EB022040E90200EBA509 /* CodableGeoPointTests.swift */; };
		7C7BA1DB0B66EB899A928283 /* hashing_test.cc in Sources */ = {isa = PBXBuildFile; fileRef = 54511E8D209805F8005BD28F /* hashing_test.cc */; };
		7D40C8EB7755138F85920637 /* leveldb_target_cache_test.cc in Sources */ = {isa = PBXBuildFile; fileRef = E76F0CDF28E5FA62D21DE648 /* leveldb_target_cache_test.cc */; };
		7DB0915EF7C22C700A423F7C /* target_cache_test.cc in Sources */ = {isa = PBXBuildFile; fileRef = B5C37696557C81A6C2B7271A /* target_cache_test.cc */; };
		7DBE7DB90CF83B589A94980F /* reference_set_test.cc in Sources */ = {isa = PBXBuildFile; fileRef = 132E32997D781B896672D30A /* reference_set_test.cc */; };
		7DD67E9621C52B790E844B16 /* FIRDatabaseTests.mm in Sources */ = {isa = PBXBuildFile; fileRef = 5492E06C202154D500B64F25 /* FIRDatabaseTests.mm */; };
		7DED491019248CE9B9E9EB50 /* FSTLevelDBSpecTests.mm in Sources */ = {isa = PBXBuildFile; fileRef = 5492E02C20213FFB00B64F25 /* FSTLevelDBSpecTests.mm */; };
		7E94A1DE02173DAC1EE84CE3 /* byte_stream_apple_test.mm in Sources */ = {isa = PBXBuildFile; fileRef = B4E794BE9AD1E468901B2EF0 /* byte_stream_apple_test.mm */; };
		7E97B0F04E25610FF37E9259 /* memory_target_cache_test.cc in Sources */ = {isa = PBXBuildFile; fileRef = 2286F308EFB0534B1BDE05B9 /* memory_target_cache_test.cc */; };
		7EAB3129A58368EE4BD449ED /* leveldb_migrations_test.cc in Sources */ = {isa = PBXBuildFile; fileRef = EF83ACD5E1E9F25845A9ACED /* leveldb_migrations_test.cc */; };
		7EF540911720DAAF516BEDF0 /* query_test.cc in Sources */ = {isa = PBXBuildFile; fileRef = B9C261C26C5D311E1E3C0CB9 /* query_test.cc */; };
		7F6199159E24E19E2A3F5601 /* schedule_test.cc in Sources */ = {isa = PBXBuildFile; fileRef = 9B0B005A79E765AF02793DCE /* schedule_test.cc */; };
		7F771EB980D9CFAAB4764233 /* view_testing.cc in Sources */ = {isa = PBXBuildFile; fileRef = A5466E7809AD2871FFDE6C76 /* view_testing.cc */; };
		7F9CE96304D413F7E7AA0DA0 /* memory_target_cache_test.cc in Sources */ = {isa = PBXBuildFile; fileRef = 2286F308EFB0534B1BDE05B9 /* memory_target_cache_test.cc */; };
		7FF39B8BD834F8267BDCBCC6 /* status_apple_test.mm in Sources */ = {isa = PBXBuildFile; fileRef = 5493A423225F9990006DE7BA /* status_apple_test.mm */; };
		804B0C6CCE3933CF3948F249 /* grpc_streaming_reader_test.cc in Sources */ = {isa = PBXBuildFile; fileRef = B6D964922154AB8F00EB9CFB /* grpc_streaming_reader_test.cc */; };
		8077722A6BB175D3108CDC55 /* leveldb_remote_document_cache_test.cc in Sources */ = {isa = PBXBuildFile; fileRef = 0840319686A223CC4AD3FAB1 /* leveldb_remote_document_cache_test.cc */; };
		80AB93C807F35539EEC510B2 /* leveldb_lru_garbage_collector_test.cc in Sources */ = {isa = PBXBuildFile; fileRef = B629525F7A1AAC1AB765C74F /* leveldb_lru_garbage_collector_test.cc */; };
		8146D5979B2A0B63C79B7AC4 /* FSTUserDataConverterTests.mm in Sources */ = {isa = PBXBuildFile; fileRef = 548180A4228DEF1A004F70CD /* FSTUserDataConverterTests.mm */; };
		814724DE70EFC3DDF439CD78 /* executor_test.cc in Sources */ = {isa = PBXBuildFile; fileRef = B6FB4688208F9B9100554BA2 /* executor_test.cc */; };
		816E8E62DC163649BA96951C /* EncodableFieldValueTests.swift in Sources */ = {isa = PBXBuildFile; fileRef = 1235769122B7E915007DDFA9 /* EncodableFieldValueTests.swift */; };
		816EADEFF6A29926F14D1E43 /* byte_stream_apple_test.mm in Sources */ = {isa = PBXBuildFile; fileRef = B4E794BE9AD1E468901B2EF0 /* byte_stream_apple_test.mm */; };
		81A6B241E63540900F205817 /* view_snapshot_test.cc in Sources */ = {isa = PBXBuildFile; fileRef = CC572A9168BBEF7B83E4BBC5 /* view_snapshot_test.cc */; };
		81B23D2D4E061074958AF12F /* target.pb.cc in Sources */ = {isa = PBXBuildFile; fileRef = 618BBE7D20B89AAC00B5BCE7 /* target.pb.cc */; };
		81D1B1D2B66BD8310AC5707F /* string_win_test.cc in Sources */ = {isa = PBXBuildFile; fileRef = 79507DF8378D3C42F5B36268 /* string_win_test.cc */; };
		822E5D5EC4955393DF26BC5C /* string_apple_benchmark.mm in Sources */ = {isa = PBXBuildFile; fileRef = 4C73C0CC6F62A90D8573F383 /* string_apple_benchmark.mm */; };
		82E3634FCF4A882948B81839 /* FIRQueryUnitTests.mm in Sources */ = {isa = PBXBuildFile; fileRef = FF73B39D04D1760190E6B84A /* FIRQueryUnitTests.mm */; };
		8342277EB0553492B6668877 /* leveldb_opener_test.cc in Sources */ = {isa = PBXBuildFile; fileRef = 75860CD13AF47EB1EA39EC2F /* leveldb_opener_test.cc */; };
		8388418F43042605FB9BFB92 /* testutil.cc in Sources */ = {isa = PBXBuildFile; fileRef = 54A0352820A3B3BD003E0143 /* testutil.cc */; };
		839D8B502026706419FE09D6 /* leveldb_index_manager_test.cc in Sources */ = {isa = PBXBuildFile; fileRef = 166CE73C03AB4366AAC5201C /* leveldb_index_manager_test.cc */; };
		83A9CD3B6E791A860CE81FA1 /* async_queue_std_test.cc in Sources */ = {isa = PBXBuildFile; fileRef = B6FB4681208EA0BE00554BA2 /* async_queue_std_test.cc */; };
		8403D519C916C72B9C7F2FA1 /* FIRValidationTests.mm in Sources */ = {isa = PBXBuildFile; fileRef = 5492E06D202154D600B64F25 /* FIRValidationTests.mm */; };
		8405FF2BFBB233031A887398 /* event_manager_test.cc in Sources */ = {isa = PBXBuildFile; fileRef = 6F57521E161450FAF89075ED /* event_manager_test.cc */; };
		8413BD9958F6DD52C466D70F /* sorted_set_test.cc in Sources */ = {isa = PBXBuildFile; fileRef = 549CCA4C20A36DBB00BCEB75 /* sorted_set_test.cc */; };
		843EE932AA9A8F43721F189E /* leveldb_local_store_test.cc in Sources */ = {isa = PBXBuildFile; fileRef = 5FF903AEFA7A3284660FA4C5 /* leveldb_local_store_test.cc */; };
		8460C97C9209D7DAF07090BD /* FIRFieldsTests.mm in Sources */ = {isa = PBXBuildFile; fileRef = 5492E06A202154D500B64F25 /* FIRFieldsTests.mm */; };
		851346D66DEC223E839E3AA9 /* memory_mutation_queue_test.cc in Sources */ = {isa = PBXBuildFile; fileRef = 74FBEFA4FE4B12C435011763 /* memory_mutation_queue_test.cc */; };
		85B8918FC8C5DC62482E39C3 /* resource_path_test.cc in Sources */ = {isa = PBXBuildFile; fileRef = B686F2B02024FFD70028D6BE /* resource_path_test.cc */; };
		85BC2AB572A400114BF59255 /* limbo_spec_test.json in Resources */ = {isa = PBXBuildFile; fileRef = 54DA129E1F315EE100DD57A1 /* limbo_spec_test.json */; };
		85D301119D7175F82E12892E /* field_value_benchmark.cc in Sources */ = {isa = PBXBuildFile; fileRef = 6D0EE49C1D5AF75664D0EBE4 /* field_value_benchmark.cc */; };
		85D61BDC7FB99B6E0DD3AFCA /* mutation.pb.cc in Sources */ = {isa = PBXBuildFile; fileRef = 618BBE8220B89AAC00B5BCE7 /* mutation.pb.cc */; };
		85D7C370C7812166A467FEE9 /* string_apple_benchmark.mm in Sources */ = {isa = PBXBuildFile; fileRef = 4C73C0CC6F62A90D8573F383 /* string_apple_benchmark.mm */; };
		8612F3C7E4A7D17221442699 /* grpc_unary_call_test.cc in Sources */ = {isa = PBXBuildFile; fileRef = B6D964942163E63900EB9CFB /* grpc_unary_call_test.cc */; };
		862B1AC9EDAB309BBF4FB18C /* sorted_map_test.cc in Sources */ = {isa = PBXBuildFile; fileRef = 549CCA4E20A36DBB00BCEB75 /* sorted_map_test.cc */; };
		86494278BE08F10A8AAF9603 /* iterator_adaptors_test.cc in Sources */ = {isa = PBXBuildFile; fileRef = 54A0353420A3D8CB003E0143 /* iterator_adaptors_test.cc */; };
		867B370BF2DF84B6AB94B874 /* filesystem_testing.cc in Sources */ = {isa = PBXBuildFile; fileRef = BA02DA2FCD0001CFC6EB08DA /* filesystem_testing.cc */; };
		8683BBC3AC7B01937606A83B /* firestore.pb.cc in Sources */ = {isa = PBXBuildFile; fileRef = 544129D421C2DDC800EFB9CC /* firestore.pb.cc */; };
		86E6FC2B7657C35B342E1436 /* sorted_map_test.cc in Sources */ = {isa = PBXBuildFile; fileRef = 549CCA4E20A36DBB00BCEB75 /* sorted_map_test.cc */; };
		8705C4856498F66E471A0997 /* FIRWriteBatchTests.mm in Sources */ = {isa = PBXBuildFile; fileRef = 5492E06F202154D600B64F25 /* FIRWriteBatchTests.mm */; };
		873B8AEB1B1F5CCA007FD442 /* Main.storyboard in Resources */ = {isa = PBXBuildFile; fileRef = 873B8AEA1B1F5CCA007FD442 /* Main.storyboard */; };
		87B5AC3EBF0E83166B142FA4 /* string_apple_benchmark.mm in Sources */ = {isa = PBXBuildFile; fileRef = 4C73C0CC6F62A90D8573F383 /* string_apple_benchmark.mm */; };
		881E55152AB34465412F8542 /* FSTAPIHelpers.mm in Sources */ = {isa = PBXBuildFile; fileRef = 5492E04E202154AA00B64F25 /* FSTAPIHelpers.mm */; };
		88929ED628DA8DD9592974ED /* task_test.cc in Sources */ = {isa = PBXBuildFile; fileRef = 899FC22684B0F7BEEAE13527 /* task_test.cc */; };
		88FD82A1FC5FEC5D56B481D8 /* maybe_document.pb.cc in Sources */ = {isa = PBXBuildFile; fileRef = 618BBE7E20B89AAC00B5BCE7 /* maybe_document.pb.cc */; };
		897F3C1936612ACB018CA1DD /* http.pb.cc in Sources */ = {isa = PBXBuildFile; fileRef = 618BBE9720B89AAC00B5BCE7 /* http.pb.cc */; };
		89B296C8F6513BABFE5BAA18 /* bundle_serializer_test.cc in Sources */ = {isa = PBXBuildFile; fileRef = C7A7E952C5323949C5204837 /* bundle_serializer_test.cc */; };
		89C71AEAA5316836BB1D5A01 /* view_test.cc in Sources */ = {isa = PBXBuildFile; fileRef = C7429071B33BDF80A7FA2F8A /* view_test.cc */; };
		8A6C809B9F81C30B7333FCAA /* FIRFirestoreSourceTests.mm in Sources */ = {isa = PBXBuildFile; fileRef = 6161B5012047140400A99DBB /* FIRFirestoreSourceTests.mm */; };
		8A76A3A8345B984C91B0843E /* schedule_test.cc in Sources */ = {isa = PBXBuildFile; fileRef = 9B0B005A79E765AF02793DCE /* schedule_test.cc */; };
		8A79DDB4379A063C30A76329 /* iterator_adaptors_test.cc in Sources */ = {isa = PBXBuildFile; fileRef = 54A0353420A3D8CB003E0143 /* iterator_adaptors_test.cc */; };
		8AA7A1FCEE6EC309399978AD /* leveldb_key_test.cc in Sources */ = {isa = PBXBuildFile; fileRef = 54995F6E205B6E12004EFFA0 /* leveldb_key_test.cc */; };
		8B0EC945E74A03BD3ED8F9AA /* status_testing.cc in Sources */ = {isa = PBXBuildFile; fileRef = 3CAA33F964042646FDDAF9F9 /* status_testing.cc */; };
		8B31F63673F3B5238DE95AFB /* geo_point_test.cc in Sources */ = {isa = PBXBuildFile; fileRef = AB7BAB332012B519001E0872 /* geo_point_test.cc */; };
		8B3EB33933D11CF897EAF4C3 /* leveldb_index_manager_test.cc in Sources */ = {isa = PBXBuildFile; fileRef = 166CE73C03AB4366AAC5201C /* leveldb_index_manager_test.cc */; };
		8C39F6D4B3AA9074DF00CFB8 /* string_util_test.cc in Sources */ = {isa = PBXBuildFile; fileRef = AB380CFC201A2EE200D97691 /* string_util_test.cc */; };
		8C602DAD4E8296AB5EFB962A /* firestore.pb.cc in Sources */ = {isa = PBXBuildFile; fileRef = 544129D421C2DDC800EFB9CC /* firestore.pb.cc */; };
		8C82D4D3F9AB63E79CC52DC8 /* Pods_Firestore_IntegrationTests_iOS.framework in Frameworks */ = {isa = PBXBuildFile; fileRef = ECEBABC7E7B693BE808A1052 /* Pods_Firestore_IntegrationTests_iOS.framework */; };
		8D0EF43F1B7B156550E65C20 /* FSTGoogleTestTests.mm in Sources */ = {isa = PBXBuildFile; fileRef = 54764FAE1FAA21B90085E60A /* FSTGoogleTestTests.mm */; };
		8D5A9E6E43B6F47431841FE2 /* user_test.cc in Sources */ = {isa = PBXBuildFile; fileRef = AB38D93220239654000A432D /* user_test.cc */; };
		8ECDF2AFCF1BCA1A2CDAAD8A /* document_test.cc in Sources */ = {isa = PBXBuildFile; fileRef = AB6B908320322E4D00CC290A /* document_test.cc */; };
		8F3AE423677A4C50F7E0E5C0 /* database_info_test.cc in Sources */ = {isa = PBXBuildFile; fileRef = AB38D92E20235D22000A432D /* database_info_test.cc */; };
		8F4F40E9BC7ED588F67734D5 /* app_testing.mm in Sources */ = {isa = PBXBuildFile; fileRef = 5467FB07203E6A44009C9584 /* app_testing.mm */; };
		8F781F527ED72DC6C123689E /* autoid_test.cc in Sources */ = {isa = PBXBuildFile; fileRef = 54740A521FC913E500713A1A /* autoid_test.cc */; };
		9009C285F418EA80C46CF06B /* fake_target_metadata_provider.cc in Sources */ = {isa = PBXBuildFile; fileRef = 71140E5D09C6E76F7C71B2FC /* fake_target_metadata_provider.cc */; };
		900D0E9F18CE3DB954DD0D1E /* async_queue_test.cc in Sources */ = {isa = PBXBuildFile; fileRef = B6FB467B208E9A8200554BA2 /* async_queue_test.cc */; };
		9012B0E121B99B9C7E54160B /* query_engine_test.cc in Sources */ = {isa = PBXBuildFile; fileRef = B8A853940305237AFDA8050B /* query_engine_test.cc */; };
		9016EF298E41456060578C90 /* field_transform_test.cc in Sources */ = {isa = PBXBuildFile; fileRef = 7515B47C92ABEEC66864B55C /* field_transform_test.cc */; };
		906DB5C85F57EFCBD2027E60 /* grpc_unary_call_test.cc in Sources */ = {isa = PBXBuildFile; fileRef = B6D964942163E63900EB9CFB /* grpc_unary_call_test.cc */; };
		9073AFB51EA26A818C29131E /* no_document_test.cc in Sources */ = {isa = PBXBuildFile; fileRef = AB6B908720322E8800CC290A /* no_document_test.cc */; };
		907DF0E63248DBF0912CC56D /* filesystem_testing.cc in Sources */ = {isa = PBXBuildFile; fileRef = BA02DA2FCD0001CFC6EB08DA /* filesystem_testing.cc */; };
		90B9302B082E6252AF4E7DC7 /* leveldb_migrations_test.cc in Sources */ = {isa = PBXBuildFile; fileRef = EF83ACD5E1E9F25845A9ACED /* leveldb_migrations_test.cc */; };
		90FE088B8FD9EC06EEED1F39 /* memory_index_manager_test.cc in Sources */ = {isa = PBXBuildFile; fileRef = DB5A1E760451189DA36028B3 /* memory_index_manager_test.cc */; };
		911931696309D2EABB325F17 /* strerror_test.cc in Sources */ = {isa = PBXBuildFile; fileRef = 358C3B5FE573B1D60A4F7592 /* strerror_test.cc */; };
		913F6E57AF18F84C5ECFD414 /* lru_garbage_collector_test.cc in Sources */ = {isa = PBXBuildFile; fileRef = 277EAACC4DD7C21332E8496A /* lru_garbage_collector_test.cc */; };
		918E3D35942CE493690C45CE /* user_test.cc in Sources */ = {isa = PBXBuildFile; fileRef = AB38D93220239654000A432D /* user_test.cc */; };
		91AEFFEE35FBE15FEC42A1F4 /* memory_local_store_test.cc in Sources */ = {isa = PBXBuildFile; fileRef = F6CA0C5638AB6627CB5B4CF4 /* memory_local_store_test.cc */; };
		920B6ABF76FDB3547F1CCD84 /* firestore.pb.cc in Sources */ = {isa = PBXBuildFile; fileRef = 544129D421C2DDC800EFB9CC /* firestore.pb.cc */; };
		925BE64990449E93242A00A2 /* memory_mutation_queue_test.cc in Sources */ = {isa = PBXBuildFile; fileRef = 74FBEFA4FE4B12C435011763 /* memory_mutation_queue_test.cc */; };
		92D32D76D8A44F45695D542A /* bundle_reader_test.cc in Sources */ = {isa = PBXBuildFile; fileRef = 0807462AC4EDFE52ADF03328 /* bundle_reader_test.cc */; };
		92D7081085679497DC112EDB /* persistence_testing.cc in Sources */ = {isa = PBXBuildFile; fileRef = 9113B6F513D0473AEABBAF1F /* persistence_testing.cc */; };
		92EFF0CC2993B43CBC7A61FF /* grpc_streaming_reader_test.cc in Sources */ = {isa = PBXBuildFile; fileRef = B6D964922154AB8F00EB9CFB /* grpc_streaming_reader_test.cc */; };
		9382BE7190E7750EE7CCCE7C /* write_spec_test.json in Resources */ = {isa = PBXBuildFile; fileRef = 54DA12A51F315EE100DD57A1 /* write_spec_test.json */; };
		938F2AF6EC5CD0B839300DB0 /* query.pb.cc in Sources */ = {isa = PBXBuildFile; fileRef = 544129D621C2DDC800EFB9CC /* query.pb.cc */; };
		939C898FE9D129F6A2EA259C /* FSTHelpers.mm in Sources */ = {isa = PBXBuildFile; fileRef = 5492E03A2021401F00B64F25 /* FSTHelpers.mm */; };
		93C8F772F4DC5A985FA3D815 /* task_test.cc in Sources */ = {isa = PBXBuildFile; fileRef = 899FC22684B0F7BEEAE13527 /* task_test.cc */; };
		93E5620E3884A431A14500B0 /* document_key_test.cc in Sources */ = {isa = PBXBuildFile; fileRef = B6152AD5202A5385000E5744 /* document_key_test.cc */; };
		94BBB23B93E449D03FA34F87 /* mutation_queue_test.cc in Sources */ = {isa = PBXBuildFile; fileRef = 3068AA9DFBBA86C1FE2A946E /* mutation_queue_test.cc */; };
		95C0F55813DA51E6B8C439E1 /* status_apple_test.mm in Sources */ = {isa = PBXBuildFile; fileRef = 5493A423225F9990006DE7BA /* status_apple_test.mm */; };
		95CE3F5265B9BB7297EE5A6B /* lru_garbage_collector_test.cc in Sources */ = {isa = PBXBuildFile; fileRef = 277EAACC4DD7C21332E8496A /* lru_garbage_collector_test.cc */; };
		95DCD082374F871A86EF905F /* to_string_apple_test.mm in Sources */ = {isa = PBXBuildFile; fileRef = B68B1E002213A764008977EF /* to_string_apple_test.mm */; };
		95ED06D2B0078D3CDB821B68 /* FIRArrayTransformTests.mm in Sources */ = {isa = PBXBuildFile; fileRef = 73866A9F2082B069009BB4FF /* FIRArrayTransformTests.mm */; };
		9617B75E9E27E7BA46D87EF3 /* query_test.cc in Sources */ = {isa = PBXBuildFile; fileRef = B9C261C26C5D311E1E3C0CB9 /* query_test.cc */; };
		96552D8E218F68DDCFE210A0 /* status_apple_test.mm in Sources */ = {isa = PBXBuildFile; fileRef = 5493A423225F9990006DE7BA /* status_apple_test.mm */; };
		96898170B456EAF092F73BBC /* defer_test.cc in Sources */ = {isa = PBXBuildFile; fileRef = 8ABAC2E0402213D837F73DC3 /* defer_test.cc */; };
		96D3EB7AAB51E115946DB9A7 /* leveldb_bundle_cache_test.cc in Sources */ = {isa = PBXBuildFile; fileRef = AF24C83FD0E162A1E6E402ED /* leveldb_bundle_cache_test.cc */; };
		9730F08BEFDD12B4865856BC /* byte_stream_istream_test.cc in Sources */ = {isa = PBXBuildFile; fileRef = B44FEA388857259F8EC1924F /* byte_stream_istream_test.cc */; };
		974FF09E6AFD24D5A39B898B /* local_serializer_test.cc in Sources */ = {isa = PBXBuildFile; fileRef = F8043813A5D16963EC02B182 /* local_serializer_test.cc */; };
		97729B53698C0E52EB165003 /* field_filter_test.cc in Sources */ = {isa = PBXBuildFile; fileRef = E8551D6C6FB0B1BACE9E5BAD /* field_filter_test.cc */; };
		9774A6C2AA02A12D80B34C3C /* database_id_test.cc in Sources */ = {isa = PBXBuildFile; fileRef = AB71064B201FA60300344F18 /* database_id_test.cc */; };
		9783FAEA4CF758E8C4C2D76E /* hashing_test.cc in Sources */ = {isa = PBXBuildFile; fileRef = 54511E8D209805F8005BD28F /* hashing_test.cc */; };
		98708140787A9465D883EEC9 /* leveldb_mutation_queue_test.cc in Sources */ = {isa = PBXBuildFile; fileRef = 5C7942B6244F4C416B11B86C /* leveldb_mutation_queue_test.cc */; };
		98F6F069691C5B879BC99F6B /* byte_stream_test.cc in Sources */ = {isa = PBXBuildFile; fileRef = 143BDB3F44A18C1CA085E8CF /* byte_stream_test.cc */; };
		98FE82875A899A40A98AAC22 /* leveldb_opener_test.cc in Sources */ = {isa = PBXBuildFile; fileRef = 75860CD13AF47EB1EA39EC2F /* leveldb_opener_test.cc */; };
		990EC10E92DADB7D86A4BEE3 /* string_format_test.cc in Sources */ = {isa = PBXBuildFile; fileRef = 54131E9620ADE678001DF3FF /* string_format_test.cc */; };
		9A29D572C64CA1FA62F591D4 /* FIRQueryTests.mm in Sources */ = {isa = PBXBuildFile; fileRef = 5492E069202154D500B64F25 /* FIRQueryTests.mm */; };
		9A3A82057CE0F25082BBD941 /* bundle_reader_test.cc in Sources */ = {isa = PBXBuildFile; fileRef = F390E69A574C60591DCB7B4C /* bundle_reader_test.cc */; };
		9A7CF567C6FF0623EB4CFF64 /* datastore_test.cc in Sources */ = {isa = PBXBuildFile; fileRef = 3167BD972EFF8EC636530E59 /* datastore_test.cc */; };
		9A8B01AF6F19D248202FBC0A /* FIRQueryUnitTests.mm in Sources */ = {isa = PBXBuildFile; fileRef = FF73B39D04D1760190E6B84A /* FIRQueryUnitTests.mm */; };
		9AC28D928902C6767A11F5FC /* objc_type_traits_apple_test.mm in Sources */ = {isa = PBXBuildFile; fileRef = 2A0CF41BA5AED6049B0BEB2C /* objc_type_traits_apple_test.mm */; };
		9AC604BF7A76CABDF26F8C8E /* cc_compilation_test.cc in Sources */ = {isa = PBXBuildFile; fileRef = 1B342370EAE3AA02393E33EB /* cc_compilation_test.cc */; };
		9B08A36C8429B24587FB8D57 /* leveldb_bundle_cache_test.cc in Sources */ = {isa = PBXBuildFile; fileRef = AF24C83FD0E162A1E6E402ED /* leveldb_bundle_cache_test.cc */; };
		9B2CD4CBB1DFE8BC3C81A335 /* async_queue_libdispatch_test.mm in Sources */ = {isa = PBXBuildFile; fileRef = B6FB4680208EA0BE00554BA2 /* async_queue_libdispatch_test.mm */; };
		9C1F25177DC5753B075DCF65 /* existence_filter_spec_test.json in Resources */ = {isa = PBXBuildFile; fileRef = 54DA129D1F315EE100DD57A1 /* existence_filter_spec_test.json */; };
		9C86EEDEA131BFD50255EEF1 /* comparison_test.cc in Sources */ = {isa = PBXBuildFile; fileRef = 548DB928200D59F600E00ABC /* comparison_test.cc */; };
		9CE07BAAD3D3BC5F069D38FE /* grpc_streaming_reader_test.cc in Sources */ = {isa = PBXBuildFile; fileRef = B6D964922154AB8F00EB9CFB /* grpc_streaming_reader_test.cc */; };
		9D0E720F5A6DBD48FF325016 /* field_value_test.cc in Sources */ = {isa = PBXBuildFile; fileRef = AB356EF6200EA5EB0089B766 /* field_value_test.cc */; };
		9D71628E38D9F64C965DF29E /* FSTAPIHelpers.mm in Sources */ = {isa = PBXBuildFile; fileRef = 5492E04E202154AA00B64F25 /* FSTAPIHelpers.mm */; };
		9E656F4FE92E8BFB7F625283 /* to_string_test.cc in Sources */ = {isa = PBXBuildFile; fileRef = B696858D2214B53900271095 /* to_string_test.cc */; };
		9EE1447AA8E68DF98D0590FF /* precondition_test.cc in Sources */ = {isa = PBXBuildFile; fileRef = 549CCA5520A36E1F00BCEB75 /* precondition_test.cc */; };
		9EE81B1FB9B7C664B7B0A904 /* resume_token_spec_test.json in Resources */ = {isa = PBXBuildFile; fileRef = 54DA12A41F315EE100DD57A1 /* resume_token_spec_test.json */; };
		9F41D724D9947A89201495AD /* limit_spec_test.json in Resources */ = {isa = PBXBuildFile; fileRef = 54DA129F1F315EE100DD57A1 /* limit_spec_test.json */; };
		9F9244225BE2EC88AA0CE4EF /* sorted_set_test.cc in Sources */ = {isa = PBXBuildFile; fileRef = 549CCA4C20A36DBB00BCEB75 /* sorted_set_test.cc */; };
		9F9FD9E675B79EC2938057A1 /* bundle_serializer_test.cc in Sources */ = {isa = PBXBuildFile; fileRef = C7A7E952C5323949C5204837 /* bundle_serializer_test.cc */; };
		A05BC6BDA2ABE405009211A9 /* target_id_generator_test.cc in Sources */ = {isa = PBXBuildFile; fileRef = AB380CF82019382300D97691 /* target_id_generator_test.cc */; };
		A06FBB7367CDD496887B86F8 /* leveldb_opener_test.cc in Sources */ = {isa = PBXBuildFile; fileRef = 75860CD13AF47EB1EA39EC2F /* leveldb_opener_test.cc */; };
		A0C6C658DFEE58314586907B /* offline_spec_test.json in Resources */ = {isa = PBXBuildFile; fileRef = 54DA12A11F315EE100DD57A1 /* offline_spec_test.json */; };
		A1563EFEB021936D3FFE07E3 /* field_mask_test.cc in Sources */ = {isa = PBXBuildFile; fileRef = 549CCA5320A36E1F00BCEB75 /* field_mask_test.cc */; };
		A17DBC8F24127DA8A381F865 /* testutil.cc in Sources */ = {isa = PBXBuildFile; fileRef = 54A0352820A3B3BD003E0143 /* testutil.cc */; };
		A192648233110B7B8BD65528 /* field_transform_test.cc in Sources */ = {isa = PBXBuildFile; fileRef = 7515B47C92ABEEC66864B55C /* field_transform_test.cc */; };
		A1F57CC739211F64F2E9232D /* hard_assert_test.cc in Sources */ = {isa = PBXBuildFile; fileRef = 444B7AB3F5A2929070CB1363 /* hard_assert_test.cc */; };
		A215078DBFBB5A4F4DADE8A9 /* leveldb_index_manager_test.cc in Sources */ = {isa = PBXBuildFile; fileRef = 166CE73C03AB4366AAC5201C /* leveldb_index_manager_test.cc */; };
		A21819C437C3C80450D7EEEE /* writer_test.cc in Sources */ = {isa = PBXBuildFile; fileRef = BC3C788D290A935C353CEAA1 /* writer_test.cc */; };
		A25FF76DEF542E01A2DF3B0E /* time_testing.cc in Sources */ = {isa = PBXBuildFile; fileRef = 5497CB76229DECDE000FB92F /* time_testing.cc */; };
		A27096F764227BC73526FED3 /* leveldb_remote_document_cache_test.cc in Sources */ = {isa = PBXBuildFile; fileRef = 0840319686A223CC4AD3FAB1 /* leveldb_remote_document_cache_test.cc */; };
		A478FDD7C3F48FBFDDA7D8F5 /* leveldb_mutation_queue_test.cc in Sources */ = {isa = PBXBuildFile; fileRef = 5C7942B6244F4C416B11B86C /* leveldb_mutation_queue_test.cc */; };
		A4AD189BDEF7A609953457A6 /* leveldb_key_test.cc in Sources */ = {isa = PBXBuildFile; fileRef = 54995F6E205B6E12004EFFA0 /* leveldb_key_test.cc */; };
		A4ECA8335000CBDF94586C94 /* FSTDatastoreTests.mm in Sources */ = {isa = PBXBuildFile; fileRef = 5492E07E202154EC00B64F25 /* FSTDatastoreTests.mm */; };
		A5175CA2E677E13CC5F23D72 /* document_test.cc in Sources */ = {isa = PBXBuildFile; fileRef = AB6B908320322E4D00CC290A /* document_test.cc */; };
		A55266E6C986251D283CE948 /* FIRCursorTests.mm in Sources */ = {isa = PBXBuildFile; fileRef = 5492E070202154D600B64F25 /* FIRCursorTests.mm */; };
		A57EC303CD2D6AA4F4745551 /* FIRFieldValueTests.mm in Sources */ = {isa = PBXBuildFile; fileRef = 5492E04A202154AA00B64F25 /* FIRFieldValueTests.mm */; };
		A585BD0F31E90980B5F5FBCA /* local_serializer_test.cc in Sources */ = {isa = PBXBuildFile; fileRef = F8043813A5D16963EC02B182 /* local_serializer_test.cc */; };
		A5AB1815C45FFC762981E481 /* write.pb.cc in Sources */ = {isa = PBXBuildFile; fileRef = 544129D921C2DDC800EFB9CC /* write.pb.cc */; };
		A5B8C273593D1BB6E8AE4CBA /* view_test.cc in Sources */ = {isa = PBXBuildFile; fileRef = C7429071B33BDF80A7FA2F8A /* view_test.cc */; };
		A602E6C7C8B243BB767D251C /* leveldb_index_manager_test.cc in Sources */ = {isa = PBXBuildFile; fileRef = 166CE73C03AB4366AAC5201C /* leveldb_index_manager_test.cc */; };
		A61AE3D94C975A87EFA82ADA /* firebase_credentials_provider_test.mm in Sources */ = {isa = PBXBuildFile; fileRef = ABC1D7E22023CDC500BA84F0 /* firebase_credentials_provider_test.mm */; };
		A61BB461F3E5822175F81719 /* memory_remote_document_cache_test.cc in Sources */ = {isa = PBXBuildFile; fileRef = 1CA9800A53669EFBFFB824E3 /* memory_remote_document_cache_test.cc */; };
		A62CDCEBE56E37FBB085CFF9 /* fake_credentials_provider.cc in Sources */ = {isa = PBXBuildFile; fileRef = DCC17AF218430D8BB28DD197 /* fake_credentials_provider.cc */; };
		A6A916A7DEA41EE29FD13508 /* watch_change_test.cc in Sources */ = {isa = PBXBuildFile; fileRef = 2D7472BC70C024D736FF74D9 /* watch_change_test.cc */; };
		A6A9946A006AA87240B37E31 /* defer_test.cc in Sources */ = {isa = PBXBuildFile; fileRef = 8ABAC2E0402213D837F73DC3 /* defer_test.cc */; };
		A6D57EC3A0BF39060705ED29 /* string_format_apple_test.mm in Sources */ = {isa = PBXBuildFile; fileRef = 9CFD366B783AE27B9E79EE7A /* string_format_apple_test.mm */; };
		A6E236CE8B3A47BE32254436 /* array_sorted_map_test.cc in Sources */ = {isa = PBXBuildFile; fileRef = 54EB764C202277B30088B8F3 /* array_sorted_map_test.cc */; };
		A7309DAD4A3B5334536ECA46 /* remote_event_test.cc in Sources */ = {isa = PBXBuildFile; fileRef = 584AE2C37A55B408541A6FF3 /* remote_event_test.cc */; };
		A7399FB3BEC50BBFF08EC9BA /* mutation_queue_test.cc in Sources */ = {isa = PBXBuildFile; fileRef = 3068AA9DFBBA86C1FE2A946E /* mutation_queue_test.cc */; };
		A82ABD6DF5979B34CB05BB79 /* bundle_loader_test.cc in Sources */ = {isa = PBXBuildFile; fileRef = 483B3D6241EE0FC6436ADDA5 /* bundle_loader_test.cc */; };
		A8AF92A35DFA30EEF9C27FB7 /* database_info_test.cc in Sources */ = {isa = PBXBuildFile; fileRef = AB38D92E20235D22000A432D /* database_info_test.cc */; };
		A8C9FF6D13E6C83D4AB54EA7 /* secure_random_test.cc in Sources */ = {isa = PBXBuildFile; fileRef = 54740A531FC913E500713A1A /* secure_random_test.cc */; };
		A907244EE37BC32C8D82948E /* FSTSpecTests.mm in Sources */ = {isa = PBXBuildFile; fileRef = 5492E03020213FFC00B64F25 /* FSTSpecTests.mm */; };
		A97ED2BAAEDB0F765BBD5F98 /* local_store_test.cc in Sources */ = {isa = PBXBuildFile; fileRef = 307FF03D0297024D59348EBD /* local_store_test.cc */; };
		A9A9994FB8042838671E8506 /* view_snapshot_test.cc in Sources */ = {isa = PBXBuildFile; fileRef = CC572A9168BBEF7B83E4BBC5 /* view_snapshot_test.cc */; };
		A9BE29B3005F95724A868BFF /* bundle.pb.cc in Sources */ = {isa = PBXBuildFile; fileRef = D3E1D055E9C7B6A6BC7D3D01 /* bundle.pb.cc */; };
		AAACAA2927F50C4C56EB620F /* bundle_serializer_test.cc in Sources */ = {isa = PBXBuildFile; fileRef = C7A7E952C5323949C5204837 /* bundle_serializer_test.cc */; };
		AAC15E7CCAE79619B2ABB972 /* XCTestCase+Await.mm in Sources */ = {isa = PBXBuildFile; fileRef = 5492E0372021401E00B64F25 /* XCTestCase+Await.mm */; };
		AAF2F02E77A80C9CDE2C0C7A /* filesystem_test.cc in Sources */ = {isa = PBXBuildFile; fileRef = F51859B394D01C0C507282F1 /* filesystem_test.cc */; };
		AB2BAB0BD77FF05CC26FCF75 /* async_queue_std_test.cc in Sources */ = {isa = PBXBuildFile; fileRef = B6FB4681208EA0BE00554BA2 /* async_queue_std_test.cc */; };
		AB356EF7200EA5EB0089B766 /* field_value_test.cc in Sources */ = {isa = PBXBuildFile; fileRef = AB356EF6200EA5EB0089B766 /* field_value_test.cc */; };
		AB380CFB2019388600D97691 /* target_id_generator_test.cc in Sources */ = {isa = PBXBuildFile; fileRef = AB380CF82019382300D97691 /* target_id_generator_test.cc */; };
		AB380CFE201A2F4500D97691 /* string_util_test.cc in Sources */ = {isa = PBXBuildFile; fileRef = AB380CFC201A2EE200D97691 /* string_util_test.cc */; };
		AB380D02201BC69F00D97691 /* bits_test.cc in Sources */ = {isa = PBXBuildFile; fileRef = AB380D01201BC69F00D97691 /* bits_test.cc */; };
		AB380D04201BC6E400D97691 /* ordered_code_test.cc in Sources */ = {isa = PBXBuildFile; fileRef = AB380D03201BC6E400D97691 /* ordered_code_test.cc */; };
		AB38D93020236E21000A432D /* database_info_test.cc in Sources */ = {isa = PBXBuildFile; fileRef = AB38D92E20235D22000A432D /* database_info_test.cc */; };
		AB6B908420322E4D00CC290A /* document_test.cc in Sources */ = {isa = PBXBuildFile; fileRef = AB6B908320322E4D00CC290A /* document_test.cc */; };
		AB6B908820322E8800CC290A /* no_document_test.cc in Sources */ = {isa = PBXBuildFile; fileRef = AB6B908720322E8800CC290A /* no_document_test.cc */; };
		AB7BAB342012B519001E0872 /* geo_point_test.cc in Sources */ = {isa = PBXBuildFile; fileRef = AB7BAB332012B519001E0872 /* geo_point_test.cc */; };
		AB8209455BAA17850D5E196D /* http.pb.cc in Sources */ = {isa = PBXBuildFile; fileRef = 618BBE9720B89AAC00B5BCE7 /* http.pb.cc */; };
		AB9FF792C60FC581909EF381 /* recovery_spec_test.json in Resources */ = {isa = PBXBuildFile; fileRef = 9C1AFCC9E616EC33D6E169CF /* recovery_spec_test.json */; };
		ABA495BB202B7E80008A7851 /* snapshot_version_test.cc in Sources */ = {isa = PBXBuildFile; fileRef = ABA495B9202B7E79008A7851 /* snapshot_version_test.cc */; };
		ABC1D7DC2023A04B00BA84F0 /* credentials_provider_test.cc in Sources */ = {isa = PBXBuildFile; fileRef = AB38D9342023966E000A432D /* credentials_provider_test.cc */; };
		ABC1D7DD2023A04F00BA84F0 /* empty_credentials_provider_test.cc in Sources */ = {isa = PBXBuildFile; fileRef = AB38D93620239689000A432D /* empty_credentials_provider_test.cc */; };
		ABC1D7DE2023A05300BA84F0 /* user_test.cc in Sources */ = {isa = PBXBuildFile; fileRef = AB38D93220239654000A432D /* user_test.cc */; };
		ABC1D7E12023A40C00BA84F0 /* token_test.cc in Sources */ = {isa = PBXBuildFile; fileRef = ABC1D7DF2023A3EF00BA84F0 /* token_test.cc */; };
		ABC1D7E42024AFDE00BA84F0 /* firebase_credentials_provider_test.mm in Sources */ = {isa = PBXBuildFile; fileRef = ABC1D7E22023CDC500BA84F0 /* firebase_credentials_provider_test.mm */; };
		ABE6637A201FA81900ED349A /* database_id_test.cc in Sources */ = {isa = PBXBuildFile; fileRef = AB71064B201FA60300344F18 /* database_id_test.cc */; };
		ABEFB291FFED50DDAFF3E1DE /* memory_bundle_cache_test.cc in Sources */ = {isa = PBXBuildFile; fileRef = 750A1065FD7C1785283A69E2 /* memory_bundle_cache_test.cc */; };
		ABF6506C201131F8005F2C74 /* timestamp_test.cc in Sources */ = {isa = PBXBuildFile; fileRef = ABF6506B201131F8005F2C74 /* timestamp_test.cc */; };
		ABFD599019CF312CFF96B3EC /* perf_spec_test.json in Resources */ = {isa = PBXBuildFile; fileRef = D5B2593BCB52957D62F1C9D3 /* perf_spec_test.json */; };
		AC03C4F1456FB1C0D88E94FF /* query_listener_test.cc in Sources */ = {isa = PBXBuildFile; fileRef = 7C3F995E040E9E9C5E8514BB /* query_listener_test.cc */; };
		AC13D30C3D0F9F837664BE34 /* bundle_reader_test.cc in Sources */ = {isa = PBXBuildFile; fileRef = 0807462AC4EDFE52ADF03328 /* bundle_reader_test.cc */; };
		AC6C1E57B18730428CB15E03 /* executor_libdispatch_test.mm in Sources */ = {isa = PBXBuildFile; fileRef = B6FB4689208F9B9100554BA2 /* executor_libdispatch_test.mm */; };
		AC835157AD2BE7AA8D20FB5A /* ConditionalConformanceTests.swift in Sources */ = {isa = PBXBuildFile; fileRef = E3228F51DCDC2E90D5C58F97 /* ConditionalConformanceTests.swift */; };
		ACC9369843F5ED3BD2284078 /* timestamp_test.cc in Sources */ = {isa = PBXBuildFile; fileRef = ABF6506B201131F8005F2C74 /* timestamp_test.cc */; };
		AD12205540893CEB48647937 /* filesystem_testing.cc in Sources */ = {isa = PBXBuildFile; fileRef = BA02DA2FCD0001CFC6EB08DA /* filesystem_testing.cc */; };
		AD35AA07F973934BA30C9000 /* remote_event_test.cc in Sources */ = {isa = PBXBuildFile; fileRef = 584AE2C37A55B408541A6FF3 /* remote_event_test.cc */; };
		AD3C26630E33BE59C49BEB0D /* grpc_unary_call_test.cc in Sources */ = {isa = PBXBuildFile; fileRef = B6D964942163E63900EB9CFB /* grpc_unary_call_test.cc */; };
		AD74843082C6465A676F16A7 /* async_queue_test.cc in Sources */ = {isa = PBXBuildFile; fileRef = B6FB467B208E9A8200554BA2 /* async_queue_test.cc */; };
		AD89E95440264713557FB38E /* leveldb_migrations_test.cc in Sources */ = {isa = PBXBuildFile; fileRef = EF83ACD5E1E9F25845A9ACED /* leveldb_migrations_test.cc */; };
		AD8F0393B276B2934D251AAC /* view_test.cc in Sources */ = {isa = PBXBuildFile; fileRef = C7429071B33BDF80A7FA2F8A /* view_test.cc */; };
		AE0CFFC34A423E1B80D07418 /* resource_path_test.cc in Sources */ = {isa = PBXBuildFile; fileRef = B686F2B02024FFD70028D6BE /* resource_path_test.cc */; };
		AEBF3F80ACC01AA8A27091CD /* FSTIntegrationTestCase.mm in Sources */ = {isa = PBXBuildFile; fileRef = 5491BC711FB44593008B3588 /* FSTIntegrationTestCase.mm */; };
		AECCD9663BB3DC52199F954A /* executor_std_test.cc in Sources */ = {isa = PBXBuildFile; fileRef = B6FB4687208F9B9100554BA2 /* executor_std_test.cc */; };
		AEE9105543013C9C89FAB2B5 /* create_noop_connectivity_monitor.cc in Sources */ = {isa = PBXBuildFile; fileRef = CF39535F2C41AB0006FA6C0E /* create_noop_connectivity_monitor.cc */; };
		AEF2AFF9B950BBDFF17FBB36 /* bundle.pb.cc in Sources */ = {isa = PBXBuildFile; fileRef = D3E1D055E9C7B6A6BC7D3D01 /* bundle.pb.cc */; };
		AF4CD9DB5A7D4516FC54892B /* leveldb_lru_garbage_collector_test.cc in Sources */ = {isa = PBXBuildFile; fileRef = B629525F7A1AAC1AB765C74F /* leveldb_lru_garbage_collector_test.cc */; };
		AF6D6C47F9A25C65BFDCBBA0 /* field_path_test.cc in Sources */ = {isa = PBXBuildFile; fileRef = B686F2AD2023DDB20028D6BE /* field_path_test.cc */; };
		AF81B6A91987826426F18647 /* remote_store_spec_test.json in Resources */ = {isa = PBXBuildFile; fileRef = 3B843E4A1F3930A400548890 /* remote_store_spec_test.json */; };
		AFAC87E03815769ABB11746F /* append_only_list_test.cc in Sources */ = {isa = PBXBuildFile; fileRef = 5477CDE922EE71C8000FCC1E /* append_only_list_test.cc */; };
		AFB0ACCF130713DF6495E110 /* writer_test.cc in Sources */ = {isa = PBXBuildFile; fileRef = BC3C788D290A935C353CEAA1 /* writer_test.cc */; };
		AFE84E7B0C356CD2A113E56E /* status_testing.cc in Sources */ = {isa = PBXBuildFile; fileRef = 3CAA33F964042646FDDAF9F9 /* status_testing.cc */; };
		B03F286F3AEC3781C386C646 /* FIRNumericTransformTests.mm in Sources */ = {isa = PBXBuildFile; fileRef = D5B25E7E7D6873CBA4571841 /* FIRNumericTransformTests.mm */; };
		B0B779769926304268200015 /* query_spec_test.json in Resources */ = {isa = PBXBuildFile; fileRef = 731541602214AFFA0037F4DC /* query_spec_test.json */; };
		B0D10C3451EDFB016A6EAF03 /* writer_test.cc in Sources */ = {isa = PBXBuildFile; fileRef = BC3C788D290A935C353CEAA1 /* writer_test.cc */; };
		B15D17049414E2F5AE72C9C6 /* memory_local_store_test.cc in Sources */ = {isa = PBXBuildFile; fileRef = F6CA0C5638AB6627CB5B4CF4 /* memory_local_store_test.cc */; };
		B192F30DECA8C28007F9B1D0 /* array_sorted_map_test.cc in Sources */ = {isa = PBXBuildFile; fileRef = 54EB764C202277B30088B8F3 /* array_sorted_map_test.cc */; };
		B1A4D8A731EC0A0B16CC411A /* append_only_list_test.cc in Sources */ = {isa = PBXBuildFile; fileRef = 5477CDE922EE71C8000FCC1E /* append_only_list_test.cc */; };
		B1D9133BE9A4EBC42ABE246C /* fake_credentials_provider.cc in Sources */ = {isa = PBXBuildFile; fileRef = DCC17AF218430D8BB28DD197 /* fake_credentials_provider.cc */; };
		B220E091D8F4E6DE1EA44F57 /* executor_libdispatch_test.mm in Sources */ = {isa = PBXBuildFile; fileRef = B6FB4689208F9B9100554BA2 /* executor_libdispatch_test.mm */; };
		B235E260EA0DCB7BAC04F69B /* field_path_test.cc in Sources */ = {isa = PBXBuildFile; fileRef = B686F2AD2023DDB20028D6BE /* field_path_test.cc */; };
		B28ACC69EB1F232AE612E77B /* async_testing.cc in Sources */ = {isa = PBXBuildFile; fileRef = 872C92ABD71B12784A1C5520 /* async_testing.cc */; };
		B371628DA91E80B64AE53085 /* FIRFieldPathTests.mm in Sources */ = {isa = PBXBuildFile; fileRef = 5492E04C202154AA00B64F25 /* FIRFieldPathTests.mm */; };
		B3A309CCF5D75A555C7196E1 /* path_test.cc in Sources */ = {isa = PBXBuildFile; fileRef = 403DBF6EFB541DFD01582AA3 /* path_test.cc */; };
		B3B8608727430210C4405AC0 /* FSTMemorySpecTests.mm in Sources */ = {isa = PBXBuildFile; fileRef = 5492E02F20213FFC00B64F25 /* FSTMemorySpecTests.mm */; };
		B3C87C635527A2E57944B789 /* ordered_code_benchmark.cc in Sources */ = {isa = PBXBuildFile; fileRef = 0473AFFF5567E667A125347B /* ordered_code_benchmark.cc */; };
		B3E6F4CDB1663407F0980C7A /* target.pb.cc in Sources */ = {isa = PBXBuildFile; fileRef = 618BBE7D20B89AAC00B5BCE7 /* target.pb.cc */; };
		B3F3DCA51819F1A213E00D9C /* document_key_test.cc in Sources */ = {isa = PBXBuildFile; fileRef = B6152AD5202A5385000E5744 /* document_key_test.cc */; };
		B43014A0517F31246419E08A /* resume_token_spec_test.json in Resources */ = {isa = PBXBuildFile; fileRef = 54DA12A41F315EE100DD57A1 /* resume_token_spec_test.json */; };
		B46E778F9E40864B5D2B2F1C /* leveldb_transaction_test.cc in Sources */ = {isa = PBXBuildFile; fileRef = 88CF09277CFA45EE1273E3BA /* leveldb_transaction_test.cc */; };
		B49311BDE5EB6DF811E03C1B /* credentials_provider_test.cc in Sources */ = {isa = PBXBuildFile; fileRef = AB38D9342023966E000A432D /* credentials_provider_test.cc */; };
		B4C675BE9030D5C7D19C4D19 /* ordered_code_test.cc in Sources */ = {isa = PBXBuildFile; fileRef = AB380D03201BC6E400D97691 /* ordered_code_test.cc */; };
		B513F723728E923DFF34F60F /* leveldb_key_test.cc in Sources */ = {isa = PBXBuildFile; fileRef = 54995F6E205B6E12004EFFA0 /* leveldb_key_test.cc */; };
		B576823475FBCA5EFA583F9C /* leveldb_migrations_test.cc in Sources */ = {isa = PBXBuildFile; fileRef = EF83ACD5E1E9F25845A9ACED /* leveldb_migrations_test.cc */; };
		B592DB7DB492B1C1D5E67D01 /* write.pb.cc in Sources */ = {isa = PBXBuildFile; fileRef = 544129D921C2DDC800EFB9CC /* write.pb.cc */; };
		B5AEF7E4EBC29653DEE856A2 /* strerror_test.cc in Sources */ = {isa = PBXBuildFile; fileRef = 358C3B5FE573B1D60A4F7592 /* strerror_test.cc */; };
		B6152AD7202A53CB000E5744 /* document_key_test.cc in Sources */ = {isa = PBXBuildFile; fileRef = B6152AD5202A5385000E5744 /* document_key_test.cc */; };
		B63D84B2980C7DEE7E6E4708 /* view_test.cc in Sources */ = {isa = PBXBuildFile; fileRef = C7429071B33BDF80A7FA2F8A /* view_test.cc */; };
		B65D34A9203C995B0076A5E1 /* FIRTimestampTest.m in Sources */ = {isa = PBXBuildFile; fileRef = B65D34A7203C99090076A5E1 /* FIRTimestampTest.m */; };
		B667366CB06893DFF472902E /* field_transform_test.cc in Sources */ = {isa = PBXBuildFile; fileRef = 7515B47C92ABEEC66864B55C /* field_transform_test.cc */; };
		B686F2AF2023DDEE0028D6BE /* field_path_test.cc in Sources */ = {isa = PBXBuildFile; fileRef = B686F2AD2023DDB20028D6BE /* field_path_test.cc */; };
		B686F2B22025000D0028D6BE /* resource_path_test.cc in Sources */ = {isa = PBXBuildFile; fileRef = B686F2B02024FFD70028D6BE /* resource_path_test.cc */; };
		B68B1E012213A765008977EF /* to_string_apple_test.mm in Sources */ = {isa = PBXBuildFile; fileRef = B68B1E002213A764008977EF /* to_string_apple_test.mm */; };
		B696858E2214B53900271095 /* to_string_test.cc in Sources */ = {isa = PBXBuildFile; fileRef = B696858D2214B53900271095 /* to_string_test.cc */; };
		B69CF3F12227386500B281C8 /* hashing_test_apple.mm in Sources */ = {isa = PBXBuildFile; fileRef = B69CF3F02227386500B281C8 /* hashing_test_apple.mm */; };
		B6BBE43121262CF400C6A53E /* grpc_stream_test.cc in Sources */ = {isa = PBXBuildFile; fileRef = B6BBE42F21262CF400C6A53E /* grpc_stream_test.cc */; };
		B6BF6EFEF887B072068BA658 /* executor_libdispatch_test.mm in Sources */ = {isa = PBXBuildFile; fileRef = B6FB4689208F9B9100554BA2 /* executor_libdispatch_test.mm */; };
		B6D1B68520E2AB1B00B35856 /* exponential_backoff_test.cc in Sources */ = {isa = PBXBuildFile; fileRef = B6D1B68420E2AB1A00B35856 /* exponential_backoff_test.cc */; };
		B6D9649121544D4F00EB9CFB /* grpc_connection_test.cc in Sources */ = {isa = PBXBuildFile; fileRef = B6D9649021544D4F00EB9CFB /* grpc_connection_test.cc */; };
		B6D964932154AB8F00EB9CFB /* grpc_streaming_reader_test.cc in Sources */ = {isa = PBXBuildFile; fileRef = B6D964922154AB8F00EB9CFB /* grpc_streaming_reader_test.cc */; };
		B6D964952163E63900EB9CFB /* grpc_unary_call_test.cc in Sources */ = {isa = PBXBuildFile; fileRef = B6D964942163E63900EB9CFB /* grpc_unary_call_test.cc */; };
		B6FB467D208E9D3C00554BA2 /* async_queue_test.cc in Sources */ = {isa = PBXBuildFile; fileRef = B6FB467B208E9A8200554BA2 /* async_queue_test.cc */; };
		B6FB4684208EA0EC00554BA2 /* async_queue_libdispatch_test.mm in Sources */ = {isa = PBXBuildFile; fileRef = B6FB4680208EA0BE00554BA2 /* async_queue_libdispatch_test.mm */; };
		B6FB4685208EA0F000554BA2 /* async_queue_std_test.cc in Sources */ = {isa = PBXBuildFile; fileRef = B6FB4681208EA0BE00554BA2 /* async_queue_std_test.cc */; };
		B6FB468E208F9BAB00554BA2 /* executor_libdispatch_test.mm in Sources */ = {isa = PBXBuildFile; fileRef = B6FB4689208F9B9100554BA2 /* executor_libdispatch_test.mm */; };
		B6FB468F208F9BAE00554BA2 /* executor_std_test.cc in Sources */ = {isa = PBXBuildFile; fileRef = B6FB4687208F9B9100554BA2 /* executor_std_test.cc */; };
		B6FB4690208F9BB300554BA2 /* executor_test.cc in Sources */ = {isa = PBXBuildFile; fileRef = B6FB4688208F9B9100554BA2 /* executor_test.cc */; };
		B6FDE6F91D3F81D045E962A0 /* bits_test.cc in Sources */ = {isa = PBXBuildFile; fileRef = AB380D01201BC69F00D97691 /* bits_test.cc */; };
		B743F4E121E879EF34536A51 /* leveldb_index_manager_test.cc in Sources */ = {isa = PBXBuildFile; fileRef = 166CE73C03AB4366AAC5201C /* leveldb_index_manager_test.cc */; };
		B7DD5FC63A78FF00E80332C0 /* grpc_stream_test.cc in Sources */ = {isa = PBXBuildFile; fileRef = B6BBE42F21262CF400C6A53E /* grpc_stream_test.cc */; };
		B8062EBDB8E5B680E46A6DD1 /* geo_point_test.cc in Sources */ = {isa = PBXBuildFile; fileRef = AB7BAB332012B519001E0872 /* geo_point_test.cc */; };
		B83A1416C3922E2F3EBA77FE /* grpc_stream_tester.cc in Sources */ = {isa = PBXBuildFile; fileRef = 87553338E42B8ECA05BA987E /* grpc_stream_tester.cc */; };
		B842780CF42361ACBBB381A9 /* autoid_test.cc in Sources */ = {isa = PBXBuildFile; fileRef = 54740A521FC913E500713A1A /* autoid_test.cc */; };
		B896E5DE1CC27347FAC009C3 /* BasicCompileTests.swift in Sources */ = {isa = PBXBuildFile; fileRef = DE0761F61F2FE68D003233AF /* BasicCompileTests.swift */; };
		B921A4F35B58925D958DD9A6 /* reference_set_test.cc in Sources */ = {isa = PBXBuildFile; fileRef = 132E32997D781B896672D30A /* reference_set_test.cc */; };
		B94A967AAB5C9ECC0CB06706 /* fake_credentials_provider.cc in Sources */ = {isa = PBXBuildFile; fileRef = DCC17AF218430D8BB28DD197 /* fake_credentials_provider.cc */; };
		B94C0D1FA0BD2305FB684B88 /* memory_bundle_cache_test.cc in Sources */ = {isa = PBXBuildFile; fileRef = 750A1065FD7C1785283A69E2 /* memory_bundle_cache_test.cc */; };
		B99452AB7E16B72D1C01FBBC /* datastore_test.cc in Sources */ = {isa = PBXBuildFile; fileRef = 3167BD972EFF8EC636530E59 /* datastore_test.cc */; };
		BA0BB02821F1949783C8AA50 /* FIRCollectionReferenceTests.mm in Sources */ = {isa = PBXBuildFile; fileRef = 5492E045202154AA00B64F25 /* FIRCollectionReferenceTests.mm */; };
		BA1C5EAE87393D8E60F5AE6D /* fake_target_metadata_provider.cc in Sources */ = {isa = PBXBuildFile; fileRef = 71140E5D09C6E76F7C71B2FC /* fake_target_metadata_provider.cc */; };
		BA3C0BA8082A6FB2546E47AC /* CodableTimestampTests.swift in Sources */ = {isa = PBXBuildFile; fileRef = 7B65C996438B84DBC7616640 /* CodableTimestampTests.swift */; };
		BA9A65BD6D993B2801A3C768 /* grpc_connection_test.cc in Sources */ = {isa = PBXBuildFile; fileRef = B6D9649021544D4F00EB9CFB /* grpc_connection_test.cc */; };
		BAB3C86F4F4097D37062214D /* leveldb_bundle_cache_test.cc in Sources */ = {isa = PBXBuildFile; fileRef = AF24C83FD0E162A1E6E402ED /* leveldb_bundle_cache_test.cc */; };
		BAB43C839445782040657239 /* executor_std_test.cc in Sources */ = {isa = PBXBuildFile; fileRef = B6FB4687208F9B9100554BA2 /* executor_std_test.cc */; };
		BACBBF4AF2F5455673AEAB35 /* leveldb_migrations_test.cc in Sources */ = {isa = PBXBuildFile; fileRef = EF83ACD5E1E9F25845A9ACED /* leveldb_migrations_test.cc */; };
		BB15588CC1622904CF5AD210 /* sorted_map_test.cc in Sources */ = {isa = PBXBuildFile; fileRef = 549CCA4E20A36DBB00BCEB75 /* sorted_map_test.cc */; };
		BB1A6F7D8F06E74FB6E525C5 /* document_key_test.cc in Sources */ = {isa = PBXBuildFile; fileRef = B6152AD5202A5385000E5744 /* document_key_test.cc */; };
		BB894A81FDF56EEC19CC29F8 /* FIRQuerySnapshotTests.mm in Sources */ = {isa = PBXBuildFile; fileRef = 5492E04F202154AA00B64F25 /* FIRQuerySnapshotTests.mm */; };
		BBDFE0000C4D7E529E296ED4 /* mutation.pb.cc in Sources */ = {isa = PBXBuildFile; fileRef = 618BBE8220B89AAC00B5BCE7 /* mutation.pb.cc */; };
		BC0C98A9201E8F98B9A176A9 /* FIRWriteBatchTests.mm in Sources */ = {isa = PBXBuildFile; fileRef = 5492E06F202154D600B64F25 /* FIRWriteBatchTests.mm */; };
		BC2D0A8EA272A0058F6C2B9E /* FIRFirestoreSourceTests.mm in Sources */ = {isa = PBXBuildFile; fileRef = 6161B5012047140400A99DBB /* FIRFirestoreSourceTests.mm */; };
		BC549E3F3F119D80741D8612 /* leveldb_util_test.cc in Sources */ = {isa = PBXBuildFile; fileRef = 332485C4DCC6BA0DBB5E31B7 /* leveldb_util_test.cc */; };
		BC5AC8890974E0821431267E /* limit_spec_test.json in Resources */ = {isa = PBXBuildFile; fileRef = 54DA129F1F315EE100DD57A1 /* limit_spec_test.json */; };
		BC8DFBCB023DBD914E27AA7D /* query_listener_test.cc in Sources */ = {isa = PBXBuildFile; fileRef = 7C3F995E040E9E9C5E8514BB /* query_listener_test.cc */; };
		BCA720A0F54D23654F806323 /* ConditionalConformanceTests.swift in Sources */ = {isa = PBXBuildFile; fileRef = E3228F51DCDC2E90D5C58F97 /* ConditionalConformanceTests.swift */; };
		BD6CC8614970A3D7D2CF0D49 /* exponential_backoff_test.cc in Sources */ = {isa = PBXBuildFile; fileRef = B6D1B68420E2AB1A00B35856 /* exponential_backoff_test.cc */; };
		BDD2D1812BAD962E3C81A53F /* hashing_test_apple.mm in Sources */ = {isa = PBXBuildFile; fileRef = B69CF3F02227386500B281C8 /* hashing_test_apple.mm */; };
		BDF3A6C121F2773BB3A347A7 /* counting_query_engine.cc in Sources */ = {isa = PBXBuildFile; fileRef = 99434327614FEFF7F7DC88EC /* counting_query_engine.cc */; };
		BE767D2312D2BE84484309A0 /* event_manager_test.cc in Sources */ = {isa = PBXBuildFile; fileRef = 6F57521E161450FAF89075ED /* event_manager_test.cc */; };
		BE92E16A9B9B7AD5EB072919 /* string_format_apple_test.mm in Sources */ = {isa = PBXBuildFile; fileRef = 9CFD366B783AE27B9E79EE7A /* string_format_apple_test.mm */; };
		BEE0294A23AB993E5DE0E946 /* leveldb_util_test.cc in Sources */ = {isa = PBXBuildFile; fileRef = 332485C4DCC6BA0DBB5E31B7 /* leveldb_util_test.cc */; };
		BEF0365AD2718B8B70715978 /* statusor_test.cc in Sources */ = {isa = PBXBuildFile; fileRef = 54A0352D20A3B3D7003E0143 /* statusor_test.cc */; };
		BFEAC4151D3AA8CE1F92CC2D /* FSTSpecTests.mm in Sources */ = {isa = PBXBuildFile; fileRef = 5492E03020213FFC00B64F25 /* FSTSpecTests.mm */; };
		C02A969BF4BB63ABCB531B4B /* create_noop_connectivity_monitor.cc in Sources */ = {isa = PBXBuildFile; fileRef = CF39535F2C41AB0006FA6C0E /* create_noop_connectivity_monitor.cc */; };
		C038AB80CF123F6DD69838A3 /* byte_stream_test.cc in Sources */ = {isa = PBXBuildFile; fileRef = 143BDB3F44A18C1CA085E8CF /* byte_stream_test.cc */; };
		C06E54352661FCFB91968640 /* mutation_queue_test.cc in Sources */ = {isa = PBXBuildFile; fileRef = 3068AA9DFBBA86C1FE2A946E /* mutation_queue_test.cc */; };
		C0AD8DB5A84CAAEE36230899 /* status_test.cc in Sources */ = {isa = PBXBuildFile; fileRef = 54A0352C20A3B3D7003E0143 /* status_test.cc */; };
		C0EFC5FB79517679C377C252 /* schedule_test.cc in Sources */ = {isa = PBXBuildFile; fileRef = 9B0B005A79E765AF02793DCE /* schedule_test.cc */; };
		C1237EE2A74F174A3DF5978B /* memory_target_cache_test.cc in Sources */ = {isa = PBXBuildFile; fileRef = 2286F308EFB0534B1BDE05B9 /* memory_target_cache_test.cc */; };
		C15F5F1E7427738F20C2D789 /* offline_spec_test.json in Resources */ = {isa = PBXBuildFile; fileRef = 54DA12A11F315EE100DD57A1 /* offline_spec_test.json */; };
		C19214F5B43AA745A7FC2FC1 /* maybe_document.pb.cc in Sources */ = {isa = PBXBuildFile; fileRef = 618BBE7E20B89AAC00B5BCE7 /* maybe_document.pb.cc */; };
		C1B4621C0820EEB0AC9CCD22 /* bits_test.cc in Sources */ = {isa = PBXBuildFile; fileRef = AB380D01201BC69F00D97691 /* bits_test.cc */; };
		C1E35BCE2CFF9B56C28545A2 /* Pods_Firestore_Example_tvOS.framework in Frameworks */ = {isa = PBXBuildFile; fileRef = 62E103B28B48A81D682A0DE9 /* Pods_Firestore_Example_tvOS.framework */; };
		C1F196EC5A7C112D2F7C7724 /* view_test.cc in Sources */ = {isa = PBXBuildFile; fileRef = C7429071B33BDF80A7FA2F8A /* view_test.cc */; };
		C21B3A1CCB3AD42E57EA14FC /* Pods_Firestore_Tests_macOS.framework in Frameworks */ = {isa = PBXBuildFile; fileRef = 759E964B6A03E6775C992710 /* Pods_Firestore_Tests_macOS.framework */; };
		C23552A6D9FB0557962870C2 /* local_store_test.cc in Sources */ = {isa = PBXBuildFile; fileRef = 307FF03D0297024D59348EBD /* local_store_test.cc */; };
		C25F321AC9BF8D1CFC8543AF /* reference_set_test.cc in Sources */ = {isa = PBXBuildFile; fileRef = 132E32997D781B896672D30A /* reference_set_test.cc */; };
		C3031FE7AF2E682867FBB788 /* bundle.pb.cc in Sources */ = {isa = PBXBuildFile; fileRef = D3E1D055E9C7B6A6BC7D3D01 /* bundle.pb.cc */; };
		C393D6984614D8E4D8C336A2 /* mutation.pb.cc in Sources */ = {isa = PBXBuildFile; fileRef = 618BBE8220B89AAC00B5BCE7 /* mutation.pb.cc */; };
		C39CBADA58F442C8D66C3DA2 /* FIRFieldPathTests.mm in Sources */ = {isa = PBXBuildFile; fileRef = 5492E04C202154AA00B64F25 /* FIRFieldPathTests.mm */; };
		C3AAB5A662AD7EDF0D6B8BEA /* bundle.pb.cc in Sources */ = {isa = PBXBuildFile; fileRef = D3E1D055E9C7B6A6BC7D3D01 /* bundle.pb.cc */; };
		C3E4EE9615367213A71FEECF /* filesystem_testing.cc in Sources */ = {isa = PBXBuildFile; fileRef = BA02DA2FCD0001CFC6EB08DA /* filesystem_testing.cc */; };
		C4055D868A38221B332CD03D /* FSTIntegrationTestCase.mm in Sources */ = {isa = PBXBuildFile; fileRef = 5491BC711FB44593008B3588 /* FSTIntegrationTestCase.mm */; };
		C426C6E424FB2199F5C2C5BC /* document.pb.cc in Sources */ = {isa = PBXBuildFile; fileRef = 544129D821C2DDC800EFB9CC /* document.pb.cc */; };
		C43A555928CB0441096F82D2 /* FIRDocumentReferenceTests.mm in Sources */ = {isa = PBXBuildFile; fileRef = 5492E049202154AA00B64F25 /* FIRDocumentReferenceTests.mm */; };
		C482E724F4B10968417C3F78 /* Pods_Firestore_FuzzTests_iOS.framework in Frameworks */ = {isa = PBXBuildFile; fileRef = B79CA87A1A01FC5329031C9B /* Pods_Firestore_FuzzTests_iOS.framework */; };
		C4C7A8D11DC394EF81B7B1FA /* filesystem_testing.cc in Sources */ = {isa = PBXBuildFile; fileRef = BA02DA2FCD0001CFC6EB08DA /* filesystem_testing.cc */; };
		C524026444E83EEBC1773650 /* objc_type_traits_apple_test.mm in Sources */ = {isa = PBXBuildFile; fileRef = 2A0CF41BA5AED6049B0BEB2C /* objc_type_traits_apple_test.mm */; };
		C5655568EC2A9F6B5E6F9141 /* firestore.pb.cc in Sources */ = {isa = PBXBuildFile; fileRef = 544129D421C2DDC800EFB9CC /* firestore.pb.cc */; };
		C57B15CADD8C3E806B154C19 /* task_test.cc in Sources */ = {isa = PBXBuildFile; fileRef = 899FC22684B0F7BEEAE13527 /* task_test.cc */; };
		C591407ABE1394B4042AB7CA /* field_value_benchmark.cc in Sources */ = {isa = PBXBuildFile; fileRef = 6D0EE49C1D5AF75664D0EBE4 /* field_value_benchmark.cc */; };
		C5F1E2220E30ED5EAC9ABD9E /* mutation.pb.cc in Sources */ = {isa = PBXBuildFile; fileRef = 618BBE8220B89AAC00B5BCE7 /* mutation.pb.cc */; };
		C663A8B74B57FD84717DEA21 /* delayed_constructor_test.cc in Sources */ = {isa = PBXBuildFile; fileRef = D0A6E9136804A41CEC9D55D4 /* delayed_constructor_test.cc */; };
		C6BF529243414C53DF5F1012 /* memory_local_store_test.cc in Sources */ = {isa = PBXBuildFile; fileRef = F6CA0C5638AB6627CB5B4CF4 /* memory_local_store_test.cc */; };
		C6C0C87D08BC383B0ED17058 /* byte_stream_apple_test.mm in Sources */ = {isa = PBXBuildFile; fileRef = B4E794BE9AD1E468901B2EF0 /* byte_stream_apple_test.mm */; };
		C71AD99EE8D176614E742FD7 /* string_apple_benchmark.mm in Sources */ = {isa = PBXBuildFile; fileRef = 4C73C0CC6F62A90D8573F383 /* string_apple_benchmark.mm */; };
		C7F174164D7C55E35A526009 /* resource_path_test.cc in Sources */ = {isa = PBXBuildFile; fileRef = B686F2B02024FFD70028D6BE /* resource_path_test.cc */; };
		C7F3C6F569BBA904477F011C /* memory_target_cache_test.cc in Sources */ = {isa = PBXBuildFile; fileRef = 2286F308EFB0534B1BDE05B9 /* memory_target_cache_test.cc */; };
		C80B10E79CDD7EF7843C321E /* objc_type_traits_apple_test.mm in Sources */ = {isa = PBXBuildFile; fileRef = 2A0CF41BA5AED6049B0BEB2C /* objc_type_traits_apple_test.mm */; };
		C8A573895D819A92BF16B5E5 /* mutation_queue_test.cc in Sources */ = {isa = PBXBuildFile; fileRef = 3068AA9DFBBA86C1FE2A946E /* mutation_queue_test.cc */; };
		C8D3CE2343E53223E6487F2C /* Pods_Firestore_Example_iOS.framework in Frameworks */ = {isa = PBXBuildFile; fileRef = 5918805E993304321A05E82B /* Pods_Firestore_Example_iOS.framework */; };
		C961FA581F87000DF674BBC8 /* field_transform_test.cc in Sources */ = {isa = PBXBuildFile; fileRef = 7515B47C92ABEEC66864B55C /* field_transform_test.cc */; };
		C9F96C511F45851D38EC449C /* status.pb.cc in Sources */ = {isa = PBXBuildFile; fileRef = 618BBE9920B89AAC00B5BCE7 /* status.pb.cc */; };
		CA989C0E6020C372A62B7062 /* testutil.cc in Sources */ = {isa = PBXBuildFile; fileRef = 54A0352820A3B3BD003E0143 /* testutil.cc */; };
		CAFB1E0ED514FEF4641E3605 /* log_test.cc in Sources */ = {isa = PBXBuildFile; fileRef = 54C2294E1FECABAE007D065B /* log_test.cc */; };
		CB2C731116D6C9464220626F /* FIRQueryUnitTests.mm in Sources */ = {isa = PBXBuildFile; fileRef = FF73B39D04D1760190E6B84A /* FIRQueryUnitTests.mm */; };
		CB8BEF34CC4A996C7BE85119 /* persistence_testing.cc in Sources */ = {isa = PBXBuildFile; fileRef = 9113B6F513D0473AEABBAF1F /* persistence_testing.cc */; };
		CBC1C0459C73BB4B06998401 /* FIRFirestoreTests.mm in Sources */ = {isa = PBXBuildFile; fileRef = 5467FAFF203E56F8009C9584 /* FIRFirestoreTests.mm */; };
		CBC891BEEC525F4D8F40A319 /* latlng.pb.cc in Sources */ = {isa = PBXBuildFile; fileRef = 618BBE9220B89AAC00B5BCE7 /* latlng.pb.cc */; };
		CC94A33318F983907E9ED509 /* resume_token_spec_test.json in Resources */ = {isa = PBXBuildFile; fileRef = 54DA12A41F315EE100DD57A1 /* resume_token_spec_test.json */; };
		CD0AA9E5D83C00CAAE7C2F67 /* FIRTimestampTest.m in Sources */ = {isa = PBXBuildFile; fileRef = B65D34A7203C99090076A5E1 /* FIRTimestampTest.m */; };
		CD1E2F356FC71D7E74FCD26C /* leveldb_remote_document_cache_test.cc in Sources */ = {isa = PBXBuildFile; fileRef = 0840319686A223CC4AD3FAB1 /* leveldb_remote_document_cache_test.cc */; };
		CD226D868CEFA9D557EF33A1 /* query_listener_test.cc in Sources */ = {isa = PBXBuildFile; fileRef = 7C3F995E040E9E9C5E8514BB /* query_listener_test.cc */; };
		CD78EEAA1CD36BE691CA3427 /* hashing_test_apple.mm in Sources */ = {isa = PBXBuildFile; fileRef = B69CF3F02227386500B281C8 /* hashing_test_apple.mm */; };
		CE12F3E5B34588236326BA73 /* bundle.pb.cc in Sources */ = {isa = PBXBuildFile; fileRef = D3E1D055E9C7B6A6BC7D3D01 /* bundle.pb.cc */; };
		CE2962775B42BDEEE8108567 /* leveldb_lru_garbage_collector_test.cc in Sources */ = {isa = PBXBuildFile; fileRef = B629525F7A1AAC1AB765C74F /* leveldb_lru_garbage_collector_test.cc */; };
		CEA91CE103B42533C54DBAD6 /* memory_remote_document_cache_test.cc in Sources */ = {isa = PBXBuildFile; fileRef = 1CA9800A53669EFBFFB824E3 /* memory_remote_document_cache_test.cc */; };
		CF1FB026CCB901F92B4B2C73 /* watch_change_test.cc in Sources */ = {isa = PBXBuildFile; fileRef = 2D7472BC70C024D736FF74D9 /* watch_change_test.cc */; };
		CF5DE1ED21DD0A9783383A35 /* CodableIntegrationTests.swift in Sources */ = {isa = PBXBuildFile; fileRef = 124C932B22C1642C00CA8C2D /* CodableIntegrationTests.swift */; };
		CFCDC4670C61E034021F400B /* perf_spec_test.json in Resources */ = {isa = PBXBuildFile; fileRef = D5B2593BCB52957D62F1C9D3 /* perf_spec_test.json */; };
		CFF1EBC60A00BA5109893C6E /* memory_index_manager_test.cc in Sources */ = {isa = PBXBuildFile; fileRef = DB5A1E760451189DA36028B3 /* memory_index_manager_test.cc */; };
		D00E69F7FDF2BE674115AD3F /* field_path_test.cc in Sources */ = {isa = PBXBuildFile; fileRef = B686F2AD2023DDB20028D6BE /* field_path_test.cc */; };
		D04CBBEDB8DC16D8C201AC49 /* leveldb_target_cache_test.cc in Sources */ = {isa = PBXBuildFile; fileRef = E76F0CDF28E5FA62D21DE648 /* leveldb_target_cache_test.cc */; };
		D085EA576C763E4146C9988E /* firebase_credentials_provider_test.mm in Sources */ = {isa = PBXBuildFile; fileRef = ABC1D7E22023CDC500BA84F0 /* firebase_credentials_provider_test.mm */; };
		D143FBD057481C1A59B27E5E /* persistence_spec_test.json in Resources */ = {isa = PBXBuildFile; fileRef = 54DA12A31F315EE100DD57A1 /* persistence_spec_test.json */; };
		D148475D7F26BFEE6E05CCDA /* firebase_credentials_provider_test.mm in Sources */ = {isa = PBXBuildFile; fileRef = ABC1D7E22023CDC500BA84F0 /* firebase_credentials_provider_test.mm */; };
		D1690214781198276492442D /* event_manager_test.cc in Sources */ = {isa = PBXBuildFile; fileRef = 6F57521E161450FAF89075ED /* event_manager_test.cc */; };
		D18DBCE3FE34BF5F14CF8ABD /* mutation_test.cc in Sources */ = {isa = PBXBuildFile; fileRef = C8522DE226C467C54E6788D8 /* mutation_test.cc */; };
		D21060F8115A5F48FC3BF335 /* local_store_test.cc in Sources */ = {isa = PBXBuildFile; fileRef = 307FF03D0297024D59348EBD /* local_store_test.cc */; };
		D22B96C19A0F3DE998D4320C /* delayed_constructor_test.cc in Sources */ = {isa = PBXBuildFile; fileRef = D0A6E9136804A41CEC9D55D4 /* delayed_constructor_test.cc */; };
		D377FA653FB976FB474D748C /* remote_event_test.cc in Sources */ = {isa = PBXBuildFile; fileRef = 584AE2C37A55B408541A6FF3 /* remote_event_test.cc */; };
		D39F0216BF1EA8CD54C76CF8 /* FIRQueryUnitTests.mm in Sources */ = {isa = PBXBuildFile; fileRef = FF73B39D04D1760190E6B84A /* FIRQueryUnitTests.mm */; };
		D3B470C98ACFAB7307FB3800 /* datastore_test.cc in Sources */ = {isa = PBXBuildFile; fileRef = 3167BD972EFF8EC636530E59 /* datastore_test.cc */; };
		D3CB03747E34D7C0365638F1 /* transform_operation_test.cc in Sources */ = {isa = PBXBuildFile; fileRef = 33607A3AE91548BD219EC9C6 /* transform_operation_test.cc */; };
		D43F7601F3F3DE3125346D42 /* user_test.cc in Sources */ = {isa = PBXBuildFile; fileRef = AB38D93220239654000A432D /* user_test.cc */; };
		D4572060A0FD4D448470D329 /* leveldb_transaction_test.cc in Sources */ = {isa = PBXBuildFile; fileRef = 88CF09277CFA45EE1273E3BA /* leveldb_transaction_test.cc */; };
		D4D8BA32ACC5C2B1B29711C0 /* memory_lru_garbage_collector_test.cc in Sources */ = {isa = PBXBuildFile; fileRef = 9765D47FA12FA283F4EFAD02 /* memory_lru_garbage_collector_test.cc */; };
		D541EA6C61FBB8913BA5C3C3 /* field_value_benchmark.cc in Sources */ = {isa = PBXBuildFile; fileRef = 6D0EE49C1D5AF75664D0EBE4 /* field_value_benchmark.cc */; };
		D550446303227FB1B381133C /* FSTAPIHelpers.mm in Sources */ = {isa = PBXBuildFile; fileRef = 5492E04E202154AA00B64F25 /* FSTAPIHelpers.mm */; };
		D57F4CB3C92CE3D4DF329B78 /* serializer_test.cc in Sources */ = {isa = PBXBuildFile; fileRef = 61F72C5520BC48FD001A68CB /* serializer_test.cc */; };
		D59FAEE934987D4C4B2A67B2 /* FIRFirestoreTests.mm in Sources */ = {isa = PBXBuildFile; fileRef = 5467FAFF203E56F8009C9584 /* FIRFirestoreTests.mm */; };
		D5B252EE3F4037405DB1ECE3 /* FIRNumericTransformTests.mm in Sources */ = {isa = PBXBuildFile; fileRef = D5B25E7E7D6873CBA4571841 /* FIRNumericTransformTests.mm */; };
		D5B25CBF07F65E885C9D68AB /* perf_spec_test.json in Resources */ = {isa = PBXBuildFile; fileRef = D5B2593BCB52957D62F1C9D3 /* perf_spec_test.json */; };
		D5E9954FC1C5ABBC7A180B33 /* FSTSpecTests.mm in Sources */ = {isa = PBXBuildFile; fileRef = 5492E03020213FFC00B64F25 /* FSTSpecTests.mm */; };
		D6486C7FFA8BE6F9C7D2F4C4 /* filesystem_test.cc in Sources */ = {isa = PBXBuildFile; fileRef = F51859B394D01C0C507282F1 /* filesystem_test.cc */; };
		D6568EC5D32A0A57935B6473 /* leveldb_bundle_cache_test.cc in Sources */ = {isa = PBXBuildFile; fileRef = AF24C83FD0E162A1E6E402ED /* leveldb_bundle_cache_test.cc */; };
		D658E6DA5A218E08810E1688 /* byte_string_test.cc in Sources */ = {isa = PBXBuildFile; fileRef = 5342CDDB137B4E93E2E85CCA /* byte_string_test.cc */; };
		D69B97FF4C065EACEDD91886 /* FSTSyncEngineTestDriver.mm in Sources */ = {isa = PBXBuildFile; fileRef = 5492E02E20213FFC00B64F25 /* FSTSyncEngineTestDriver.mm */; };
		D6DE74259F5C0CCA010D6A0D /* grpc_stream_test.cc in Sources */ = {isa = PBXBuildFile; fileRef = B6BBE42F21262CF400C6A53E /* grpc_stream_test.cc */; };
		D6E0E54CD1640E726900828A /* document_key_test.cc in Sources */ = {isa = PBXBuildFile; fileRef = B6152AD5202A5385000E5744 /* document_key_test.cc */; };
		D73BBA4AB42940AB187169E3 /* listen_spec_test.json in Resources */ = {isa = PBXBuildFile; fileRef = 54DA12A01F315EE100DD57A1 /* listen_spec_test.json */; };
		D756A1A63E626572EE8DF592 /* firestore.pb.cc in Sources */ = {isa = PBXBuildFile; fileRef = 544129D421C2DDC800EFB9CC /* firestore.pb.cc */; };
		D77941FD93DBE862AEF1F623 /* FSTTransactionTests.mm in Sources */ = {isa = PBXBuildFile; fileRef = 5492E07B202154EB00B64F25 /* FSTTransactionTests.mm */; };
		D91D86B29B86A60C05879A48 /* timestamp_test.cc in Sources */ = {isa = PBXBuildFile; fileRef = ABF6506B201131F8005F2C74 /* timestamp_test.cc */; };
		D9366A834BFF13246DC3AF9E /* field_path_test.cc in Sources */ = {isa = PBXBuildFile; fileRef = B686F2AD2023DDB20028D6BE /* field_path_test.cc */; };
		D94A1862B8FB778225DB54A1 /* filesystem_test.cc in Sources */ = {isa = PBXBuildFile; fileRef = F51859B394D01C0C507282F1 /* filesystem_test.cc */; };
		D98430EA4FAA357D855FA50F /* orderby_spec_test.json in Resources */ = {isa = PBXBuildFile; fileRef = 54DA12A21F315EE100DD57A1 /* orderby_spec_test.json */; };
		D98A0B6007E271E32299C79D /* FIRGeoPointTests.mm in Sources */ = {isa = PBXBuildFile; fileRef = 5492E048202154AA00B64F25 /* FIRGeoPointTests.mm */; };
		D9DA467E7903412DC6AECDE4 /* grpc_connection_test.cc in Sources */ = {isa = PBXBuildFile; fileRef = B6D9649021544D4F00EB9CFB /* grpc_connection_test.cc */; };
		D9EF7FC0E3F8646B272B427E /* FSTAPIHelpers.mm in Sources */ = {isa = PBXBuildFile; fileRef = 5492E04E202154AA00B64F25 /* FSTAPIHelpers.mm */; };
		D9FBDC6AA75FD8706EC86188 /* memory_bundle_cache_test.cc in Sources */ = {isa = PBXBuildFile; fileRef = 750A1065FD7C1785283A69E2 /* memory_bundle_cache_test.cc */; };
		DA060A709110C5BC9BD4EDFA /* bundle_serializer_test.cc in Sources */ = {isa = PBXBuildFile; fileRef = C7A7E952C5323949C5204837 /* bundle_serializer_test.cc */; };
		DA1D665B12AA1062DCDEA6BD /* async_queue_test.cc in Sources */ = {isa = PBXBuildFile; fileRef = B6FB467B208E9A8200554BA2 /* async_queue_test.cc */; };
		DA4303684707606318E1914D /* target_id_generator_test.cc in Sources */ = {isa = PBXBuildFile; fileRef = AB380CF82019382300D97691 /* target_id_generator_test.cc */; };
		DA9FA01D1A4D7EC7ACA14DAB /* field_value_test.cc in Sources */ = {isa = PBXBuildFile; fileRef = AB356EF6200EA5EB0089B766 /* field_value_test.cc */; };
		DABB9FB61B1733F985CBF713 /* executor_test.cc in Sources */ = {isa = PBXBuildFile; fileRef = B6FB4688208F9B9100554BA2 /* executor_test.cc */; };
		DAC43DD1FDFBAB1FE1AD6BE5 /* firebase_credentials_provider_test.mm in Sources */ = {isa = PBXBuildFile; fileRef = ABC1D7E22023CDC500BA84F0 /* firebase_credentials_provider_test.mm */; };
		DAFF0CF921E64AC30062958F /* AppDelegate.m in Sources */ = {isa = PBXBuildFile; fileRef = DAFF0CF821E64AC30062958F /* AppDelegate.m */; };
		DAFF0CFB21E64AC40062958F /* Assets.xcassets in Resources */ = {isa = PBXBuildFile; fileRef = DAFF0CFA21E64AC40062958F /* Assets.xcassets */; };
		DAFF0CFE21E64AC40062958F /* MainMenu.xib in Resources */ = {isa = PBXBuildFile; fileRef = DAFF0CFC21E64AC40062958F /* MainMenu.xib */; };
		DAFF0D0121E64AC40062958F /* main.m in Sources */ = {isa = PBXBuildFile; fileRef = DAFF0D0021E64AC40062958F /* main.m */; };
		DAFF0D0921E653A00062958F /* GoogleService-Info.plist in Resources */ = {isa = PBXBuildFile; fileRef = 54D400D32148BACE001D2BCC /* GoogleService-Info.plist */; };
		DB7E9C5A59CCCDDB7F0C238A /* path_test.cc in Sources */ = {isa = PBXBuildFile; fileRef = 403DBF6EFB541DFD01582AA3 /* path_test.cc */; };
		DBDC8E997E909804F1B43E92 /* log_test.cc in Sources */ = {isa = PBXBuildFile; fileRef = 54C2294E1FECABAE007D065B /* log_test.cc */; };
		DC0B0E50DBAE916E6565AA18 /* string_win_test.cc in Sources */ = {isa = PBXBuildFile; fileRef = 79507DF8378D3C42F5B36268 /* string_win_test.cc */; };
		DC0E186BDD221EAE9E4D2F41 /* sorted_map_test.cc in Sources */ = {isa = PBXBuildFile; fileRef = 549CCA4E20A36DBB00BCEB75 /* sorted_map_test.cc */; };
		DC1C711290E12F8EF3601151 /* array_sorted_map_test.cc in Sources */ = {isa = PBXBuildFile; fileRef = 54EB764C202277B30088B8F3 /* array_sorted_map_test.cc */; };
		DC48407370E87F2233D7AB7E /* statusor_test.cc in Sources */ = {isa = PBXBuildFile; fileRef = 54A0352D20A3B3D7003E0143 /* statusor_test.cc */; };
		DCD83C545D764FB15FD88B02 /* counting_query_engine.cc in Sources */ = {isa = PBXBuildFile; fileRef = 99434327614FEFF7F7DC88EC /* counting_query_engine.cc */; };
		DD213F68A6F79E1D4924BD95 /* Pods_Firestore_Example_macOS.framework in Frameworks */ = {isa = PBXBuildFile; fileRef = E42355285B9EF55ABD785792 /* Pods_Firestore_Example_macOS.framework */; };
		DD5976A45071455FF3FE74B8 /* string_win_test.cc in Sources */ = {isa = PBXBuildFile; fileRef = 79507DF8378D3C42F5B36268 /* string_win_test.cc */; };
		DD6C480629B3F87933FAF440 /* filesystem_testing.cc in Sources */ = {isa = PBXBuildFile; fileRef = BA02DA2FCD0001CFC6EB08DA /* filesystem_testing.cc */; };
		DDBC6DB41D1A43CFF01288A2 /* field_value_test.cc in Sources */ = {isa = PBXBuildFile; fileRef = AB356EF6200EA5EB0089B766 /* field_value_test.cc */; };
		DDD219222EEE13E3F9F2C703 /* leveldb_transaction_test.cc in Sources */ = {isa = PBXBuildFile; fileRef = 88CF09277CFA45EE1273E3BA /* leveldb_transaction_test.cc */; };
		DDDE74C752E65DE7D39A7166 /* view_testing.cc in Sources */ = {isa = PBXBuildFile; fileRef = A5466E7809AD2871FFDE6C76 /* view_testing.cc */; };
		DE03B2D41F2149D600A30B9C /* XCTest.framework in Frameworks */ = {isa = PBXBuildFile; fileRef = 6003F5AF195388D20070C39A /* XCTest.framework */; };
		DE03B2D51F2149D600A30B9C /* UIKit.framework in Frameworks */ = {isa = PBXBuildFile; fileRef = 6003F591195388D20070C39A /* UIKit.framework */; };
		DE03B2D61F2149D600A30B9C /* Foundation.framework in Frameworks */ = {isa = PBXBuildFile; fileRef = 6003F58D195388D20070C39A /* Foundation.framework */; };
		DE17D9D0C486E1817E9E11F9 /* status.pb.cc in Sources */ = {isa = PBXBuildFile; fileRef = 618BBE9920B89AAC00B5BCE7 /* status.pb.cc */; };
		DE435F33CE563E238868D318 /* query_test.cc in Sources */ = {isa = PBXBuildFile; fileRef = B9C261C26C5D311E1E3C0CB9 /* query_test.cc */; };
		DE50F1D39D34F867BC750957 /* grpc_stream_tester.cc in Sources */ = {isa = PBXBuildFile; fileRef = 87553338E42B8ECA05BA987E /* grpc_stream_tester.cc */; };
		DE8C47B973526A20D88F785D /* token_test.cc in Sources */ = {isa = PBXBuildFile; fileRef = ABC1D7DF2023A3EF00BA84F0 /* token_test.cc */; };
		DF27137C8EA7D095D68851B4 /* field_filter_test.cc in Sources */ = {isa = PBXBuildFile; fileRef = E8551D6C6FB0B1BACE9E5BAD /* field_filter_test.cc */; };
		DF4B3835C5AA4835C01CD255 /* local_store_test.cc in Sources */ = {isa = PBXBuildFile; fileRef = 307FF03D0297024D59348EBD /* local_store_test.cc */; };
		DFC6C2886812EE5B6A6FCCEA /* memory_bundle_cache_test.cc in Sources */ = {isa = PBXBuildFile; fileRef = 750A1065FD7C1785283A69E2 /* memory_bundle_cache_test.cc */; };
		E08297B35E12106105F448EB /* ordered_code_benchmark.cc in Sources */ = {isa = PBXBuildFile; fileRef = 0473AFFF5567E667A125347B /* ordered_code_benchmark.cc */; };
		E084921EFB7CF8CB1E950D6C /* iterator_adaptors_test.cc in Sources */ = {isa = PBXBuildFile; fileRef = 54A0353420A3D8CB003E0143 /* iterator_adaptors_test.cc */; };
		E0E640226A1439C59BBBA9C1 /* hard_assert_test.cc in Sources */ = {isa = PBXBuildFile; fileRef = 444B7AB3F5A2929070CB1363 /* hard_assert_test.cc */; };
		E11DDA3DD75705F26245E295 /* FIRCollectionReferenceTests.mm in Sources */ = {isa = PBXBuildFile; fileRef = 5492E045202154AA00B64F25 /* FIRCollectionReferenceTests.mm */; };
		E1264B172412967A09993EC6 /* byte_string_test.cc in Sources */ = {isa = PBXBuildFile; fileRef = 5342CDDB137B4E93E2E85CCA /* byte_string_test.cc */; };
		E186D002520881AD2906ADDB /* status.pb.cc in Sources */ = {isa = PBXBuildFile; fileRef = 618BBE9920B89AAC00B5BCE7 /* status.pb.cc */; };
		E21D819A06D9691A4B313440 /* remote_store_spec_test.json in Resources */ = {isa = PBXBuildFile; fileRef = 3B843E4A1F3930A400548890 /* remote_store_spec_test.json */; };
		E27C0996AF6EC6D08D91B253 /* document.pb.cc in Sources */ = {isa = PBXBuildFile; fileRef = 544129D821C2DDC800EFB9CC /* document.pb.cc */; };
		E2AE851F9DC4C037CCD05E36 /* remote_document_cache_test.cc in Sources */ = {isa = PBXBuildFile; fileRef = 7EB299CF85034F09CFD6F3FD /* remote_document_cache_test.cc */; };
		E2B15548A3B6796CE5A01975 /* FIRListenerRegistrationTests.mm in Sources */ = {isa = PBXBuildFile; fileRef = 5492E06B202154D500B64F25 /* FIRListenerRegistrationTests.mm */; };
		E2B7AEDCAAC5AD74C12E85C1 /* datastore_test.cc in Sources */ = {isa = PBXBuildFile; fileRef = 3167BD972EFF8EC636530E59 /* datastore_test.cc */; };
		E30BF9E316316446371C956C /* persistence_testing.cc in Sources */ = {isa = PBXBuildFile; fileRef = 9113B6F513D0473AEABBAF1F /* persistence_testing.cc */; };
		E3319DC1804B69F0ED1FFE02 /* memory_mutation_queue_test.cc in Sources */ = {isa = PBXBuildFile; fileRef = 74FBEFA4FE4B12C435011763 /* memory_mutation_queue_test.cc */; };
		E375FBA0632EFB4D14C4E5A9 /* FSTGoogleTestTests.mm in Sources */ = {isa = PBXBuildFile; fileRef = 54764FAE1FAA21B90085E60A /* FSTGoogleTestTests.mm */; };
		E434ACDF63F219F3031F292E /* ConditionalConformanceTests.swift in Sources */ = {isa = PBXBuildFile; fileRef = E3228F51DCDC2E90D5C58F97 /* ConditionalConformanceTests.swift */; };
		E435450184AEB51EE8435F66 /* write.pb.cc in Sources */ = {isa = PBXBuildFile; fileRef = 544129D921C2DDC800EFB9CC /* write.pb.cc */; };
		E441A53D035479C53C74A0E6 /* recovery_spec_test.json in Resources */ = {isa = PBXBuildFile; fileRef = 9C1AFCC9E616EC33D6E169CF /* recovery_spec_test.json */; };
		E4A573B7C9227C3C24661B5B /* ordered_code_test.cc in Sources */ = {isa = PBXBuildFile; fileRef = AB380D03201BC6E400D97691 /* ordered_code_test.cc */; };
		E4EEF6AAFCD33303CE9E5408 /* field_value_test.cc in Sources */ = {isa = PBXBuildFile; fileRef = AB356EF6200EA5EB0089B766 /* field_value_test.cc */; };
		E500AB82DF2E7F3AFDB1AB3F /* to_string_test.cc in Sources */ = {isa = PBXBuildFile; fileRef = B696858D2214B53900271095 /* to_string_test.cc */; };
		E50187548B537DBCDBF7F9F0 /* string_util_test.cc in Sources */ = {isa = PBXBuildFile; fileRef = AB380CFC201A2EE200D97691 /* string_util_test.cc */; };
		E51957EDECF741E1D3C3968A /* writer_test.cc in Sources */ = {isa = PBXBuildFile; fileRef = BC3C788D290A935C353CEAA1 /* writer_test.cc */; };
		E63342115B1DA65DB6F2C59A /* leveldb_local_store_test.cc in Sources */ = {isa = PBXBuildFile; fileRef = 5FF903AEFA7A3284660FA4C5 /* leveldb_local_store_test.cc */; };
		E6357221227031DD77EE5265 /* index_manager_test.cc in Sources */ = {isa = PBXBuildFile; fileRef = AE4A9E38D65688EE000EE2A1 /* index_manager_test.cc */; };
		E6688C8E524770A3C6EBB33A /* write_spec_test.json in Resources */ = {isa = PBXBuildFile; fileRef = 54DA12A51F315EE100DD57A1 /* write_spec_test.json */; };
		E6821243C510797EFFC7BCE2 /* grpc_streaming_reader_test.cc in Sources */ = {isa = PBXBuildFile; fileRef = B6D964922154AB8F00EB9CFB /* grpc_streaming_reader_test.cc */; };
		E688620D4578F1F7FBB1AF9C /* EncodableFieldValueTests.swift in Sources */ = {isa = PBXBuildFile; fileRef = 1235769122B7E915007DDFA9 /* EncodableFieldValueTests.swift */; };
		E6B825EE85BF20B88AF3E3CD /* memory_index_manager_test.cc in Sources */ = {isa = PBXBuildFile; fileRef = DB5A1E760451189DA36028B3 /* memory_index_manager_test.cc */; };
		E6F8EB02A0E499F25160BB40 /* FIRFieldPathTests.mm in Sources */ = {isa = PBXBuildFile; fileRef = 5492E04C202154AA00B64F25 /* FIRFieldPathTests.mm */; };
		E764F0F389E7119220EB212C /* target_id_generator_test.cc in Sources */ = {isa = PBXBuildFile; fileRef = AB380CF82019382300D97691 /* target_id_generator_test.cc */; };
		E7CE4B1ECD008983FAB90F44 /* string_format_test.cc in Sources */ = {isa = PBXBuildFile; fileRef = 54131E9620ADE678001DF3FF /* string_format_test.cc */; };
		E7D415B8717701B952C344E5 /* executor_std_test.cc in Sources */ = {isa = PBXBuildFile; fileRef = B6FB4687208F9B9100554BA2 /* executor_std_test.cc */; };
		E82F8EBBC8CC37299A459E73 /* hashing_test_apple.mm in Sources */ = {isa = PBXBuildFile; fileRef = B69CF3F02227386500B281C8 /* hashing_test_apple.mm */; };
		E8495A8D1E11C0844339CCA3 /* database_info_test.cc in Sources */ = {isa = PBXBuildFile; fileRef = AB38D92E20235D22000A432D /* database_info_test.cc */; };
		E884336B43BBD1194C17E3C4 /* status_testing.cc in Sources */ = {isa = PBXBuildFile; fileRef = 3CAA33F964042646FDDAF9F9 /* status_testing.cc */; };
		E8BA7055EDB8B03CC99A528F /* recovery_spec_test.json in Resources */ = {isa = PBXBuildFile; fileRef = 9C1AFCC9E616EC33D6E169CF /* recovery_spec_test.json */; };
		E9430D3EBDAE12E9016B708F /* no_document_test.cc in Sources */ = {isa = PBXBuildFile; fileRef = AB6B908720322E8800CC290A /* no_document_test.cc */; };
		E968206D9D706C54C6F0D225 /* bundle_cache_test.cc in Sources */ = {isa = PBXBuildFile; fileRef = 9C9693E417832A6BE2D03270 /* bundle_cache_test.cc */; };
		E9B704651F9783B70F2D5E86 /* FSTUserDataConverterTests.mm in Sources */ = {isa = PBXBuildFile; fileRef = 548180A4228DEF1A004F70CD /* FSTUserDataConverterTests.mm */; };
		EA38690795FBAA182A9AA63E /* FIRDatabaseTests.mm in Sources */ = {isa = PBXBuildFile; fileRef = 5492E06C202154D500B64F25 /* FIRDatabaseTests.mm */; };
		EA46611779C3EEF12822508C /* annotations.pb.cc in Sources */ = {isa = PBXBuildFile; fileRef = 618BBE9520B89AAC00B5BCE7 /* annotations.pb.cc */; };
		EADD28A7859FBB9BE4D913B0 /* memory_remote_document_cache_test.cc in Sources */ = {isa = PBXBuildFile; fileRef = 1CA9800A53669EFBFFB824E3 /* memory_remote_document_cache_test.cc */; };
		EB04FE18E5794FEC187A09E3 /* FSTMemorySpecTests.mm in Sources */ = {isa = PBXBuildFile; fileRef = 5492E02F20213FFC00B64F25 /* FSTMemorySpecTests.mm */; };
		EB264591ADDE6D93A6924A61 /* serializer_test.cc in Sources */ = {isa = PBXBuildFile; fileRef = 61F72C5520BC48FD001A68CB /* serializer_test.cc */; };
		EB7BE7B43A99E0BC2B0A8077 /* string_format_test.cc in Sources */ = {isa = PBXBuildFile; fileRef = 54131E9620ADE678001DF3FF /* string_format_test.cc */; };
		EBE4A7B6A57BCE02B389E8A6 /* byte_string_test.cc in Sources */ = {isa = PBXBuildFile; fileRef = 5342CDDB137B4E93E2E85CCA /* byte_string_test.cc */; };
		EBFC611B1BF195D0EC710AF4 /* app_testing.mm in Sources */ = {isa = PBXBuildFile; fileRef = 5467FB07203E6A44009C9584 /* app_testing.mm */; };
		EC160876D8A42166440E0B53 /* FIRCursorTests.mm in Sources */ = {isa = PBXBuildFile; fileRef = 5492E070202154D600B64F25 /* FIRCursorTests.mm */; };
		EC3331B17394886A3715CFD8 /* target.pb.cc in Sources */ = {isa = PBXBuildFile; fileRef = 618BBE7D20B89AAC00B5BCE7 /* target.pb.cc */; };
		EC62F9E29CE3598881908FB8 /* leveldb_transaction_test.cc in Sources */ = {isa = PBXBuildFile; fileRef = 88CF09277CFA45EE1273E3BA /* leveldb_transaction_test.cc */; };
		EC7A44792A5513FBB6F501EE /* comparison_test.cc in Sources */ = {isa = PBXBuildFile; fileRef = 548DB928200D59F600E00ABC /* comparison_test.cc */; };
		EC80A217F3D66EB0272B36B0 /* FSTLevelDBSpecTests.mm in Sources */ = {isa = PBXBuildFile; fileRef = 5492E02C20213FFB00B64F25 /* FSTLevelDBSpecTests.mm */; };
		ECC433628575AE994C621C54 /* create_noop_connectivity_monitor.cc in Sources */ = {isa = PBXBuildFile; fileRef = CF39535F2C41AB0006FA6C0E /* create_noop_connectivity_monitor.cc */; };
		ECED3B60C5718B085AAB14FB /* to_string_test.cc in Sources */ = {isa = PBXBuildFile; fileRef = B696858D2214B53900271095 /* to_string_test.cc */; };
		ED420D8F49DA5C41EEF93913 /* FIRSnapshotMetadataTests.mm in Sources */ = {isa = PBXBuildFile; fileRef = 5492E04D202154AA00B64F25 /* FIRSnapshotMetadataTests.mm */; };
		ED4E2AC80CAF2A8FDDAC3DEE /* field_mask_test.cc in Sources */ = {isa = PBXBuildFile; fileRef = 549CCA5320A36E1F00BCEB75 /* field_mask_test.cc */; };
		ED9DF1EB20025227B38736EC /* message_test.cc in Sources */ = {isa = PBXBuildFile; fileRef = CE37875365497FFA8687B745 /* message_test.cc */; };
		EE470CC3C8FBCDA5F70A8466 /* local_store_test.cc in Sources */ = {isa = PBXBuildFile; fileRef = 307FF03D0297024D59348EBD /* local_store_test.cc */; };
		EE6DBFB0874A50578CE97A7F /* leveldb_remote_document_cache_test.cc in Sources */ = {isa = PBXBuildFile; fileRef = 0840319686A223CC4AD3FAB1 /* leveldb_remote_document_cache_test.cc */; };
		EECC1EC64CA963A8376FA55C /* persistence_testing.cc in Sources */ = {isa = PBXBuildFile; fileRef = 9113B6F513D0473AEABBAF1F /* persistence_testing.cc */; };
		EF3518F84255BAF3EBD317F6 /* exponential_backoff_test.cc in Sources */ = {isa = PBXBuildFile; fileRef = B6D1B68420E2AB1A00B35856 /* exponential_backoff_test.cc */; };
		EF43FF491B9282E0330E4CA2 /* remote_event_test.cc in Sources */ = {isa = PBXBuildFile; fileRef = 584AE2C37A55B408541A6FF3 /* remote_event_test.cc */; };
		F05B277F16BDE6A47FE0F943 /* local_serializer_test.cc in Sources */ = {isa = PBXBuildFile; fileRef = F8043813A5D16963EC02B182 /* local_serializer_test.cc */; };
		F08DA55D31E44CB5B9170CCE /* limbo_spec_test.json in Resources */ = {isa = PBXBuildFile; fileRef = 54DA129E1F315EE100DD57A1 /* limbo_spec_test.json */; };
		F091532DEE529255FB008E25 /* snapshot_version_test.cc in Sources */ = {isa = PBXBuildFile; fileRef = ABA495B9202B7E79008A7851 /* snapshot_version_test.cc */; };
		F10A3E4E164A5458DFF7EDE6 /* leveldb_remote_document_cache_test.cc in Sources */ = {isa = PBXBuildFile; fileRef = 0840319686A223CC4AD3FAB1 /* leveldb_remote_document_cache_test.cc */; };
		F159D599AA6EACAB754C7B91 /* bundle_loader_test.cc in Sources */ = {isa = PBXBuildFile; fileRef = 483B3D6241EE0FC6436ADDA5 /* bundle_loader_test.cc */; };
		F19B749671F2552E964422F7 /* FIRListenerRegistrationTests.mm in Sources */ = {isa = PBXBuildFile; fileRef = 5492E06B202154D500B64F25 /* FIRListenerRegistrationTests.mm */; };
		F272A8C41D2353700A11D1FB /* field_mask_test.cc in Sources */ = {isa = PBXBuildFile; fileRef = 549CCA5320A36E1F00BCEB75 /* field_mask_test.cc */; };
		F2AB7EACA1B9B1A7046D3995 /* FSTSyncEngineTestDriver.mm in Sources */ = {isa = PBXBuildFile; fileRef = 5492E02E20213FFC00B64F25 /* FSTSyncEngineTestDriver.mm */; };
		F3261CBFC169DB375A0D9492 /* FSTMockDatastore.mm in Sources */ = {isa = PBXBuildFile; fileRef = 5492E02D20213FFC00B64F25 /* FSTMockDatastore.mm */; };
		F33C9EB357085AEB9789B961 /* bundle_cache_test.cc in Sources */ = {isa = PBXBuildFile; fileRef = 9C9693E417832A6BE2D03270 /* bundle_cache_test.cc */; };
		F386012CAB7F0C0A5564016A /* credentials_provider_test.cc in Sources */ = {isa = PBXBuildFile; fileRef = AB38D9342023966E000A432D /* credentials_provider_test.cc */; };
		F3F09BC931A717CEFF4E14B9 /* FIRFieldValueTests.mm in Sources */ = {isa = PBXBuildFile; fileRef = 5492E04A202154AA00B64F25 /* FIRFieldValueTests.mm */; };
		F481368DB694B3B4D0C8E4A2 /* query_test.cc in Sources */ = {isa = PBXBuildFile; fileRef = B9C261C26C5D311E1E3C0CB9 /* query_test.cc */; };
		F4F00BF4E87D7F0F0F8831DB /* FSTEventAccumulator.mm in Sources */ = {isa = PBXBuildFile; fileRef = 5492E0392021401F00B64F25 /* FSTEventAccumulator.mm */; };
		F4FAC5A7D40A0A9A3EA77998 /* FSTLevelDBSpecTests.mm in Sources */ = {isa = PBXBuildFile; fileRef = 5492E02C20213FFB00B64F25 /* FSTLevelDBSpecTests.mm */; };
		F56E9334642C207D7D85D428 /* pretty_printing_test.cc in Sources */ = {isa = PBXBuildFile; fileRef = AB323F9553050F4F6490F9FF /* pretty_printing_test.cc */; };
		F58A23FEF328EB74F681FE83 /* index_manager_test.cc in Sources */ = {isa = PBXBuildFile; fileRef = AE4A9E38D65688EE000EE2A1 /* index_manager_test.cc */; };
		F5A654E92FF6F3FF16B93E6B /* mutation_test.cc in Sources */ = {isa = PBXBuildFile; fileRef = C8522DE226C467C54E6788D8 /* mutation_test.cc */; };
		F6079BFC9460B190DA85C2E6 /* pretty_printing_test.cc in Sources */ = {isa = PBXBuildFile; fileRef = AB323F9553050F4F6490F9FF /* pretty_printing_test.cc */; };
		F609600E9A88A4D44FD1FCEB /* FSTSpecTests.mm in Sources */ = {isa = PBXBuildFile; fileRef = 5492E03020213FFC00B64F25 /* FSTSpecTests.mm */; };
		F660788F69B4336AC6CD2720 /* offline_spec_test.json in Resources */ = {isa = PBXBuildFile; fileRef = 54DA12A11F315EE100DD57A1 /* offline_spec_test.json */; };
		F696B7467E80E370FDB3EAA7 /* remote_document_cache_test.cc in Sources */ = {isa = PBXBuildFile; fileRef = 7EB299CF85034F09CFD6F3FD /* remote_document_cache_test.cc */; };
		F72DF72447EA7AB9D100816A /* FSTHelpers.mm in Sources */ = {isa = PBXBuildFile; fileRef = 5492E03A2021401F00B64F25 /* FSTHelpers.mm */; };
		F731A0CCD0220B370BC1BE8B /* BasicCompileTests.swift in Sources */ = {isa = PBXBuildFile; fileRef = DE0761F61F2FE68D003233AF /* BasicCompileTests.swift */; };
		F73471529D36DD48ABD8AAE8 /* async_testing.cc in Sources */ = {isa = PBXBuildFile; fileRef = 872C92ABD71B12784A1C5520 /* async_testing.cc */; };
		F7718C43D3A8FCCDB4BB0071 /* geo_point_test.cc in Sources */ = {isa = PBXBuildFile; fileRef = AB7BAB332012B519001E0872 /* geo_point_test.cc */; };
		F7B1DF16A9DDFB664EA98EBB /* memory_remote_document_cache_test.cc in Sources */ = {isa = PBXBuildFile; fileRef = 1CA9800A53669EFBFFB824E3 /* memory_remote_document_cache_test.cc */; };
		F950A371FADCA2F0B73683E0 /* remote_document_cache_test.cc in Sources */ = {isa = PBXBuildFile; fileRef = 7EB299CF85034F09CFD6F3FD /* remote_document_cache_test.cc */; };
		F9705E595FC3818F13F6375A /* to_string_apple_test.mm in Sources */ = {isa = PBXBuildFile; fileRef = B68B1E002213A764008977EF /* to_string_apple_test.mm */; };
		F9DC01FCBE76CD4F0453A67C /* strerror_test.cc in Sources */ = {isa = PBXBuildFile; fileRef = 358C3B5FE573B1D60A4F7592 /* strerror_test.cc */; };
		FA334ADC73CFDB703A7C17CD /* iterator_adaptors_test.cc in Sources */ = {isa = PBXBuildFile; fileRef = 54A0353420A3D8CB003E0143 /* iterator_adaptors_test.cc */; };
		FA7837C5CDFB273DE447E447 /* FIRServerTimestampTests.mm in Sources */ = {isa = PBXBuildFile; fileRef = 5492E06E202154D600B64F25 /* FIRServerTimestampTests.mm */; };
		FA90FA91F7381E5C678EFA30 /* target_cache_test.cc in Sources */ = {isa = PBXBuildFile; fileRef = B5C37696557C81A6C2B7271A /* target_cache_test.cc */; };
		FABE084FA7DA6E216A41EE80 /* status_test.cc in Sources */ = {isa = PBXBuildFile; fileRef = 54A0352C20A3B3D7003E0143 /* status_test.cc */; };
		FAD97B82766AEC29B7B5A1B7 /* index_manager_test.cc in Sources */ = {isa = PBXBuildFile; fileRef = AE4A9E38D65688EE000EE2A1 /* index_manager_test.cc */; };
		FAE5DA6ED3E1842DC21453EE /* fake_target_metadata_provider.cc in Sources */ = {isa = PBXBuildFile; fileRef = 71140E5D09C6E76F7C71B2FC /* fake_target_metadata_provider.cc */; };
		FB2111D9205822CC8E7368C2 /* FIRDocumentReferenceTests.mm in Sources */ = {isa = PBXBuildFile; fileRef = 5492E049202154AA00B64F25 /* FIRDocumentReferenceTests.mm */; };
		FB2D5208A6B5816A7244D77A /* query_engine_test.cc in Sources */ = {isa = PBXBuildFile; fileRef = B8A853940305237AFDA8050B /* query_engine_test.cc */; };
		FB3D9E01547436163C456A3C /* message_test.cc in Sources */ = {isa = PBXBuildFile; fileRef = CE37875365497FFA8687B745 /* message_test.cc */; };
		FBBB13329D3B5827C21AE7AB /* reference_set_test.cc in Sources */ = {isa = PBXBuildFile; fileRef = 132E32997D781B896672D30A /* reference_set_test.cc */; };
		FC1D22B6EC4E5F089AE39B8C /* memory_target_cache_test.cc in Sources */ = {isa = PBXBuildFile; fileRef = 2286F308EFB0534B1BDE05B9 /* memory_target_cache_test.cc */; };
		FC4620B1AE046EDC974AD9DA /* byte_stream_apple_test.mm in Sources */ = {isa = PBXBuildFile; fileRef = B4E794BE9AD1E468901B2EF0 /* byte_stream_apple_test.mm */; };
		FCA48FB54FC50BFDFDA672CD /* array_sorted_map_test.cc in Sources */ = {isa = PBXBuildFile; fileRef = 54EB764C202277B30088B8F3 /* array_sorted_map_test.cc */; };
		FCF8E7F5268F6842C07B69CF /* write.pb.cc in Sources */ = {isa = PBXBuildFile; fileRef = 544129D921C2DDC800EFB9CC /* write.pb.cc */; };
		FD365D6DFE9511D3BA2C74DF /* hard_assert_test.cc in Sources */ = {isa = PBXBuildFile; fileRef = 444B7AB3F5A2929070CB1363 /* hard_assert_test.cc */; };
		FD8EA96A604E837092ACA51D /* ordered_code_test.cc in Sources */ = {isa = PBXBuildFile; fileRef = AB380D03201BC6E400D97691 /* ordered_code_test.cc */; };
		FE1C0263F6570DAC54A60F5C /* FIRTimestampTest.m in Sources */ = {isa = PBXBuildFile; fileRef = B65D34A7203C99090076A5E1 /* FIRTimestampTest.m */; };
		FE701C2D739A5371BCBD62B9 /* leveldb_mutation_queue_test.cc in Sources */ = {isa = PBXBuildFile; fileRef = 5C7942B6244F4C416B11B86C /* leveldb_mutation_queue_test.cc */; };
		FED46CDB218A2D1BEE418BBD /* bundle_reader_test.cc in Sources */ = {isa = PBXBuildFile; fileRef = F390E69A574C60591DCB7B4C /* bundle_reader_test.cc */; };
		FEF55ECFB0CA317B351179AB /* no_document_test.cc in Sources */ = {isa = PBXBuildFile; fileRef = AB6B908720322E8800CC290A /* no_document_test.cc */; };
		FF3405218188DFCE586FB26B /* app_testing.mm in Sources */ = {isa = PBXBuildFile; fileRef = 5467FB07203E6A44009C9584 /* app_testing.mm */; };
		FF4FA5757D13A2B7CEE40F04 /* document.pb.cc in Sources */ = {isa = PBXBuildFile; fileRef = 544129D821C2DDC800EFB9CC /* document.pb.cc */; };
/* End PBXBuildFile section */

/* Begin PBXContainerItemProxy section */
		544AB1972248072200F851E6 /* PBXContainerItemProxy */ = {
			isa = PBXContainerItemProxy;
			containerPortal = 6003F582195388D10070C39A /* Project object */;
			proxyType = 1;
			remoteGlobalIDString = DAFF0CF421E64AC30062958F;
			remoteInfo = Firestore_Example_macOS;
		};
		54AA33AB224BFE0A006CE580 /* PBXContainerItemProxy */ = {
			isa = PBXContainerItemProxy;
			containerPortal = 6003F582195388D10070C39A /* Project object */;
			proxyType = 1;
			remoteGlobalIDString = 54AA338E224BF935006CE580;
			remoteInfo = Firestore_Example_tvOS;
		};
		54AA33B9224C0035006CE580 /* PBXContainerItemProxy */ = {
			isa = PBXContainerItemProxy;
			containerPortal = 6003F582195388D10070C39A /* Project object */;
			proxyType = 1;
			remoteGlobalIDString = 54AA338E224BF935006CE580;
			remoteInfo = Firestore_Example_tvOS;
		};
		54B8E4AF224BDC4100930F18 /* PBXContainerItemProxy */ = {
			isa = PBXContainerItemProxy;
			containerPortal = 6003F582195388D10070C39A /* Project object */;
			proxyType = 1;
			remoteGlobalIDString = DAFF0CF421E64AC30062958F;
			remoteInfo = Firestore_Example_macOS;
		};
		5CAE131E20FFFED600BE9A4A /* PBXContainerItemProxy */ = {
			isa = PBXContainerItemProxy;
			containerPortal = 6003F582195388D10070C39A /* Project object */;
			proxyType = 1;
			remoteGlobalIDString = 6003F589195388D20070C39A;
			remoteInfo = Firestore_Example_iOS;
		};
		6003F5B3195388D20070C39A /* PBXContainerItemProxy */ = {
			isa = PBXContainerItemProxy;
			containerPortal = 6003F582195388D10070C39A /* Project object */;
			proxyType = 1;
			remoteGlobalIDString = 6003F589195388D20070C39A;
			remoteInfo = Firestore;
		};
		6EDD3AD320BF247500C33877 /* PBXContainerItemProxy */ = {
			isa = PBXContainerItemProxy;
			containerPortal = 6003F582195388D10070C39A /* Project object */;
			proxyType = 1;
			remoteGlobalIDString = 6003F589195388D20070C39A;
			remoteInfo = Firestore;
		};
		DE03B2961F2149D600A30B9C /* PBXContainerItemProxy */ = {
			isa = PBXContainerItemProxy;
			containerPortal = 6003F582195388D10070C39A /* Project object */;
			proxyType = 1;
			remoteGlobalIDString = 6003F589195388D20070C39A;
			remoteInfo = Firestore;
		};
/* End PBXContainerItemProxy section */

/* Begin PBXFileReference section */
		045D39C4A7D52AF58264240F /* remote_document_cache_test.h */ = {isa = PBXFileReference; includeInIndex = 1; lastKnownFileType = sourcecode.c.h; path = remote_document_cache_test.h; sourceTree = "<group>"; };
		0473AFFF5567E667A125347B /* ordered_code_benchmark.cc */ = {isa = PBXFileReference; includeInIndex = 1; lastKnownFileType = sourcecode.cpp.cpp; path = ordered_code_benchmark.cc; sourceTree = "<group>"; };
		0807462AC4EDFE52ADF03328 /* bundle_reader_test.cc */ = {isa = PBXFileReference; includeInIndex = 1; name = bundle_reader_test.cc; path = bundle/bundle_reader_test.cc; sourceTree = "<group>"; };
		0840319686A223CC4AD3FAB1 /* leveldb_remote_document_cache_test.cc */ = {isa = PBXFileReference; includeInIndex = 1; lastKnownFileType = sourcecode.cpp.cpp; path = leveldb_remote_document_cache_test.cc; sourceTree = "<group>"; };
		0EE5300F8233D14025EF0456 /* string_apple_test.mm */ = {isa = PBXFileReference; includeInIndex = 1; lastKnownFileType = sourcecode.cpp.objcpp; path = string_apple_test.mm; sourceTree = "<group>"; };
		11984BA0A99D7A7ABA5B0D90 /* Pods-Firestore_Example_iOS-Firestore_SwiftTests_iOS.release.xcconfig */ = {isa = PBXFileReference; includeInIndex = 1; lastKnownFileType = text.xcconfig; name = "Pods-Firestore_Example_iOS-Firestore_SwiftTests_iOS.release.xcconfig"; path = "Pods/Target Support Files/Pods-Firestore_Example_iOS-Firestore_SwiftTests_iOS/Pods-Firestore_Example_iOS-Firestore_SwiftTests_iOS.release.xcconfig"; sourceTree = "<group>"; };
		11D8B25BAC405380A6F2FB75 /* byte_stream_test.h */ = {isa = PBXFileReference; includeInIndex = 1; lastKnownFileType = sourcecode.c.h; path = byte_stream_test.h; sourceTree = "<group>"; };
		1235769122B7E915007DDFA9 /* EncodableFieldValueTests.swift */ = {isa = PBXFileReference; lastKnownFileType = sourcecode.swift; path = EncodableFieldValueTests.swift; sourceTree = "<group>"; };
		1235769422B86E65007DDFA9 /* FirestoreEncoderTests.swift */ = {isa = PBXFileReference; fileEncoding = 4; lastKnownFileType = sourcecode.swift; path = FirestoreEncoderTests.swift; sourceTree = "<group>"; };
		124C932B22C1642C00CA8C2D /* CodableIntegrationTests.swift */ = {isa = PBXFileReference; lastKnownFileType = sourcecode.swift; path = CodableIntegrationTests.swift; sourceTree = "<group>"; };
		1277F98C20D2DF0867496976 /* Pods-Firestore_IntegrationTests_iOS.debug.xcconfig */ = {isa = PBXFileReference; includeInIndex = 1; lastKnownFileType = text.xcconfig; name = "Pods-Firestore_IntegrationTests_iOS.debug.xcconfig"; path = "Pods/Target Support Files/Pods-Firestore_IntegrationTests_iOS/Pods-Firestore_IntegrationTests_iOS.debug.xcconfig"; sourceTree = "<group>"; };
		12F4357299652983A615F886 /* LICENSE */ = {isa = PBXFileReference; includeInIndex = 1; lastKnownFileType = text; name = LICENSE; path = ../LICENSE; sourceTree = "<group>"; };
		132E32997D781B896672D30A /* reference_set_test.cc */ = {isa = PBXFileReference; fileEncoding = 4; lastKnownFileType = sourcecode.cpp.cpp; path = reference_set_test.cc; sourceTree = "<group>"; };
		143BDB3F44A18C1CA085E8CF /* byte_stream_test.cc */ = {isa = PBXFileReference; includeInIndex = 1; path = byte_stream_test.cc; sourceTree = "<group>"; };
		166CE73C03AB4366AAC5201C /* leveldb_index_manager_test.cc */ = {isa = PBXFileReference; includeInIndex = 1; lastKnownFileType = sourcecode.cpp.cpp; path = leveldb_index_manager_test.cc; sourceTree = "<group>"; };
		172353B5576BD958B96EF491 /* bundle_cache_test.h */ = {isa = PBXFileReference; includeInIndex = 1; lastKnownFileType = sourcecode.c.h; path = bundle_cache_test.h; sourceTree = "<group>"; };
		1B342370EAE3AA02393E33EB /* cc_compilation_test.cc */ = {isa = PBXFileReference; includeInIndex = 1; lastKnownFileType = sourcecode.cpp.cpp; name = cc_compilation_test.cc; path = api/cc_compilation_test.cc; sourceTree = "<group>"; };
		1CA9800A53669EFBFFB824E3 /* memory_remote_document_cache_test.cc */ = {isa = PBXFileReference; includeInIndex = 1; lastKnownFileType = sourcecode.cpp.cpp; path = memory_remote_document_cache_test.cc; sourceTree = "<group>"; };
		2220F583583EFC28DE792ABE /* Pods_Firestore_IntegrationTests_tvOS.framework */ = {isa = PBXFileReference; explicitFileType = wrapper.framework; includeInIndex = 0; path = Pods_Firestore_IntegrationTests_tvOS.framework; sourceTree = BUILT_PRODUCTS_DIR; };
		2286F308EFB0534B1BDE05B9 /* memory_target_cache_test.cc */ = {isa = PBXFileReference; includeInIndex = 1; lastKnownFileType = sourcecode.cpp.cpp; path = memory_target_cache_test.cc; sourceTree = "<group>"; };
		277EAACC4DD7C21332E8496A /* lru_garbage_collector_test.cc */ = {isa = PBXFileReference; includeInIndex = 1; lastKnownFileType = sourcecode.cpp.cpp; path = lru_garbage_collector_test.cc; sourceTree = "<group>"; };
		2A0CF41BA5AED6049B0BEB2C /* objc_type_traits_apple_test.mm */ = {isa = PBXFileReference; includeInIndex = 1; lastKnownFileType = sourcecode.cpp.objcpp; path = objc_type_traits_apple_test.mm; sourceTree = "<group>"; };
		2B50B3A0DF77100EEE887891 /* Pods_Firestore_Tests_iOS.framework */ = {isa = PBXFileReference; explicitFileType = wrapper.framework; includeInIndex = 0; path = Pods_Firestore_Tests_iOS.framework; sourceTree = BUILT_PRODUCTS_DIR; };
		2D7472BC70C024D736FF74D9 /* watch_change_test.cc */ = {isa = PBXFileReference; includeInIndex = 1; lastKnownFileType = sourcecode.cpp.cpp; path = watch_change_test.cc; sourceTree = "<group>"; };
		2DAA26538D1A93A39F8AC373 /* nanopb_testing.h */ = {isa = PBXFileReference; includeInIndex = 1; lastKnownFileType = sourcecode.c.h; name = nanopb_testing.h; path = nanopb/nanopb_testing.h; sourceTree = "<group>"; };
		2E48431B0EDA400BEA91D4AB /* Pods-Firestore_Tests_tvOS.debug.xcconfig */ = {isa = PBXFileReference; includeInIndex = 1; lastKnownFileType = text.xcconfig; name = "Pods-Firestore_Tests_tvOS.debug.xcconfig"; path = "Pods/Target Support Files/Pods-Firestore_Tests_tvOS/Pods-Firestore_Tests_tvOS.debug.xcconfig"; sourceTree = "<group>"; };
		2F901F31BC62444A476B779F /* Pods-Firestore_IntegrationTests_macOS.debug.xcconfig */ = {isa = PBXFileReference; includeInIndex = 1; lastKnownFileType = text.xcconfig; name = "Pods-Firestore_IntegrationTests_macOS.debug.xcconfig"; path = "Pods/Target Support Files/Pods-Firestore_IntegrationTests_macOS/Pods-Firestore_IntegrationTests_macOS.debug.xcconfig"; sourceTree = "<group>"; };
		3068AA9DFBBA86C1FE2A946E /* mutation_queue_test.cc */ = {isa = PBXFileReference; includeInIndex = 1; lastKnownFileType = sourcecode.cpp.cpp; path = mutation_queue_test.cc; sourceTree = "<group>"; };
		307FF03D0297024D59348EBD /* local_store_test.cc */ = {isa = PBXFileReference; includeInIndex = 1; lastKnownFileType = sourcecode.cpp.cpp; path = local_store_test.cc; sourceTree = "<group>"; };
		3167BD972EFF8EC636530E59 /* datastore_test.cc */ = {isa = PBXFileReference; includeInIndex = 1; lastKnownFileType = sourcecode.cpp.cpp; path = datastore_test.cc; sourceTree = "<group>"; };
		332485C4DCC6BA0DBB5E31B7 /* leveldb_util_test.cc */ = {isa = PBXFileReference; includeInIndex = 1; lastKnownFileType = sourcecode.cpp.cpp; path = leveldb_util_test.cc; sourceTree = "<group>"; };
		33607A3AE91548BD219EC9C6 /* transform_operation_test.cc */ = {isa = PBXFileReference; includeInIndex = 1; lastKnownFileType = sourcecode.cpp.cpp; path = transform_operation_test.cc; sourceTree = "<group>"; };
		358C3B5FE573B1D60A4F7592 /* strerror_test.cc */ = {isa = PBXFileReference; includeInIndex = 1; lastKnownFileType = sourcecode.cpp.cpp; path = strerror_test.cc; sourceTree = "<group>"; };
		36D235D9F1240D5195CDB670 /* Pods-Firestore_IntegrationTests_tvOS.release.xcconfig */ = {isa = PBXFileReference; includeInIndex = 1; lastKnownFileType = text.xcconfig; name = "Pods-Firestore_IntegrationTests_tvOS.release.xcconfig"; path = "Pods/Target Support Files/Pods-Firestore_IntegrationTests_tvOS/Pods-Firestore_IntegrationTests_tvOS.release.xcconfig"; sourceTree = "<group>"; };
		397FB002E298B780F1E223E2 /* Pods-Firestore_Tests_macOS.release.xcconfig */ = {isa = PBXFileReference; includeInIndex = 1; lastKnownFileType = text.xcconfig; name = "Pods-Firestore_Tests_macOS.release.xcconfig"; path = "Pods/Target Support Files/Pods-Firestore_Tests_macOS/Pods-Firestore_Tests_macOS.release.xcconfig"; sourceTree = "<group>"; };
		39B832380209CC5BAF93BC52 /* Pods_Firestore_IntegrationTests_macOS.framework */ = {isa = PBXFileReference; explicitFileType = wrapper.framework; includeInIndex = 0; path = Pods_Firestore_IntegrationTests_macOS.framework; sourceTree = BUILT_PRODUCTS_DIR; };
		3B843E4A1F3930A400548890 /* remote_store_spec_test.json */ = {isa = PBXFileReference; fileEncoding = 4; lastKnownFileType = text.json; path = remote_store_spec_test.json; sourceTree = "<group>"; };
		3C81DE3772628FE297055662 /* Pods-Firestore_Example_iOS.debug.xcconfig */ = {isa = PBXFileReference; includeInIndex = 1; lastKnownFileType = text.xcconfig; name = "Pods-Firestore_Example_iOS.debug.xcconfig"; path = "Pods/Target Support Files/Pods-Firestore_Example_iOS/Pods-Firestore_Example_iOS.debug.xcconfig"; sourceTree = "<group>"; };
		3CAA33F964042646FDDAF9F9 /* status_testing.cc */ = {isa = PBXFileReference; includeInIndex = 1; lastKnownFileType = sourcecode.cpp.cpp; path = status_testing.cc; sourceTree = "<group>"; };
		3F0992A4B83C60841C52E960 /* Pods-Firestore_Example_iOS.release.xcconfig */ = {isa = PBXFileReference; includeInIndex = 1; lastKnownFileType = text.xcconfig; name = "Pods-Firestore_Example_iOS.release.xcconfig"; path = "Pods/Target Support Files/Pods-Firestore_Example_iOS/Pods-Firestore_Example_iOS.release.xcconfig"; sourceTree = "<group>"; };
		403DBF6EFB541DFD01582AA3 /* path_test.cc */ = {isa = PBXFileReference; includeInIndex = 1; lastKnownFileType = sourcecode.cpp.cpp; path = path_test.cc; sourceTree = "<group>"; };
		4334F87873015E3763954578 /* status_testing.h */ = {isa = PBXFileReference; includeInIndex = 1; lastKnownFileType = sourcecode.c.h; path = status_testing.h; sourceTree = "<group>"; };
		444B7AB3F5A2929070CB1363 /* hard_assert_test.cc */ = {isa = PBXFileReference; includeInIndex = 1; lastKnownFileType = sourcecode.cpp.cpp; path = hard_assert_test.cc; sourceTree = "<group>"; };
		483B3D6241EE0FC6436ADDA5 /* bundle_loader_test.cc */ = {isa = PBXFileReference; includeInIndex = 1; name = bundle_loader_test.cc; path = bundle/bundle_loader_test.cc; sourceTree = "<group>"; };
		48D0915834C3D234E5A875A9 /* grpc_stream_tester.h */ = {isa = PBXFileReference; includeInIndex = 1; lastKnownFileType = sourcecode.c.h; path = grpc_stream_tester.h; sourceTree = "<group>"; };
		4C73C0CC6F62A90D8573F383 /* string_apple_benchmark.mm */ = {isa = PBXFileReference; includeInIndex = 1; lastKnownFileType = sourcecode.cpp.objcpp; path = string_apple_benchmark.mm; sourceTree = "<group>"; };
		52756B7624904C36FBB56000 /* fake_target_metadata_provider.h */ = {isa = PBXFileReference; includeInIndex = 1; lastKnownFileType = sourcecode.c.h; path = fake_target_metadata_provider.h; sourceTree = "<group>"; };
		5342CDDB137B4E93E2E85CCA /* byte_string_test.cc */ = {isa = PBXFileReference; includeInIndex = 1; lastKnownFileType = sourcecode.cpp.cpp; name = byte_string_test.cc; path = nanopb/byte_string_test.cc; sourceTree = "<group>"; };
		5412671923D1536B001E41A0 /* FSTBenchmarkTests.mm */ = {isa = PBXFileReference; fileEncoding = 4; lastKnownFileType = sourcecode.cpp.objcpp; path = FSTBenchmarkTests.mm; sourceTree = "<group>"; };
		5412671A23D1536B001E41A0 /* remote_document_cache_benchmark.mm */ = {isa = PBXFileReference; fileEncoding = 4; lastKnownFileType = sourcecode.cpp.objcpp; path = remote_document_cache_benchmark.mm; sourceTree = "<group>"; };
		54131E9620ADE678001DF3FF /* string_format_test.cc */ = {isa = PBXFileReference; fileEncoding = 4; lastKnownFileType = sourcecode.cpp.cpp; path = string_format_test.cc; sourceTree = "<group>"; };
		544129D021C2DDC800EFB9CC /* query.pb.h */ = {isa = PBXFileReference; fileEncoding = 4; lastKnownFileType = sourcecode.c.h; path = query.pb.h; sourceTree = "<group>"; };
		544129D121C2DDC800EFB9CC /* common.pb.h */ = {isa = PBXFileReference; fileEncoding = 4; lastKnownFileType = sourcecode.c.h; path = common.pb.h; sourceTree = "<group>"; };
		544129D221C2DDC800EFB9CC /* common.pb.cc */ = {isa = PBXFileReference; fileEncoding = 4; lastKnownFileType = sourcecode.cpp.cpp; path = common.pb.cc; sourceTree = "<group>"; };
		544129D321C2DDC800EFB9CC /* firestore.pb.h */ = {isa = PBXFileReference; fileEncoding = 4; lastKnownFileType = sourcecode.c.h; path = firestore.pb.h; sourceTree = "<group>"; };
		544129D421C2DDC800EFB9CC /* firestore.pb.cc */ = {isa = PBXFileReference; fileEncoding = 4; lastKnownFileType = sourcecode.cpp.cpp; path = firestore.pb.cc; sourceTree = "<group>"; };
		544129D521C2DDC800EFB9CC /* write.pb.h */ = {isa = PBXFileReference; fileEncoding = 4; lastKnownFileType = sourcecode.c.h; path = write.pb.h; sourceTree = "<group>"; };
		544129D621C2DDC800EFB9CC /* query.pb.cc */ = {isa = PBXFileReference; fileEncoding = 4; lastKnownFileType = sourcecode.cpp.cpp; path = query.pb.cc; sourceTree = "<group>"; };
		544129D721C2DDC800EFB9CC /* document.pb.h */ = {isa = PBXFileReference; fileEncoding = 4; lastKnownFileType = sourcecode.c.h; path = document.pb.h; sourceTree = "<group>"; };
		544129D821C2DDC800EFB9CC /* document.pb.cc */ = {isa = PBXFileReference; fileEncoding = 4; lastKnownFileType = sourcecode.cpp.cpp; path = document.pb.cc; sourceTree = "<group>"; };
		544129D921C2DDC800EFB9CC /* write.pb.cc */ = {isa = PBXFileReference; fileEncoding = 4; lastKnownFileType = sourcecode.cpp.cpp; path = write.pb.cc; sourceTree = "<group>"; };
		544AB1922248072200F851E6 /* Firestore_Tests_macOS.xctest */ = {isa = PBXFileReference; explicitFileType = wrapper.cfbundle; includeInIndex = 0; path = Firestore_Tests_macOS.xctest; sourceTree = BUILT_PRODUCTS_DIR; };
		54511E8D209805F8005BD28F /* hashing_test.cc */ = {isa = PBXFileReference; fileEncoding = 4; lastKnownFileType = sourcecode.cpp.cpp; path = hashing_test.cc; sourceTree = "<group>"; };
		5467FAFF203E56F8009C9584 /* FIRFirestoreTests.mm */ = {isa = PBXFileReference; fileEncoding = 4; lastKnownFileType = sourcecode.cpp.objcpp; path = FIRFirestoreTests.mm; sourceTree = "<group>"; };
		5467FB06203E6A44009C9584 /* app_testing.h */ = {isa = PBXFileReference; fileEncoding = 4; lastKnownFileType = sourcecode.c.h; path = app_testing.h; sourceTree = "<group>"; };
		5467FB07203E6A44009C9584 /* app_testing.mm */ = {isa = PBXFileReference; fileEncoding = 4; lastKnownFileType = sourcecode.cpp.objcpp; path = app_testing.mm; sourceTree = "<group>"; };
		54740A521FC913E500713A1A /* autoid_test.cc */ = {isa = PBXFileReference; fileEncoding = 4; lastKnownFileType = sourcecode.cpp.cpp; path = autoid_test.cc; sourceTree = "<group>"; };
		54740A531FC913E500713A1A /* secure_random_test.cc */ = {isa = PBXFileReference; fileEncoding = 4; lastKnownFileType = sourcecode.cpp.cpp; path = secure_random_test.cc; sourceTree = "<group>"; };
		54764FAE1FAA21B90085E60A /* FSTGoogleTestTests.mm */ = {isa = PBXFileReference; fileEncoding = 4; lastKnownFileType = sourcecode.cpp.objcpp; path = FSTGoogleTestTests.mm; sourceTree = "<group>"; };
		5477CDE922EE71C8000FCC1E /* append_only_list_test.cc */ = {isa = PBXFileReference; lastKnownFileType = sourcecode.cpp.cpp; path = append_only_list_test.cc; sourceTree = "<group>"; };
		547E9A4122F9EA7300A275E0 /* document_set_test.cc */ = {isa = PBXFileReference; lastKnownFileType = sourcecode.cpp.cpp; path = document_set_test.cc; sourceTree = "<group>"; };
		548180A4228DEF1A004F70CD /* FSTUserDataConverterTests.mm */ = {isa = PBXFileReference; lastKnownFileType = sourcecode.cpp.objcpp; path = FSTUserDataConverterTests.mm; sourceTree = "<group>"; };
		548DB928200D59F600E00ABC /* comparison_test.cc */ = {isa = PBXFileReference; fileEncoding = 4; lastKnownFileType = sourcecode.cpp.cpp; path = comparison_test.cc; sourceTree = "<group>"; };
		5491BC711FB44593008B3588 /* FSTIntegrationTestCase.mm */ = {isa = PBXFileReference; fileEncoding = 4; lastKnownFileType = sourcecode.cpp.objcpp; path = FSTIntegrationTestCase.mm; sourceTree = "<group>"; };
		5492E02C20213FFB00B64F25 /* FSTLevelDBSpecTests.mm */ = {isa = PBXFileReference; fileEncoding = 4; lastKnownFileType = sourcecode.cpp.objcpp; path = FSTLevelDBSpecTests.mm; sourceTree = "<group>"; };
		5492E02D20213FFC00B64F25 /* FSTMockDatastore.mm */ = {isa = PBXFileReference; fileEncoding = 4; lastKnownFileType = sourcecode.cpp.objcpp; path = FSTMockDatastore.mm; sourceTree = "<group>"; };
		5492E02E20213FFC00B64F25 /* FSTSyncEngineTestDriver.mm */ = {isa = PBXFileReference; fileEncoding = 4; lastKnownFileType = sourcecode.cpp.objcpp; path = FSTSyncEngineTestDriver.mm; sourceTree = "<group>"; };
		5492E02F20213FFC00B64F25 /* FSTMemorySpecTests.mm */ = {isa = PBXFileReference; fileEncoding = 4; lastKnownFileType = sourcecode.cpp.objcpp; path = FSTMemorySpecTests.mm; sourceTree = "<group>"; };
		5492E03020213FFC00B64F25 /* FSTSpecTests.mm */ = {isa = PBXFileReference; fileEncoding = 4; lastKnownFileType = sourcecode.cpp.objcpp; path = FSTSpecTests.mm; sourceTree = "<group>"; };
		5492E0372021401E00B64F25 /* XCTestCase+Await.mm */ = {isa = PBXFileReference; fileEncoding = 4; lastKnownFileType = sourcecode.cpp.objcpp; path = "XCTestCase+Await.mm"; sourceTree = "<group>"; };
		5492E0392021401F00B64F25 /* FSTEventAccumulator.mm */ = {isa = PBXFileReference; fileEncoding = 4; lastKnownFileType = sourcecode.cpp.objcpp; path = FSTEventAccumulator.mm; sourceTree = "<group>"; };
		5492E03A2021401F00B64F25 /* FSTHelpers.mm */ = {isa = PBXFileReference; fileEncoding = 4; lastKnownFileType = sourcecode.cpp.objcpp; path = FSTHelpers.mm; sourceTree = "<group>"; };
		5492E045202154AA00B64F25 /* FIRCollectionReferenceTests.mm */ = {isa = PBXFileReference; fileEncoding = 4; lastKnownFileType = sourcecode.cpp.objcpp; path = FIRCollectionReferenceTests.mm; sourceTree = "<group>"; };
		5492E047202154AA00B64F25 /* FSTAPIHelpers.h */ = {isa = PBXFileReference; fileEncoding = 4; lastKnownFileType = sourcecode.c.h; path = FSTAPIHelpers.h; sourceTree = "<group>"; };
		5492E048202154AA00B64F25 /* FIRGeoPointTests.mm */ = {isa = PBXFileReference; fileEncoding = 4; lastKnownFileType = sourcecode.cpp.objcpp; path = FIRGeoPointTests.mm; sourceTree = "<group>"; };
		5492E049202154AA00B64F25 /* FIRDocumentReferenceTests.mm */ = {isa = PBXFileReference; fileEncoding = 4; lastKnownFileType = sourcecode.cpp.objcpp; path = FIRDocumentReferenceTests.mm; sourceTree = "<group>"; };
		5492E04A202154AA00B64F25 /* FIRFieldValueTests.mm */ = {isa = PBXFileReference; fileEncoding = 4; lastKnownFileType = sourcecode.cpp.objcpp; path = FIRFieldValueTests.mm; sourceTree = "<group>"; };
		5492E04B202154AA00B64F25 /* FIRDocumentSnapshotTests.mm */ = {isa = PBXFileReference; fileEncoding = 4; lastKnownFileType = sourcecode.cpp.objcpp; path = FIRDocumentSnapshotTests.mm; sourceTree = "<group>"; };
		5492E04C202154AA00B64F25 /* FIRFieldPathTests.mm */ = {isa = PBXFileReference; fileEncoding = 4; lastKnownFileType = sourcecode.cpp.objcpp; path = FIRFieldPathTests.mm; sourceTree = "<group>"; };
		5492E04D202154AA00B64F25 /* FIRSnapshotMetadataTests.mm */ = {isa = PBXFileReference; fileEncoding = 4; lastKnownFileType = sourcecode.cpp.objcpp; path = FIRSnapshotMetadataTests.mm; sourceTree = "<group>"; };
		5492E04E202154AA00B64F25 /* FSTAPIHelpers.mm */ = {isa = PBXFileReference; fileEncoding = 4; lastKnownFileType = sourcecode.cpp.objcpp; path = FSTAPIHelpers.mm; sourceTree = "<group>"; };
		5492E04F202154AA00B64F25 /* FIRQuerySnapshotTests.mm */ = {isa = PBXFileReference; fileEncoding = 4; lastKnownFileType = sourcecode.cpp.objcpp; path = FIRQuerySnapshotTests.mm; sourceTree = "<group>"; };
		5492E069202154D500B64F25 /* FIRQueryTests.mm */ = {isa = PBXFileReference; fileEncoding = 4; lastKnownFileType = sourcecode.cpp.objcpp; path = FIRQueryTests.mm; sourceTree = "<group>"; };
		5492E06A202154D500B64F25 /* FIRFieldsTests.mm */ = {isa = PBXFileReference; fileEncoding = 4; lastKnownFileType = sourcecode.cpp.objcpp; path = FIRFieldsTests.mm; sourceTree = "<group>"; };
		5492E06B202154D500B64F25 /* FIRListenerRegistrationTests.mm */ = {isa = PBXFileReference; fileEncoding = 4; lastKnownFileType = sourcecode.cpp.objcpp; path = FIRListenerRegistrationTests.mm; sourceTree = "<group>"; };
		5492E06C202154D500B64F25 /* FIRDatabaseTests.mm */ = {isa = PBXFileReference; fileEncoding = 4; lastKnownFileType = sourcecode.cpp.objcpp; path = FIRDatabaseTests.mm; sourceTree = "<group>"; };
		5492E06D202154D600B64F25 /* FIRValidationTests.mm */ = {isa = PBXFileReference; fileEncoding = 4; lastKnownFileType = sourcecode.cpp.objcpp; path = FIRValidationTests.mm; sourceTree = "<group>"; };
		5492E06E202154D600B64F25 /* FIRServerTimestampTests.mm */ = {isa = PBXFileReference; fileEncoding = 4; lastKnownFileType = sourcecode.cpp.objcpp; path = FIRServerTimestampTests.mm; sourceTree = "<group>"; };
		5492E06F202154D600B64F25 /* FIRWriteBatchTests.mm */ = {isa = PBXFileReference; fileEncoding = 4; lastKnownFileType = sourcecode.cpp.objcpp; path = FIRWriteBatchTests.mm; sourceTree = "<group>"; };
		5492E070202154D600B64F25 /* FIRCursorTests.mm */ = {isa = PBXFileReference; fileEncoding = 4; lastKnownFileType = sourcecode.cpp.objcpp; path = FIRCursorTests.mm; sourceTree = "<group>"; };
		5492E071202154D600B64F25 /* FIRTypeTests.mm */ = {isa = PBXFileReference; fileEncoding = 4; lastKnownFileType = sourcecode.cpp.objcpp; path = FIRTypeTests.mm; sourceTree = "<group>"; };
		5492E07B202154EB00B64F25 /* FSTTransactionTests.mm */ = {isa = PBXFileReference; fileEncoding = 4; lastKnownFileType = sourcecode.cpp.objcpp; path = FSTTransactionTests.mm; sourceTree = "<group>"; };
		5492E07C202154EB00B64F25 /* FSTSmokeTests.mm */ = {isa = PBXFileReference; fileEncoding = 4; lastKnownFileType = sourcecode.cpp.objcpp; path = FSTSmokeTests.mm; sourceTree = "<group>"; };
		5492E07E202154EC00B64F25 /* FSTDatastoreTests.mm */ = {isa = PBXFileReference; fileEncoding = 4; lastKnownFileType = sourcecode.cpp.objcpp; path = FSTDatastoreTests.mm; sourceTree = "<group>"; };
		5493A423225F9990006DE7BA /* status_apple_test.mm */ = {isa = PBXFileReference; lastKnownFileType = sourcecode.cpp.objcpp; path = status_apple_test.mm; sourceTree = "<group>"; };
		5495EB022040E90200EBA509 /* CodableGeoPointTests.swift */ = {isa = PBXFileReference; fileEncoding = 4; lastKnownFileType = sourcecode.swift; path = CodableGeoPointTests.swift; sourceTree = "<group>"; };
		5497CB75229DECDE000FB92F /* time_testing.h */ = {isa = PBXFileReference; lastKnownFileType = sourcecode.c.h; path = time_testing.h; sourceTree = "<group>"; };
		5497CB76229DECDE000FB92F /* time_testing.cc */ = {isa = PBXFileReference; lastKnownFileType = sourcecode.cpp.cpp; path = time_testing.cc; sourceTree = "<group>"; };
		54995F6E205B6E12004EFFA0 /* leveldb_key_test.cc */ = {isa = PBXFileReference; fileEncoding = 4; lastKnownFileType = sourcecode.cpp.cpp; path = leveldb_key_test.cc; sourceTree = "<group>"; };
		549CCA4C20A36DBB00BCEB75 /* sorted_set_test.cc */ = {isa = PBXFileReference; fileEncoding = 4; lastKnownFileType = sourcecode.cpp.cpp; path = sorted_set_test.cc; sourceTree = "<group>"; };
		549CCA4D20A36DBB00BCEB75 /* tree_sorted_map_test.cc */ = {isa = PBXFileReference; fileEncoding = 4; lastKnownFileType = sourcecode.cpp.cpp; path = tree_sorted_map_test.cc; sourceTree = "<group>"; };
		549CCA4E20A36DBB00BCEB75 /* sorted_map_test.cc */ = {isa = PBXFileReference; fileEncoding = 4; lastKnownFileType = sourcecode.cpp.cpp; path = sorted_map_test.cc; sourceTree = "<group>"; };
		549CCA4F20A36DBC00BCEB75 /* testing.h */ = {isa = PBXFileReference; fileEncoding = 4; lastKnownFileType = sourcecode.c.h; path = testing.h; sourceTree = "<group>"; };
		549CCA5320A36E1F00BCEB75 /* field_mask_test.cc */ = {isa = PBXFileReference; fileEncoding = 4; lastKnownFileType = sourcecode.cpp.cpp; path = field_mask_test.cc; sourceTree = "<group>"; };
		549CCA5520A36E1F00BCEB75 /* precondition_test.cc */ = {isa = PBXFileReference; fileEncoding = 4; lastKnownFileType = sourcecode.cpp.cpp; path = precondition_test.cc; sourceTree = "<group>"; };
		54A0352820A3B3BD003E0143 /* testutil.cc */ = {isa = PBXFileReference; fileEncoding = 4; lastKnownFileType = sourcecode.cpp.cpp; path = testutil.cc; sourceTree = "<group>"; };
		54A0352920A3B3BD003E0143 /* testutil.h */ = {isa = PBXFileReference; fileEncoding = 4; lastKnownFileType = sourcecode.c.h; path = testutil.h; sourceTree = "<group>"; };
		54A0352C20A3B3D7003E0143 /* status_test.cc */ = {isa = PBXFileReference; fileEncoding = 4; lastKnownFileType = sourcecode.cpp.cpp; path = status_test.cc; sourceTree = "<group>"; };
		54A0352D20A3B3D7003E0143 /* statusor_test.cc */ = {isa = PBXFileReference; fileEncoding = 4; lastKnownFileType = sourcecode.cpp.cpp; path = statusor_test.cc; sourceTree = "<group>"; };
		54A0353420A3D8CB003E0143 /* iterator_adaptors_test.cc */ = {isa = PBXFileReference; fileEncoding = 4; lastKnownFileType = sourcecode.cpp.cpp; path = iterator_adaptors_test.cc; sourceTree = "<group>"; };
		54AA338F224BF935006CE580 /* Firestore_Example_tvOS.app */ = {isa = PBXFileReference; explicitFileType = wrapper.application; includeInIndex = 0; path = Firestore_Example_tvOS.app; sourceTree = BUILT_PRODUCTS_DIR; };
		54AA3391224BF935006CE580 /* AppDelegate.h */ = {isa = PBXFileReference; lastKnownFileType = sourcecode.c.h; path = AppDelegate.h; sourceTree = "<group>"; };
		54AA3392224BF935006CE580 /* AppDelegate.m */ = {isa = PBXFileReference; lastKnownFileType = sourcecode.c.objc; path = AppDelegate.m; sourceTree = "<group>"; };
		54AA3394224BF935006CE580 /* ViewController.h */ = {isa = PBXFileReference; lastKnownFileType = sourcecode.c.h; path = ViewController.h; sourceTree = "<group>"; };
		54AA3395224BF935006CE580 /* ViewController.m */ = {isa = PBXFileReference; lastKnownFileType = sourcecode.c.objc; path = ViewController.m; sourceTree = "<group>"; };
		54AA3398224BF935006CE580 /* Base */ = {isa = PBXFileReference; lastKnownFileType = file.storyboard; name = Base; path = Base.lproj/Main.storyboard; sourceTree = "<group>"; };
		54AA339A224BF936006CE580 /* Assets.xcassets */ = {isa = PBXFileReference; lastKnownFileType = folder.assetcatalog; path = Assets.xcassets; sourceTree = "<group>"; };
		54AA339C224BF936006CE580 /* Info.plist */ = {isa = PBXFileReference; lastKnownFileType = text.plist.xml; path = Info.plist; sourceTree = "<group>"; };
		54AA339D224BF936006CE580 /* main.m */ = {isa = PBXFileReference; lastKnownFileType = sourcecode.c.objc; path = main.m; sourceTree = "<group>"; };
		54AA33A6224BFE09006CE580 /* Firestore_Tests_tvOS.xctest */ = {isa = PBXFileReference; explicitFileType = wrapper.cfbundle; includeInIndex = 0; path = Firestore_Tests_tvOS.xctest; sourceTree = BUILT_PRODUCTS_DIR; };
		54AA33B4224C0035006CE580 /* Firestore_IntegrationTests_tvOS.xctest */ = {isa = PBXFileReference; explicitFileType = wrapper.cfbundle; includeInIndex = 0; path = Firestore_IntegrationTests_tvOS.xctest; sourceTree = BUILT_PRODUCTS_DIR; };
		54B8E4AA224BDC4100930F18 /* Firestore_IntegrationTests_macOS.xctest */ = {isa = PBXFileReference; explicitFileType = wrapper.cfbundle; includeInIndex = 0; path = Firestore_IntegrationTests_macOS.xctest; sourceTree = BUILT_PRODUCTS_DIR; };
		54C2294E1FECABAE007D065B /* log_test.cc */ = {isa = PBXFileReference; fileEncoding = 4; lastKnownFileType = sourcecode.cpp.cpp; path = log_test.cc; sourceTree = "<group>"; };
		54C9EDF52040E16300A969CD /* Info.plist */ = {isa = PBXFileReference; lastKnownFileType = text.plist.xml; path = Info.plist; sourceTree = "<group>"; };
		54D400D32148BACE001D2BCC /* GoogleService-Info.plist */ = {isa = PBXFileReference; fileEncoding = 4; lastKnownFileType = text.plist.xml; name = "GoogleService-Info.plist"; path = "App/GoogleService-Info.plist"; sourceTree = SOURCE_ROOT; };
		54DA129C1F315EE100DD57A1 /* collection_spec_test.json */ = {isa = PBXFileReference; fileEncoding = 4; lastKnownFileType = text.json; path = collection_spec_test.json; sourceTree = "<group>"; };
		54DA129D1F315EE100DD57A1 /* existence_filter_spec_test.json */ = {isa = PBXFileReference; fileEncoding = 4; lastKnownFileType = text.json; path = existence_filter_spec_test.json; sourceTree = "<group>"; };
		54DA129E1F315EE100DD57A1 /* limbo_spec_test.json */ = {isa = PBXFileReference; fileEncoding = 4; lastKnownFileType = text.json; path = limbo_spec_test.json; sourceTree = "<group>"; };
		54DA129F1F315EE100DD57A1 /* limit_spec_test.json */ = {isa = PBXFileReference; fileEncoding = 4; lastKnownFileType = text.json; path = limit_spec_test.json; sourceTree = "<group>"; };
		54DA12A01F315EE100DD57A1 /* listen_spec_test.json */ = {isa = PBXFileReference; fileEncoding = 4; lastKnownFileType = text.json; path = listen_spec_test.json; sourceTree = "<group>"; };
		54DA12A11F315EE100DD57A1 /* offline_spec_test.json */ = {isa = PBXFileReference; fileEncoding = 4; lastKnownFileType = text.json; path = offline_spec_test.json; sourceTree = "<group>"; };
		54DA12A21F315EE100DD57A1 /* orderby_spec_test.json */ = {isa = PBXFileReference; fileEncoding = 4; lastKnownFileType = text.json; path = orderby_spec_test.json; sourceTree = "<group>"; };
		54DA12A31F315EE100DD57A1 /* persistence_spec_test.json */ = {isa = PBXFileReference; fileEncoding = 4; lastKnownFileType = text.json; path = persistence_spec_test.json; sourceTree = "<group>"; };
		54DA12A41F315EE100DD57A1 /* resume_token_spec_test.json */ = {isa = PBXFileReference; fileEncoding = 4; lastKnownFileType = text.json; path = resume_token_spec_test.json; sourceTree = "<group>"; };
		54DA12A51F315EE100DD57A1 /* write_spec_test.json */ = {isa = PBXFileReference; fileEncoding = 4; lastKnownFileType = text.json; path = write_spec_test.json; sourceTree = "<group>"; };
		54E9281C1F33950B00C1953E /* FSTEventAccumulator.h */ = {isa = PBXFileReference; fileEncoding = 4; lastKnownFileType = sourcecode.c.h; path = FSTEventAccumulator.h; sourceTree = "<group>"; };
		54E9281E1F33950B00C1953E /* FSTIntegrationTestCase.h */ = {isa = PBXFileReference; fileEncoding = 4; lastKnownFileType = sourcecode.c.h; path = FSTIntegrationTestCase.h; sourceTree = "<group>"; };
		54E9282A1F339CAD00C1953E /* XCTestCase+Await.h */ = {isa = PBXFileReference; fileEncoding = 4; lastKnownFileType = sourcecode.c.h; path = "XCTestCase+Await.h"; sourceTree = "<group>"; };
		54EB764C202277B30088B8F3 /* array_sorted_map_test.cc */ = {isa = PBXFileReference; fileEncoding = 4; lastKnownFileType = sourcecode.cpp.cpp; path = array_sorted_map_test.cc; sourceTree = "<group>"; };
		584AE2C37A55B408541A6FF3 /* remote_event_test.cc */ = {isa = PBXFileReference; includeInIndex = 1; lastKnownFileType = sourcecode.cpp.cpp; path = remote_event_test.cc; sourceTree = "<group>"; };
		5918805E993304321A05E82B /* Pods_Firestore_Example_iOS.framework */ = {isa = PBXFileReference; explicitFileType = wrapper.framework; includeInIndex = 0; path = Pods_Firestore_Example_iOS.framework; sourceTree = BUILT_PRODUCTS_DIR; };
		5B5414D28802BC76FDADABD6 /* stream_test.cc */ = {isa = PBXFileReference; includeInIndex = 1; lastKnownFileType = sourcecode.cpp.cpp; path = stream_test.cc; sourceTree = "<group>"; };
		5C7942B6244F4C416B11B86C /* leveldb_mutation_queue_test.cc */ = {isa = PBXFileReference; includeInIndex = 1; lastKnownFileType = sourcecode.cpp.cpp; path = leveldb_mutation_queue_test.cc; sourceTree = "<group>"; };
		5CAE131920FFFED600BE9A4A /* Firestore_Benchmarks_iOS.xctest */ = {isa = PBXFileReference; explicitFileType = wrapper.cfbundle; includeInIndex = 0; path = Firestore_Benchmarks_iOS.xctest; sourceTree = BUILT_PRODUCTS_DIR; };
		5CAE131D20FFFED600BE9A4A /* Info.plist */ = {isa = PBXFileReference; lastKnownFileType = text.plist.xml; path = Info.plist; sourceTree = "<group>"; };
		5CF1D440ECD488305F0AE2AC /* fake_credentials_provider.h */ = {isa = PBXFileReference; includeInIndex = 1; lastKnownFileType = sourcecode.c.h; path = fake_credentials_provider.h; sourceTree = "<group>"; };
		5FF903AEFA7A3284660FA4C5 /* leveldb_local_store_test.cc */ = {isa = PBXFileReference; includeInIndex = 1; lastKnownFileType = sourcecode.cpp.cpp; path = leveldb_local_store_test.cc; sourceTree = "<group>"; };
		6003F58A195388D20070C39A /* Firestore_Example_iOS.app */ = {isa = PBXFileReference; explicitFileType = wrapper.application; includeInIndex = 0; path = Firestore_Example_iOS.app; sourceTree = BUILT_PRODUCTS_DIR; };
		6003F58D195388D20070C39A /* Foundation.framework */ = {isa = PBXFileReference; lastKnownFileType = wrapper.framework; name = Foundation.framework; path = System/Library/Frameworks/Foundation.framework; sourceTree = SDKROOT; };
		6003F58F195388D20070C39A /* CoreGraphics.framework */ = {isa = PBXFileReference; lastKnownFileType = wrapper.framework; name = CoreGraphics.framework; path = System/Library/Frameworks/CoreGraphics.framework; sourceTree = SDKROOT; };
		6003F591195388D20070C39A /* UIKit.framework */ = {isa = PBXFileReference; lastKnownFileType = wrapper.framework; name = UIKit.framework; path = System/Library/Frameworks/UIKit.framework; sourceTree = SDKROOT; };
		6003F595195388D20070C39A /* Firestore-Info.plist */ = {isa = PBXFileReference; lastKnownFileType = text.plist.xml; path = "Firestore-Info.plist"; sourceTree = "<group>"; };
		6003F597195388D20070C39A /* en */ = {isa = PBXFileReference; lastKnownFileType = text.plist.strings; name = en; path = en.lproj/InfoPlist.strings; sourceTree = "<group>"; };
		6003F599195388D20070C39A /* main.m */ = {isa = PBXFileReference; lastKnownFileType = sourcecode.c.objc; path = main.m; sourceTree = "<group>"; };
		6003F59C195388D20070C39A /* FIRAppDelegate.h */ = {isa = PBXFileReference; lastKnownFileType = sourcecode.c.h; path = FIRAppDelegate.h; sourceTree = "<group>"; };
		6003F59D195388D20070C39A /* FIRAppDelegate.m */ = {isa = PBXFileReference; lastKnownFileType = sourcecode.c.objc; path = FIRAppDelegate.m; sourceTree = "<group>"; };
		6003F5A5195388D20070C39A /* FIRViewController.h */ = {isa = PBXFileReference; lastKnownFileType = sourcecode.c.h; path = FIRViewController.h; sourceTree = "<group>"; };
		6003F5A6195388D20070C39A /* FIRViewController.m */ = {isa = PBXFileReference; lastKnownFileType = sourcecode.c.objc; path = FIRViewController.m; sourceTree = "<group>"; };
		6003F5A8195388D20070C39A /* Images.xcassets */ = {isa = PBXFileReference; lastKnownFileType = folder.assetcatalog; path = Images.xcassets; sourceTree = "<group>"; };
		6003F5AE195388D20070C39A /* Firestore_Tests_iOS.xctest */ = {isa = PBXFileReference; explicitFileType = wrapper.cfbundle; includeInIndex = 0; path = Firestore_Tests_iOS.xctest; sourceTree = BUILT_PRODUCTS_DIR; };
		6003F5AF195388D20070C39A /* XCTest.framework */ = {isa = PBXFileReference; lastKnownFileType = wrapper.framework; name = XCTest.framework; path = Library/Frameworks/XCTest.framework; sourceTree = DEVELOPER_DIR; };
		6003F5B7195388D20070C39A /* Tests-Info.plist */ = {isa = PBXFileReference; lastKnownFileType = text.plist.xml; path = "Tests-Info.plist"; sourceTree = "<group>"; };
		6003F5B9195388D20070C39A /* en */ = {isa = PBXFileReference; lastKnownFileType = text.plist.strings; name = en; path = en.lproj/InfoPlist.strings; sourceTree = "<group>"; };
		600A7D7D821CE84E0CA8CB89 /* async_testing.h */ = {isa = PBXFileReference; includeInIndex = 1; lastKnownFileType = sourcecode.c.h; path = async_testing.h; sourceTree = "<group>"; };
		6161B5012047140400A99DBB /* FIRFirestoreSourceTests.mm */ = {isa = PBXFileReference; fileEncoding = 4; lastKnownFileType = sourcecode.cpp.objcpp; path = FIRFirestoreSourceTests.mm; sourceTree = "<group>"; };
		618BBE7D20B89AAC00B5BCE7 /* target.pb.cc */ = {isa = PBXFileReference; fileEncoding = 4; lastKnownFileType = sourcecode.cpp.cpp; path = target.pb.cc; sourceTree = "<group>"; };
		618BBE7E20B89AAC00B5BCE7 /* maybe_document.pb.cc */ = {isa = PBXFileReference; fileEncoding = 4; lastKnownFileType = sourcecode.cpp.cpp; path = maybe_document.pb.cc; sourceTree = "<group>"; };
		618BBE7F20B89AAC00B5BCE7 /* target.pb.h */ = {isa = PBXFileReference; fileEncoding = 4; lastKnownFileType = sourcecode.c.h; path = target.pb.h; sourceTree = "<group>"; };
		618BBE8020B89AAC00B5BCE7 /* maybe_document.pb.h */ = {isa = PBXFileReference; fileEncoding = 4; lastKnownFileType = sourcecode.c.h; path = maybe_document.pb.h; sourceTree = "<group>"; };
		618BBE8120B89AAC00B5BCE7 /* mutation.pb.h */ = {isa = PBXFileReference; fileEncoding = 4; lastKnownFileType = sourcecode.c.h; path = mutation.pb.h; sourceTree = "<group>"; };
		618BBE8220B89AAC00B5BCE7 /* mutation.pb.cc */ = {isa = PBXFileReference; fileEncoding = 4; lastKnownFileType = sourcecode.cpp.cpp; path = mutation.pb.cc; sourceTree = "<group>"; };
		618BBE9120B89AAC00B5BCE7 /* latlng.pb.h */ = {isa = PBXFileReference; fileEncoding = 4; lastKnownFileType = sourcecode.c.h; path = latlng.pb.h; sourceTree = "<group>"; };
		618BBE9220B89AAC00B5BCE7 /* latlng.pb.cc */ = {isa = PBXFileReference; fileEncoding = 4; lastKnownFileType = sourcecode.cpp.cpp; path = latlng.pb.cc; sourceTree = "<group>"; };
		618BBE9420B89AAC00B5BCE7 /* http.pb.h */ = {isa = PBXFileReference; fileEncoding = 4; lastKnownFileType = sourcecode.c.h; path = http.pb.h; sourceTree = "<group>"; };
		618BBE9520B89AAC00B5BCE7 /* annotations.pb.cc */ = {isa = PBXFileReference; fileEncoding = 4; lastKnownFileType = sourcecode.cpp.cpp; path = annotations.pb.cc; sourceTree = "<group>"; };
		618BBE9620B89AAC00B5BCE7 /* annotations.pb.h */ = {isa = PBXFileReference; fileEncoding = 4; lastKnownFileType = sourcecode.c.h; path = annotations.pb.h; sourceTree = "<group>"; };
		618BBE9720B89AAC00B5BCE7 /* http.pb.cc */ = {isa = PBXFileReference; fileEncoding = 4; lastKnownFileType = sourcecode.cpp.cpp; path = http.pb.cc; sourceTree = "<group>"; };
		618BBE9920B89AAC00B5BCE7 /* status.pb.cc */ = {isa = PBXFileReference; fileEncoding = 4; lastKnownFileType = sourcecode.cpp.cpp; path = status.pb.cc; sourceTree = "<group>"; };
		618BBE9A20B89AAC00B5BCE7 /* status.pb.h */ = {isa = PBXFileReference; fileEncoding = 4; lastKnownFileType = sourcecode.c.h; path = status.pb.h; sourceTree = "<group>"; };
		61F72C5520BC48FD001A68CB /* serializer_test.cc */ = {isa = PBXFileReference; fileEncoding = 4; lastKnownFileType = sourcecode.cpp.cpp; path = serializer_test.cc; sourceTree = "<group>"; };
		620C1427763BA5D3CCFB5A1F /* BridgingHeader.h */ = {isa = PBXFileReference; includeInIndex = 1; lastKnownFileType = sourcecode.c.h; path = BridgingHeader.h; sourceTree = "<group>"; };
		62E103B28B48A81D682A0DE9 /* Pods_Firestore_Example_tvOS.framework */ = {isa = PBXFileReference; explicitFileType = wrapper.framework; includeInIndex = 0; path = Pods_Firestore_Example_tvOS.framework; sourceTree = BUILT_PRODUCTS_DIR; };
		64AA92CFA356A2360F3C5646 /* filesystem_testing.h */ = {isa = PBXFileReference; includeInIndex = 1; lastKnownFileType = sourcecode.c.h; path = filesystem_testing.h; sourceTree = "<group>"; };
		69E6C311558EC77729A16CF1 /* Pods-Firestore_Example_iOS-Firestore_SwiftTests_iOS.debug.xcconfig */ = {isa = PBXFileReference; includeInIndex = 1; lastKnownFileType = text.xcconfig; name = "Pods-Firestore_Example_iOS-Firestore_SwiftTests_iOS.debug.xcconfig"; path = "Pods/Target Support Files/Pods-Firestore_Example_iOS-Firestore_SwiftTests_iOS/Pods-Firestore_Example_iOS-Firestore_SwiftTests_iOS.debug.xcconfig"; sourceTree = "<group>"; };
		6AE927CDFC7A72BF825BE4CB /* Pods-Firestore_Tests_tvOS.release.xcconfig */ = {isa = PBXFileReference; includeInIndex = 1; lastKnownFileType = text.xcconfig; name = "Pods-Firestore_Tests_tvOS.release.xcconfig"; path = "Pods/Target Support Files/Pods-Firestore_Tests_tvOS/Pods-Firestore_Tests_tvOS.release.xcconfig"; sourceTree = "<group>"; };
		6D0EE49C1D5AF75664D0EBE4 /* field_value_benchmark.cc */ = {isa = PBXFileReference; includeInIndex = 1; lastKnownFileType = sourcecode.cpp.cpp; path = field_value_benchmark.cc; sourceTree = "<group>"; };
		6E8302DE210222ED003E1EA3 /* FSTFuzzTestFieldPath.h */ = {isa = PBXFileReference; lastKnownFileType = sourcecode.c.h; path = FSTFuzzTestFieldPath.h; sourceTree = "<group>"; };
		6E8302DF21022309003E1EA3 /* FSTFuzzTestFieldPath.mm */ = {isa = PBXFileReference; fileEncoding = 4; lastKnownFileType = sourcecode.cpp.objcpp; path = FSTFuzzTestFieldPath.mm; sourceTree = "<group>"; };
		6EA39FDD20FE820E008D461F /* FSTFuzzTestSerializer.mm */ = {isa = PBXFileReference; lastKnownFileType = sourcecode.cpp.objcpp; path = FSTFuzzTestSerializer.mm; sourceTree = "<group>"; };
		6EA39FDF20FE824E008D461F /* FSTFuzzTestSerializer.h */ = {isa = PBXFileReference; lastKnownFileType = sourcecode.c.h; path = FSTFuzzTestSerializer.h; sourceTree = "<group>"; };
		6ED6DEA120F5502700FC6076 /* FuzzingResources */ = {isa = PBXFileReference; lastKnownFileType = folder; path = FuzzingResources; sourceTree = "<group>"; };
		6EDD3B5B20BF247500C33877 /* Firestore_FuzzTests_iOS.xctest */ = {isa = PBXFileReference; explicitFileType = wrapper.cfbundle; includeInIndex = 0; path = Firestore_FuzzTests_iOS.xctest; sourceTree = BUILT_PRODUCTS_DIR; };
		6EDD3B5C20BF247500C33877 /* Firestore_FuzzTests_iOS-Info.plist */ = {isa = PBXFileReference; lastKnownFileType = text.plist.xml; path = "Firestore_FuzzTests_iOS-Info.plist"; sourceTree = "<group>"; };
		6EDD3B5E20BF24D000C33877 /* FSTFuzzTestsPrincipal.mm */ = {isa = PBXFileReference; lastKnownFileType = sourcecode.cpp.objcpp; path = FSTFuzzTestsPrincipal.mm; sourceTree = "<group>"; };
		6F57521E161450FAF89075ED /* event_manager_test.cc */ = {isa = PBXFileReference; includeInIndex = 1; lastKnownFileType = sourcecode.cpp.cpp; path = event_manager_test.cc; sourceTree = "<group>"; };
		71140E5D09C6E76F7C71B2FC /* fake_target_metadata_provider.cc */ = {isa = PBXFileReference; includeInIndex = 1; lastKnownFileType = sourcecode.cpp.cpp; path = fake_target_metadata_provider.cc; sourceTree = "<group>"; };
		71719F9E1E33DC2100824A3D /* Base */ = {isa = PBXFileReference; lastKnownFileType = file.storyboard; name = Base; path = Base.lproj/LaunchScreen.storyboard; sourceTree = "<group>"; };
		731541602214AFFA0037F4DC /* query_spec_test.json */ = {isa = PBXFileReference; fileEncoding = 4; lastKnownFileType = text.json; path = query_spec_test.json; sourceTree = "<group>"; };
		73866A9F2082B069009BB4FF /* FIRArrayTransformTests.mm */ = {isa = PBXFileReference; lastKnownFileType = sourcecode.cpp.objcpp; path = FIRArrayTransformTests.mm; sourceTree = "<group>"; };
		73F1F73A2210F3D800E1F692 /* index_manager_test.h */ = {isa = PBXFileReference; fileEncoding = 4; lastKnownFileType = sourcecode.c.h; path = index_manager_test.h; sourceTree = "<group>"; };
		74AC2ADBF1BAD9A8EF30CF41 /* Pods-Firestore_IntegrationTests_tvOS.debug.xcconfig */ = {isa = PBXFileReference; includeInIndex = 1; lastKnownFileType = text.xcconfig; name = "Pods-Firestore_IntegrationTests_tvOS.debug.xcconfig"; path = "Pods/Target Support Files/Pods-Firestore_IntegrationTests_tvOS/Pods-Firestore_IntegrationTests_tvOS.debug.xcconfig"; sourceTree = "<group>"; };
		74FBEFA4FE4B12C435011763 /* memory_mutation_queue_test.cc */ = {isa = PBXFileReference; includeInIndex = 1; lastKnownFileType = sourcecode.cpp.cpp; path = memory_mutation_queue_test.cc; sourceTree = "<group>"; };
		750A1065FD7C1785283A69E2 /* memory_bundle_cache_test.cc */ = {isa = PBXFileReference; includeInIndex = 1; path = memory_bundle_cache_test.cc; sourceTree = "<group>"; };
		7515B47C92ABEEC66864B55C /* field_transform_test.cc */ = {isa = PBXFileReference; includeInIndex = 1; lastKnownFileType = sourcecode.cpp.cpp; path = field_transform_test.cc; sourceTree = "<group>"; };
		75860CD13AF47EB1EA39EC2F /* leveldb_opener_test.cc */ = {isa = PBXFileReference; includeInIndex = 1; lastKnownFileType = sourcecode.cpp.cpp; path = leveldb_opener_test.cc; sourceTree = "<group>"; };
		759E964B6A03E6775C992710 /* Pods_Firestore_Tests_macOS.framework */ = {isa = PBXFileReference; explicitFileType = wrapper.framework; includeInIndex = 0; path = Pods_Firestore_Tests_macOS.framework; sourceTree = BUILT_PRODUCTS_DIR; };
		75E24C5CD7BC423D48713100 /* counting_query_engine.h */ = {isa = PBXFileReference; includeInIndex = 1; lastKnownFileType = sourcecode.c.h; path = counting_query_engine.h; sourceTree = "<group>"; };
		79507DF8378D3C42F5B36268 /* string_win_test.cc */ = {isa = PBXFileReference; includeInIndex = 1; lastKnownFileType = sourcecode.cpp.cpp; path = string_win_test.cc; sourceTree = "<group>"; };
		79D4CD6A707ED3F7A6D2ECF5 /* view_testing.h */ = {isa = PBXFileReference; includeInIndex = 1; lastKnownFileType = sourcecode.c.h; path = view_testing.h; sourceTree = "<group>"; };
		7B65C996438B84DBC7616640 /* CodableTimestampTests.swift */ = {isa = PBXFileReference; includeInIndex = 1; lastKnownFileType = sourcecode.swift; path = CodableTimestampTests.swift; sourceTree = "<group>"; };
		7C3F995E040E9E9C5E8514BB /* query_listener_test.cc */ = {isa = PBXFileReference; includeInIndex = 1; lastKnownFileType = sourcecode.cpp.cpp; path = query_listener_test.cc; sourceTree = "<group>"; };
		7EB299CF85034F09CFD6F3FD /* remote_document_cache_test.cc */ = {isa = PBXFileReference; includeInIndex = 1; lastKnownFileType = sourcecode.cpp.cpp; path = remote_document_cache_test.cc; sourceTree = "<group>"; };
		84434E57CA72951015FC71BC /* Pods-Firestore_FuzzTests_iOS.debug.xcconfig */ = {isa = PBXFileReference; includeInIndex = 1; lastKnownFileType = text.xcconfig; name = "Pods-Firestore_FuzzTests_iOS.debug.xcconfig"; path = "Pods/Target Support Files/Pods-Firestore_FuzzTests_iOS/Pods-Firestore_FuzzTests_iOS.debug.xcconfig"; sourceTree = "<group>"; };
		872C92ABD71B12784A1C5520 /* async_testing.cc */ = {isa = PBXFileReference; includeInIndex = 1; lastKnownFileType = sourcecode.cpp.cpp; path = async_testing.cc; sourceTree = "<group>"; };
		873B8AEA1B1F5CCA007FD442 /* Main.storyboard */ = {isa = PBXFileReference; fileEncoding = 4; lastKnownFileType = file.storyboard; name = Main.storyboard; path = Base.lproj/Main.storyboard; sourceTree = "<group>"; };
		87553338E42B8ECA05BA987E /* grpc_stream_tester.cc */ = {isa = PBXFileReference; includeInIndex = 1; lastKnownFileType = sourcecode.cpp.cpp; path = grpc_stream_tester.cc; sourceTree = "<group>"; };
		88CF09277CFA45EE1273E3BA /* leveldb_transaction_test.cc */ = {isa = PBXFileReference; includeInIndex = 1; lastKnownFileType = sourcecode.cpp.cpp; path = leveldb_transaction_test.cc; sourceTree = "<group>"; };
		899FC22684B0F7BEEAE13527 /* task_test.cc */ = {isa = PBXFileReference; includeInIndex = 1; lastKnownFileType = sourcecode.cpp.cpp; path = task_test.cc; sourceTree = "<group>"; };
		8A41BBE832158C76BE901BC9 /* mutation_queue_test.h */ = {isa = PBXFileReference; includeInIndex = 1; lastKnownFileType = sourcecode.c.h; path = mutation_queue_test.h; sourceTree = "<group>"; };
		8ABAC2E0402213D837F73DC3 /* defer_test.cc */ = {isa = PBXFileReference; includeInIndex = 1; lastKnownFileType = sourcecode.cpp.cpp; path = defer_test.cc; sourceTree = "<group>"; };
		8C058C8BE2723D9A53CCD64B /* persistence_testing.h */ = {isa = PBXFileReference; includeInIndex = 1; lastKnownFileType = sourcecode.c.h; path = persistence_testing.h; sourceTree = "<group>"; };
		8E002F4AD5D9B6197C940847 /* Firestore.podspec */ = {isa = PBXFileReference; includeInIndex = 1; lastKnownFileType = text; name = Firestore.podspec; path = ../Firestore.podspec; sourceTree = "<group>"; };
		9098A0C535096F2EE9C35DE0 /* create_noop_connectivity_monitor.h */ = {isa = PBXFileReference; includeInIndex = 1; lastKnownFileType = sourcecode.c.h; path = create_noop_connectivity_monitor.h; sourceTree = "<group>"; };
		9113B6F513D0473AEABBAF1F /* persistence_testing.cc */ = {isa = PBXFileReference; includeInIndex = 1; lastKnownFileType = sourcecode.cpp.cpp; path = persistence_testing.cc; sourceTree = "<group>"; };
		9765D47FA12FA283F4EFAD02 /* memory_lru_garbage_collector_test.cc */ = {isa = PBXFileReference; includeInIndex = 1; lastKnownFileType = sourcecode.cpp.cpp; path = memory_lru_garbage_collector_test.cc; sourceTree = "<group>"; };
		97C492D2524E92927C11F425 /* Pods-Firestore_FuzzTests_iOS.release.xcconfig */ = {isa = PBXFileReference; includeInIndex = 1; lastKnownFileType = text.xcconfig; name = "Pods-Firestore_FuzzTests_iOS.release.xcconfig"; path = "Pods/Target Support Files/Pods-Firestore_FuzzTests_iOS/Pods-Firestore_FuzzTests_iOS.release.xcconfig"; sourceTree = "<group>"; };
		98366480BD1FD44A1FEDD982 /* Pods-Firestore_Example_macOS.debug.xcconfig */ = {isa = PBXFileReference; includeInIndex = 1; lastKnownFileType = text.xcconfig; name = "Pods-Firestore_Example_macOS.debug.xcconfig"; path = "Pods/Target Support Files/Pods-Firestore_Example_macOS/Pods-Firestore_Example_macOS.debug.xcconfig"; sourceTree = "<group>"; };
		99434327614FEFF7F7DC88EC /* counting_query_engine.cc */ = {isa = PBXFileReference; includeInIndex = 1; lastKnownFileType = sourcecode.cpp.cpp; path = counting_query_engine.cc; sourceTree = "<group>"; };
		9B0B005A79E765AF02793DCE /* schedule_test.cc */ = {isa = PBXFileReference; includeInIndex = 1; lastKnownFileType = sourcecode.cpp.cpp; path = schedule_test.cc; sourceTree = "<group>"; };
		9C1AFCC9E616EC33D6E169CF /* recovery_spec_test.json */ = {isa = PBXFileReference; includeInIndex = 1; lastKnownFileType = text.json; path = recovery_spec_test.json; sourceTree = "<group>"; };
		9C9693E417832A6BE2D03270 /* bundle_cache_test.cc */ = {isa = PBXFileReference; includeInIndex = 1; path = bundle_cache_test.cc; sourceTree = "<group>"; };
		9CFD366B783AE27B9E79EE7A /* string_format_apple_test.mm */ = {isa = PBXFileReference; includeInIndex = 1; lastKnownFileType = sourcecode.cpp.objcpp; path = string_format_apple_test.mm; sourceTree = "<group>"; };
		A5466E7809AD2871FFDE6C76 /* view_testing.cc */ = {isa = PBXFileReference; includeInIndex = 1; lastKnownFileType = sourcecode.cpp.cpp; path = view_testing.cc; sourceTree = "<group>"; };
		A5FA86650A18F3B7A8162287 /* Pods-Firestore_Benchmarks_iOS.release.xcconfig */ = {isa = PBXFileReference; includeInIndex = 1; lastKnownFileType = text.xcconfig; name = "Pods-Firestore_Benchmarks_iOS.release.xcconfig"; path = "Pods/Target Support Files/Pods-Firestore_Benchmarks_iOS/Pods-Firestore_Benchmarks_iOS.release.xcconfig"; sourceTree = "<group>"; };
		A70E82DD627B162BEF92B8ED /* Pods-Firestore_Example_tvOS.debug.xcconfig */ = {isa = PBXFileReference; includeInIndex = 1; lastKnownFileType = text.xcconfig; name = "Pods-Firestore_Example_tvOS.debug.xcconfig"; path = "Pods/Target Support Files/Pods-Firestore_Example_tvOS/Pods-Firestore_Example_tvOS.debug.xcconfig"; sourceTree = "<group>"; };
		AB323F9553050F4F6490F9FF /* pretty_printing_test.cc */ = {isa = PBXFileReference; includeInIndex = 1; lastKnownFileType = sourcecode.cpp.cpp; name = pretty_printing_test.cc; path = nanopb/pretty_printing_test.cc; sourceTree = "<group>"; };
		AB356EF6200EA5EB0089B766 /* field_value_test.cc */ = {isa = PBXFileReference; lastKnownFileType = sourcecode.cpp.cpp; path = field_value_test.cc; sourceTree = "<group>"; };
		AB380CF82019382300D97691 /* target_id_generator_test.cc */ = {isa = PBXFileReference; fileEncoding = 4; lastKnownFileType = sourcecode.cpp.cpp; path = target_id_generator_test.cc; sourceTree = "<group>"; };
		AB380CFC201A2EE200D97691 /* string_util_test.cc */ = {isa = PBXFileReference; fileEncoding = 4; lastKnownFileType = sourcecode.cpp.cpp; path = string_util_test.cc; sourceTree = "<group>"; };
		AB380D01201BC69F00D97691 /* bits_test.cc */ = {isa = PBXFileReference; fileEncoding = 4; lastKnownFileType = sourcecode.cpp.cpp; path = bits_test.cc; sourceTree = "<group>"; };
		AB380D03201BC6E400D97691 /* ordered_code_test.cc */ = {isa = PBXFileReference; fileEncoding = 4; lastKnownFileType = sourcecode.cpp.cpp; path = ordered_code_test.cc; sourceTree = "<group>"; };
		AB38D92E20235D22000A432D /* database_info_test.cc */ = {isa = PBXFileReference; fileEncoding = 4; lastKnownFileType = sourcecode.cpp.cpp; path = database_info_test.cc; sourceTree = "<group>"; };
		AB38D93220239654000A432D /* user_test.cc */ = {isa = PBXFileReference; fileEncoding = 4; lastKnownFileType = sourcecode.cpp.cpp; path = user_test.cc; sourceTree = "<group>"; };
		AB38D9342023966E000A432D /* credentials_provider_test.cc */ = {isa = PBXFileReference; fileEncoding = 4; lastKnownFileType = sourcecode.cpp.cpp; path = credentials_provider_test.cc; sourceTree = "<group>"; };
		AB38D93620239689000A432D /* empty_credentials_provider_test.cc */ = {isa = PBXFileReference; fileEncoding = 4; lastKnownFileType = sourcecode.cpp.cpp; path = empty_credentials_provider_test.cc; sourceTree = "<group>"; };
		AB6B908320322E4D00CC290A /* document_test.cc */ = {isa = PBXFileReference; lastKnownFileType = sourcecode.cpp.cpp; path = document_test.cc; sourceTree = "<group>"; };
		AB6B908720322E8800CC290A /* no_document_test.cc */ = {isa = PBXFileReference; lastKnownFileType = sourcecode.cpp.cpp; path = no_document_test.cc; sourceTree = "<group>"; };
		AB71064B201FA60300344F18 /* database_id_test.cc */ = {isa = PBXFileReference; fileEncoding = 4; lastKnownFileType = sourcecode.cpp.cpp; path = database_id_test.cc; sourceTree = "<group>"; };
		AB7BAB332012B519001E0872 /* geo_point_test.cc */ = {isa = PBXFileReference; fileEncoding = 4; lastKnownFileType = sourcecode.cpp.cpp; path = geo_point_test.cc; sourceTree = "<group>"; };
		ABA495B9202B7E79008A7851 /* snapshot_version_test.cc */ = {isa = PBXFileReference; fileEncoding = 4; lastKnownFileType = sourcecode.cpp.cpp; path = snapshot_version_test.cc; sourceTree = "<group>"; };
		ABC1D7DF2023A3EF00BA84F0 /* token_test.cc */ = {isa = PBXFileReference; fileEncoding = 4; lastKnownFileType = sourcecode.cpp.cpp; path = token_test.cc; sourceTree = "<group>"; };
		ABC1D7E22023CDC500BA84F0 /* firebase_credentials_provider_test.mm */ = {isa = PBXFileReference; fileEncoding = 4; lastKnownFileType = sourcecode.cpp.objcpp; path = firebase_credentials_provider_test.mm; sourceTree = "<group>"; };
		ABF6506B201131F8005F2C74 /* timestamp_test.cc */ = {isa = PBXFileReference; lastKnownFileType = sourcecode.cpp.cpp; path = timestamp_test.cc; sourceTree = "<group>"; };
		AE4A9E38D65688EE000EE2A1 /* index_manager_test.cc */ = {isa = PBXFileReference; includeInIndex = 1; lastKnownFileType = sourcecode.cpp.cpp; path = index_manager_test.cc; sourceTree = "<group>"; };
		AF24C83FD0E162A1E6E402ED /* leveldb_bundle_cache_test.cc */ = {isa = PBXFileReference; includeInIndex = 1; path = leveldb_bundle_cache_test.cc; sourceTree = "<group>"; };
		B3F5B3AAE791A5911B9EAA82 /* Pods-Firestore_Tests_iOS.release.xcconfig */ = {isa = PBXFileReference; includeInIndex = 1; lastKnownFileType = text.xcconfig; name = "Pods-Firestore_Tests_iOS.release.xcconfig"; path = "Pods/Target Support Files/Pods-Firestore_Tests_iOS/Pods-Firestore_Tests_iOS.release.xcconfig"; sourceTree = "<group>"; };
		B44FEA388857259F8EC1924F /* byte_stream_istream_test.cc */ = {isa = PBXFileReference; includeInIndex = 1; path = byte_stream_istream_test.cc; sourceTree = "<group>"; };
		B4E794BE9AD1E468901B2EF0 /* byte_stream_apple_test.mm */ = {isa = PBXFileReference; includeInIndex = 1; path = byte_stream_apple_test.mm; sourceTree = "<group>"; };
		B5C37696557C81A6C2B7271A /* target_cache_test.cc */ = {isa = PBXFileReference; includeInIndex = 1; lastKnownFileType = sourcecode.cpp.cpp; path = target_cache_test.cc; sourceTree = "<group>"; };
		B6152AD5202A5385000E5744 /* document_key_test.cc */ = {isa = PBXFileReference; fileEncoding = 4; lastKnownFileType = sourcecode.cpp.cpp; path = document_key_test.cc; sourceTree = "<group>"; };
		B629525F7A1AAC1AB765C74F /* leveldb_lru_garbage_collector_test.cc */ = {isa = PBXFileReference; includeInIndex = 1; lastKnownFileType = sourcecode.cpp.cpp; path = leveldb_lru_garbage_collector_test.cc; sourceTree = "<group>"; };
		B65D34A7203C99090076A5E1 /* FIRTimestampTest.m */ = {isa = PBXFileReference; fileEncoding = 4; lastKnownFileType = sourcecode.c.objc; path = FIRTimestampTest.m; sourceTree = "<group>"; };
		B686F2AD2023DDB20028D6BE /* field_path_test.cc */ = {isa = PBXFileReference; fileEncoding = 4; lastKnownFileType = sourcecode.cpp.cpp; path = field_path_test.cc; sourceTree = "<group>"; };
		B686F2B02024FFD70028D6BE /* resource_path_test.cc */ = {isa = PBXFileReference; fileEncoding = 4; lastKnownFileType = sourcecode.cpp.cpp; path = resource_path_test.cc; sourceTree = "<group>"; };
		B68B1E002213A764008977EF /* to_string_apple_test.mm */ = {isa = PBXFileReference; fileEncoding = 4; lastKnownFileType = sourcecode.cpp.objcpp; path = to_string_apple_test.mm; sourceTree = "<group>"; };
		B696858D2214B53900271095 /* to_string_test.cc */ = {isa = PBXFileReference; fileEncoding = 4; lastKnownFileType = sourcecode.cpp.cpp; path = to_string_test.cc; sourceTree = "<group>"; };
		B69CF05A219B9105004C434D /* FIRFirestore+Testing.h */ = {isa = PBXFileReference; fileEncoding = 4; lastKnownFileType = sourcecode.c.h; path = "FIRFirestore+Testing.h"; sourceTree = "<group>"; };
		B69CF3F02227386500B281C8 /* hashing_test_apple.mm */ = {isa = PBXFileReference; fileEncoding = 4; lastKnownFileType = sourcecode.cpp.objcpp; path = hashing_test_apple.mm; sourceTree = "<group>"; };
		B6BBE42F21262CF400C6A53E /* grpc_stream_test.cc */ = {isa = PBXFileReference; fileEncoding = 4; lastKnownFileType = sourcecode.cpp.cpp; path = grpc_stream_test.cc; sourceTree = "<group>"; };
		B6D1B68420E2AB1A00B35856 /* exponential_backoff_test.cc */ = {isa = PBXFileReference; fileEncoding = 4; lastKnownFileType = sourcecode.cpp.cpp; path = exponential_backoff_test.cc; sourceTree = "<group>"; };
		B6D9649021544D4F00EB9CFB /* grpc_connection_test.cc */ = {isa = PBXFileReference; fileEncoding = 4; lastKnownFileType = sourcecode.cpp.cpp; path = grpc_connection_test.cc; sourceTree = "<group>"; };
		B6D964922154AB8F00EB9CFB /* grpc_streaming_reader_test.cc */ = {isa = PBXFileReference; fileEncoding = 4; lastKnownFileType = sourcecode.cpp.cpp; path = grpc_streaming_reader_test.cc; sourceTree = "<group>"; };
		B6D964942163E63900EB9CFB /* grpc_unary_call_test.cc */ = {isa = PBXFileReference; fileEncoding = 4; lastKnownFileType = sourcecode.cpp.cpp; path = grpc_unary_call_test.cc; sourceTree = "<group>"; };
		B6FB467A208E9A8200554BA2 /* async_queue_test.h */ = {isa = PBXFileReference; fileEncoding = 4; lastKnownFileType = sourcecode.c.h; path = async_queue_test.h; sourceTree = "<group>"; };
		B6FB467B208E9A8200554BA2 /* async_queue_test.cc */ = {isa = PBXFileReference; fileEncoding = 4; lastKnownFileType = sourcecode.cpp.cpp; path = async_queue_test.cc; sourceTree = "<group>"; };
		B6FB4680208EA0BE00554BA2 /* async_queue_libdispatch_test.mm */ = {isa = PBXFileReference; fileEncoding = 4; lastKnownFileType = sourcecode.cpp.objcpp; path = async_queue_libdispatch_test.mm; sourceTree = "<group>"; };
		B6FB4681208EA0BE00554BA2 /* async_queue_std_test.cc */ = {isa = PBXFileReference; fileEncoding = 4; lastKnownFileType = sourcecode.cpp.cpp; path = async_queue_std_test.cc; sourceTree = "<group>"; };
		B6FB4687208F9B9100554BA2 /* executor_std_test.cc */ = {isa = PBXFileReference; fileEncoding = 4; lastKnownFileType = sourcecode.cpp.cpp; path = executor_std_test.cc; sourceTree = "<group>"; };
		B6FB4688208F9B9100554BA2 /* executor_test.cc */ = {isa = PBXFileReference; fileEncoding = 4; lastKnownFileType = sourcecode.cpp.cpp; path = executor_test.cc; sourceTree = "<group>"; };
		B6FB4689208F9B9100554BA2 /* executor_libdispatch_test.mm */ = {isa = PBXFileReference; fileEncoding = 4; lastKnownFileType = sourcecode.cpp.objcpp; path = executor_libdispatch_test.mm; sourceTree = "<group>"; };
		B6FB468A208F9B9100554BA2 /* executor_test.h */ = {isa = PBXFileReference; fileEncoding = 4; lastKnownFileType = sourcecode.c.h; path = executor_test.h; sourceTree = "<group>"; };
		B79CA87A1A01FC5329031C9B /* Pods_Firestore_FuzzTests_iOS.framework */ = {isa = PBXFileReference; explicitFileType = wrapper.framework; includeInIndex = 0; path = Pods_Firestore_FuzzTests_iOS.framework; sourceTree = BUILT_PRODUCTS_DIR; };
		B8A853940305237AFDA8050B /* query_engine_test.cc */ = {isa = PBXFileReference; includeInIndex = 1; path = query_engine_test.cc; sourceTree = "<group>"; };
		B953604968FBF5483BD20F5A /* Pods-Firestore_IntegrationTests_macOS.release.xcconfig */ = {isa = PBXFileReference; includeInIndex = 1; lastKnownFileType = text.xcconfig; name = "Pods-Firestore_IntegrationTests_macOS.release.xcconfig"; path = "Pods/Target Support Files/Pods-Firestore_IntegrationTests_macOS/Pods-Firestore_IntegrationTests_macOS.release.xcconfig"; sourceTree = "<group>"; };
		B9C261C26C5D311E1E3C0CB9 /* query_test.cc */ = {isa = PBXFileReference; includeInIndex = 1; lastKnownFileType = sourcecode.cpp.cpp; path = query_test.cc; sourceTree = "<group>"; };
		BA02DA2FCD0001CFC6EB08DA /* filesystem_testing.cc */ = {isa = PBXFileReference; includeInIndex = 1; lastKnownFileType = sourcecode.cpp.cpp; path = filesystem_testing.cc; sourceTree = "<group>"; };
		BB92EB03E3F92485023F64ED /* Pods_Firestore_Example_iOS_Firestore_SwiftTests_iOS.framework */ = {isa = PBXFileReference; explicitFileType = wrapper.framework; includeInIndex = 0; path = Pods_Firestore_Example_iOS_Firestore_SwiftTests_iOS.framework; sourceTree = BUILT_PRODUCTS_DIR; };
		BC3C788D290A935C353CEAA1 /* writer_test.cc */ = {isa = PBXFileReference; includeInIndex = 1; lastKnownFileType = sourcecode.cpp.cpp; name = writer_test.cc; path = nanopb/writer_test.cc; sourceTree = "<group>"; };
		BD01F0E43E4E2A07B8B05099 /* Pods-Firestore_Tests_macOS.debug.xcconfig */ = {isa = PBXFileReference; includeInIndex = 1; lastKnownFileType = text.xcconfig; name = "Pods-Firestore_Tests_macOS.debug.xcconfig"; path = "Pods/Target Support Files/Pods-Firestore_Tests_macOS/Pods-Firestore_Tests_macOS.debug.xcconfig"; sourceTree = "<group>"; };
		BEA2EBBD60F076D1F172372E /* bundle.pb.h */ = {isa = PBXFileReference; includeInIndex = 1; lastKnownFileType = sourcecode.c.h; path = bundle.pb.h; sourceTree = "<group>"; };
		C0C7C8977C94F9F9AFA4DB00 /* local_store_test.h */ = {isa = PBXFileReference; includeInIndex = 1; lastKnownFileType = sourcecode.c.h; path = local_store_test.h; sourceTree = "<group>"; };
		C7429071B33BDF80A7FA2F8A /* view_test.cc */ = {isa = PBXFileReference; includeInIndex = 1; lastKnownFileType = sourcecode.cpp.cpp; path = view_test.cc; sourceTree = "<group>"; };
		C7A7E952C5323949C5204837 /* bundle_serializer_test.cc */ = {isa = PBXFileReference; includeInIndex = 1; name = bundle_serializer_test.cc; path = bundle/bundle_serializer_test.cc; sourceTree = "<group>"; };
		C8522DE226C467C54E6788D8 /* mutation_test.cc */ = {isa = PBXFileReference; includeInIndex = 1; lastKnownFileType = sourcecode.cpp.cpp; path = mutation_test.cc; sourceTree = "<group>"; };
		CB7B2D4691C380DE3EB59038 /* lru_garbage_collector_test.h */ = {isa = PBXFileReference; includeInIndex = 1; lastKnownFileType = sourcecode.c.h; path = lru_garbage_collector_test.h; sourceTree = "<group>"; };
		CC572A9168BBEF7B83E4BBC5 /* view_snapshot_test.cc */ = {isa = PBXFileReference; includeInIndex = 1; lastKnownFileType = sourcecode.cpp.cpp; path = view_snapshot_test.cc; sourceTree = "<group>"; };
		CD422AF3E4515FB8E9BE67A0 /* equals_tester.h */ = {isa = PBXFileReference; includeInIndex = 1; lastKnownFileType = sourcecode.c.h; path = equals_tester.h; sourceTree = "<group>"; };
		CE37875365497FFA8687B745 /* message_test.cc */ = {isa = PBXFileReference; includeInIndex = 1; lastKnownFileType = sourcecode.cpp.cpp; name = message_test.cc; path = nanopb/message_test.cc; sourceTree = "<group>"; };
		CF39535F2C41AB0006FA6C0E /* create_noop_connectivity_monitor.cc */ = {isa = PBXFileReference; includeInIndex = 1; lastKnownFileType = sourcecode.cpp.cpp; path = create_noop_connectivity_monitor.cc; sourceTree = "<group>"; };
		D0A6E9136804A41CEC9D55D4 /* delayed_constructor_test.cc */ = {isa = PBXFileReference; includeInIndex = 1; lastKnownFileType = sourcecode.cpp.cpp; path = delayed_constructor_test.cc; sourceTree = "<group>"; };
		D3CC3DC5338DCAF43A211155 /* README.md */ = {isa = PBXFileReference; includeInIndex = 1; lastKnownFileType = net.daringfireball.markdown; name = README.md; path = ../README.md; sourceTree = "<group>"; };
		D3E1D055E9C7B6A6BC7D3D01 /* bundle.pb.cc */ = {isa = PBXFileReference; includeInIndex = 1; path = bundle.pb.cc; sourceTree = "<group>"; };
		D5B2593BCB52957D62F1C9D3 /* perf_spec_test.json */ = {isa = PBXFileReference; fileEncoding = 4; lastKnownFileType = text.json; path = perf_spec_test.json; sourceTree = "<group>"; };
		D5B25E7E7D6873CBA4571841 /* FIRNumericTransformTests.mm */ = {isa = PBXFileReference; fileEncoding = 4; lastKnownFileType = sourcecode.cpp.objcpp; path = FIRNumericTransformTests.mm; sourceTree = "<group>"; };
		D7DF4A6F740086A2D8C0E28E /* Pods_Firestore_Tests_tvOS.framework */ = {isa = PBXFileReference; explicitFileType = wrapper.framework; includeInIndex = 0; path = Pods_Firestore_Tests_tvOS.framework; sourceTree = BUILT_PRODUCTS_DIR; };
		DAFF0CF521E64AC30062958F /* Firestore_Example_macOS.app */ = {isa = PBXFileReference; explicitFileType = wrapper.application; includeInIndex = 0; path = Firestore_Example_macOS.app; sourceTree = BUILT_PRODUCTS_DIR; };
		DAFF0CF721E64AC30062958F /* AppDelegate.h */ = {isa = PBXFileReference; lastKnownFileType = sourcecode.c.h; path = AppDelegate.h; sourceTree = "<group>"; };
		DAFF0CF821E64AC30062958F /* AppDelegate.m */ = {isa = PBXFileReference; lastKnownFileType = sourcecode.c.objc; path = AppDelegate.m; sourceTree = "<group>"; };
		DAFF0CFA21E64AC40062958F /* Assets.xcassets */ = {isa = PBXFileReference; lastKnownFileType = folder.assetcatalog; path = Assets.xcassets; sourceTree = "<group>"; };
		DAFF0CFD21E64AC40062958F /* Base */ = {isa = PBXFileReference; lastKnownFileType = file.xib; name = Base; path = Base.lproj/MainMenu.xib; sourceTree = "<group>"; };
		DAFF0CFF21E64AC40062958F /* Info.plist */ = {isa = PBXFileReference; lastKnownFileType = text.plist.xml; path = Info.plist; sourceTree = "<group>"; };
		DAFF0D0021E64AC40062958F /* main.m */ = {isa = PBXFileReference; lastKnownFileType = sourcecode.c.objc; path = main.m; sourceTree = "<group>"; };
		DAFF0D0221E64AC40062958F /* macOS.entitlements */ = {isa = PBXFileReference; lastKnownFileType = text.plist.entitlements; path = macOS.entitlements; sourceTree = "<group>"; };
		DB5A1E760451189DA36028B3 /* memory_index_manager_test.cc */ = {isa = PBXFileReference; includeInIndex = 1; lastKnownFileType = sourcecode.cpp.cpp; path = memory_index_manager_test.cc; sourceTree = "<group>"; };
		DCC17AF218430D8BB28DD197 /* fake_credentials_provider.cc */ = {isa = PBXFileReference; includeInIndex = 1; lastKnownFileType = sourcecode.cpp.cpp; path = fake_credentials_provider.cc; sourceTree = "<group>"; };
		DE03B2E91F2149D600A30B9C /* Firestore_IntegrationTests_iOS.xctest */ = {isa = PBXFileReference; explicitFileType = wrapper.cfbundle; includeInIndex = 0; path = Firestore_IntegrationTests_iOS.xctest; sourceTree = BUILT_PRODUCTS_DIR; };
		DE0761F61F2FE68D003233AF /* BasicCompileTests.swift */ = {isa = PBXFileReference; fileEncoding = 4; lastKnownFileType = sourcecode.swift; path = BasicCompileTests.swift; sourceTree = "<group>"; };
		DE51B1881F0D48AC0013853F /* FSTHelpers.h */ = {isa = PBXFileReference; lastKnownFileType = sourcecode.c.h; path = FSTHelpers.h; sourceTree = "<group>"; };
		DE51B1961F0D48AC0013853F /* FSTMockDatastore.h */ = {isa = PBXFileReference; lastKnownFileType = sourcecode.c.h; path = FSTMockDatastore.h; sourceTree = "<group>"; };
		DE51B1981F0D48AC0013853F /* FSTSpecTests.h */ = {isa = PBXFileReference; lastKnownFileType = sourcecode.c.h; path = FSTSpecTests.h; sourceTree = "<group>"; };
		DE51B19A1F0D48AC0013853F /* FSTSyncEngineTestDriver.h */ = {isa = PBXFileReference; lastKnownFileType = sourcecode.c.h; path = FSTSyncEngineTestDriver.h; sourceTree = "<group>"; };
		DE51B1A71F0D48AC0013853F /* README.md */ = {isa = PBXFileReference; lastKnownFileType = net.daringfireball.markdown; path = README.md; sourceTree = "<group>"; };
		DF148C0D5EEC4A2CD9FA484C /* Pods-Firestore_Example_macOS.release.xcconfig */ = {isa = PBXFileReference; includeInIndex = 1; lastKnownFileType = text.xcconfig; name = "Pods-Firestore_Example_macOS.release.xcconfig"; path = "Pods/Target Support Files/Pods-Firestore_Example_macOS/Pods-Firestore_Example_macOS.release.xcconfig"; sourceTree = "<group>"; };
		E3228F51DCDC2E90D5C58F97 /* ConditionalConformanceTests.swift */ = {isa = PBXFileReference; includeInIndex = 1; lastKnownFileType = sourcecode.swift; path = ConditionalConformanceTests.swift; sourceTree = "<group>"; };
		E42355285B9EF55ABD785792 /* Pods_Firestore_Example_macOS.framework */ = {isa = PBXFileReference; explicitFileType = wrapper.framework; includeInIndex = 0; path = Pods_Firestore_Example_macOS.framework; sourceTree = BUILT_PRODUCTS_DIR; };
		E592181BFD7C53C305123739 /* Pods-Firestore_Tests_iOS.debug.xcconfig */ = {isa = PBXFileReference; includeInIndex = 1; lastKnownFileType = text.xcconfig; name = "Pods-Firestore_Tests_iOS.debug.xcconfig"; path = "Pods/Target Support Files/Pods-Firestore_Tests_iOS/Pods-Firestore_Tests_iOS.debug.xcconfig"; sourceTree = "<group>"; };
		E76F0CDF28E5FA62D21DE648 /* leveldb_target_cache_test.cc */ = {isa = PBXFileReference; includeInIndex = 1; lastKnownFileType = sourcecode.cpp.cpp; path = leveldb_target_cache_test.cc; sourceTree = "<group>"; };
		E8551D6C6FB0B1BACE9E5BAD /* field_filter_test.cc */ = {isa = PBXFileReference; includeInIndex = 1; lastKnownFileType = sourcecode.cpp.cpp; path = field_filter_test.cc; sourceTree = "<group>"; };
		ECEBABC7E7B693BE808A1052 /* Pods_Firestore_IntegrationTests_iOS.framework */ = {isa = PBXFileReference; explicitFileType = wrapper.framework; includeInIndex = 0; path = Pods_Firestore_IntegrationTests_iOS.framework; sourceTree = BUILT_PRODUCTS_DIR; };
		EF83ACD5E1E9F25845A9ACED /* leveldb_migrations_test.cc */ = {isa = PBXFileReference; includeInIndex = 1; lastKnownFileType = sourcecode.cpp.cpp; path = leveldb_migrations_test.cc; sourceTree = "<group>"; };
		F354C0FE92645B56A6C6FD44 /* Pods-Firestore_IntegrationTests_iOS.release.xcconfig */ = {isa = PBXFileReference; includeInIndex = 1; lastKnownFileType = text.xcconfig; name = "Pods-Firestore_IntegrationTests_iOS.release.xcconfig"; path = "Pods/Target Support Files/Pods-Firestore_IntegrationTests_iOS/Pods-Firestore_IntegrationTests_iOS.release.xcconfig"; sourceTree = "<group>"; };
		F390E69A574C60591DCB7B4C /* bundle_reader_test.cc */ = {isa = PBXFileReference; includeInIndex = 1; name = bundle_reader_test.cc; path = bundle/bundle_reader_test.cc; sourceTree = "<group>"; };
		F51859B394D01C0C507282F1 /* filesystem_test.cc */ = {isa = PBXFileReference; includeInIndex = 1; lastKnownFileType = sourcecode.cpp.cpp; path = filesystem_test.cc; sourceTree = "<group>"; };
		F694C3CE4B77B3C0FA4BBA53 /* Pods_Firestore_Benchmarks_iOS.framework */ = {isa = PBXFileReference; explicitFileType = wrapper.framework; includeInIndex = 0; path = Pods_Firestore_Benchmarks_iOS.framework; sourceTree = BUILT_PRODUCTS_DIR; };
		F6CA0C5638AB6627CB5B4CF4 /* memory_local_store_test.cc */ = {isa = PBXFileReference; includeInIndex = 1; lastKnownFileType = sourcecode.cpp.cpp; path = memory_local_store_test.cc; sourceTree = "<group>"; };
		F8043813A5D16963EC02B182 /* local_serializer_test.cc */ = {isa = PBXFileReference; includeInIndex = 1; lastKnownFileType = sourcecode.cpp.cpp; path = local_serializer_test.cc; sourceTree = "<group>"; };
		F848C41C03A25C42AD5A4BC2 /* target_cache_test.h */ = {isa = PBXFileReference; includeInIndex = 1; lastKnownFileType = sourcecode.c.h; path = target_cache_test.h; sourceTree = "<group>"; };
		FA2E9952BA2B299C1156C43C /* Pods-Firestore_Benchmarks_iOS.debug.xcconfig */ = {isa = PBXFileReference; includeInIndex = 1; lastKnownFileType = text.xcconfig; name = "Pods-Firestore_Benchmarks_iOS.debug.xcconfig"; path = "Pods/Target Support Files/Pods-Firestore_Benchmarks_iOS/Pods-Firestore_Benchmarks_iOS.debug.xcconfig"; sourceTree = "<group>"; };
		FC738525340E594EBFAB121E /* Pods-Firestore_Example_tvOS.release.xcconfig */ = {isa = PBXFileReference; includeInIndex = 1; lastKnownFileType = text.xcconfig; name = "Pods-Firestore_Example_tvOS.release.xcconfig"; path = "Pods/Target Support Files/Pods-Firestore_Example_tvOS/Pods-Firestore_Example_tvOS.release.xcconfig"; sourceTree = "<group>"; };
		FF73B39D04D1760190E6B84A /* FIRQueryUnitTests.mm */ = {isa = PBXFileReference; includeInIndex = 1; lastKnownFileType = sourcecode.cpp.objcpp; path = FIRQueryUnitTests.mm; sourceTree = "<group>"; };
/* End PBXFileReference section */

/* Begin PBXFrameworksBuildPhase section */
		544AB18F2248072200F851E6 /* Frameworks */ = {
			isa = PBXFrameworksBuildPhase;
			buildActionMask = 2147483647;
			files = (
				C21B3A1CCB3AD42E57EA14FC /* Pods_Firestore_Tests_macOS.framework in Frameworks */,
			);
			runOnlyForDeploymentPostprocessing = 0;
		};
		54AA338C224BF935006CE580 /* Frameworks */ = {
			isa = PBXFrameworksBuildPhase;
			buildActionMask = 2147483647;
			files = (
				C1E35BCE2CFF9B56C28545A2 /* Pods_Firestore_Example_tvOS.framework in Frameworks */,
			);
			runOnlyForDeploymentPostprocessing = 0;
		};
		54AA33A3224BFE09006CE580 /* Frameworks */ = {
			isa = PBXFrameworksBuildPhase;
			buildActionMask = 2147483647;
			files = (
				4CC78CA0E9E03F5DCF13FEBD /* Pods_Firestore_Tests_tvOS.framework in Frameworks */,
			);
			runOnlyForDeploymentPostprocessing = 0;
		};
		54AA33B1224C0035006CE580 /* Frameworks */ = {
			isa = PBXFrameworksBuildPhase;
			buildActionMask = 2147483647;
			files = (
				20A26E9D0336F7F32A098D05 /* Pods_Firestore_IntegrationTests_tvOS.framework in Frameworks */,
			);
			runOnlyForDeploymentPostprocessing = 0;
		};
		54B8E4A7224BDC4100930F18 /* Frameworks */ = {
			isa = PBXFrameworksBuildPhase;
			buildActionMask = 2147483647;
			files = (
				358DBA8B2560C65D9EB23C35 /* Pods_Firestore_IntegrationTests_macOS.framework in Frameworks */,
			);
			runOnlyForDeploymentPostprocessing = 0;
		};
		5CAE131620FFFED600BE9A4A /* Frameworks */ = {
			isa = PBXFrameworksBuildPhase;
			buildActionMask = 2147483647;
			files = (
				4AA4ABE36065DB79CD76DD8D /* Pods_Firestore_Benchmarks_iOS.framework in Frameworks */,
			);
			runOnlyForDeploymentPostprocessing = 0;
		};
		6003F587195388D20070C39A /* Frameworks */ = {
			isa = PBXFrameworksBuildPhase;
			buildActionMask = 2147483647;
			files = (
				6003F590195388D20070C39A /* CoreGraphics.framework in Frameworks */,
				6003F58E195388D20070C39A /* Foundation.framework in Frameworks */,
				C8D3CE2343E53223E6487F2C /* Pods_Firestore_Example_iOS.framework in Frameworks */,
				6003F592195388D20070C39A /* UIKit.framework in Frameworks */,
			);
			runOnlyForDeploymentPostprocessing = 0;
		};
		6003F5AB195388D20070C39A /* Frameworks */ = {
			isa = PBXFrameworksBuildPhase;
			buildActionMask = 2147483647;
			files = (
				6003F5B1195388D20070C39A /* Foundation.framework in Frameworks */,
				5D405BE298CE4692CB00790A /* Pods_Firestore_Tests_iOS.framework in Frameworks */,
				6003F5B2195388D20070C39A /* UIKit.framework in Frameworks */,
				6003F5B0195388D20070C39A /* XCTest.framework in Frameworks */,
			);
			runOnlyForDeploymentPostprocessing = 0;
		};
		6EDD3B4520BF247500C33877 /* Frameworks */ = {
			isa = PBXFrameworksBuildPhase;
			buildActionMask = 2147483647;
			files = (
				6EDD3B4620BF247500C33877 /* Foundation.framework in Frameworks */,
				C482E724F4B10968417C3F78 /* Pods_Firestore_FuzzTests_iOS.framework in Frameworks */,
				6EDD3B4820BF247500C33877 /* UIKit.framework in Frameworks */,
				6EDD3B4920BF247500C33877 /* XCTest.framework in Frameworks */,
			);
			runOnlyForDeploymentPostprocessing = 0;
		};
		DAFF0CF221E64AC30062958F /* Frameworks */ = {
			isa = PBXFrameworksBuildPhase;
			buildActionMask = 2147483647;
			files = (
				DD213F68A6F79E1D4924BD95 /* Pods_Firestore_Example_macOS.framework in Frameworks */,
			);
			runOnlyForDeploymentPostprocessing = 0;
		};
		DE03B2D31F2149D600A30B9C /* Frameworks */ = {
			isa = PBXFrameworksBuildPhase;
			buildActionMask = 2147483647;
			files = (
				DE03B2D61F2149D600A30B9C /* Foundation.framework in Frameworks */,
				8C82D4D3F9AB63E79CC52DC8 /* Pods_Firestore_IntegrationTests_iOS.framework in Frameworks */,
				DE03B2D51F2149D600A30B9C /* UIKit.framework in Frameworks */,
				DE03B2D41F2149D600A30B9C /* XCTest.framework in Frameworks */,
			);
			runOnlyForDeploymentPostprocessing = 0;
		};
/* End PBXFrameworksBuildPhase section */

/* Begin PBXGroup section */
		124C932A22C1635300CA8C2D /* Integration */ = {
			isa = PBXGroup;
			children = (
				124C932B22C1642C00CA8C2D /* CodableIntegrationTests.swift */,
			);
			path = Integration;
			sourceTree = "<group>";
		};
		543B4F0520A91E4B001F506D /* App */ = {
			isa = PBXGroup;
			children = (
				6003F593195388D20070C39A /* iOS */,
				DAFF0CF621E64AC30062958F /* macOS */,
				54AA3390224BF935006CE580 /* tvOS */,
				54D400D32148BACE001D2BCC /* GoogleService-Info.plist */,
			);
			path = App;
			sourceTree = "<group>";
		};
		544129CF21C2DDC800EFB9CC /* v1 */ = {
			isa = PBXGroup;
			children = (
				544129D221C2DDC800EFB9CC /* common.pb.cc */,
				544129D121C2DDC800EFB9CC /* common.pb.h */,
				544129D821C2DDC800EFB9CC /* document.pb.cc */,
				544129D721C2DDC800EFB9CC /* document.pb.h */,
				544129D421C2DDC800EFB9CC /* firestore.pb.cc */,
				544129D321C2DDC800EFB9CC /* firestore.pb.h */,
				544129D621C2DDC800EFB9CC /* query.pb.cc */,
				544129D021C2DDC800EFB9CC /* query.pb.h */,
				544129D921C2DDC800EFB9CC /* write.pb.cc */,
				544129D521C2DDC800EFB9CC /* write.pb.h */,
			);
			path = v1;
			sourceTree = "<group>";
		};
		544A20ED20F6C046004E52CD /* API */ = {
			isa = PBXGroup;
			children = (
				DE0761F61F2FE68D003233AF /* BasicCompileTests.swift */,
			);
			path = API;
			sourceTree = "<group>";
		};
		5467FB05203E652F009C9584 /* testutil */ = {
			isa = PBXGroup;
			children = (
				5467FB06203E6A44009C9584 /* app_testing.h */,
				5467FB07203E6A44009C9584 /* app_testing.mm */,
				872C92ABD71B12784A1C5520 /* async_testing.cc */,
				600A7D7D821CE84E0CA8CB89 /* async_testing.h */,
				CD422AF3E4515FB8E9BE67A0 /* equals_tester.h */,
				BA02DA2FCD0001CFC6EB08DA /* filesystem_testing.cc */,
				64AA92CFA356A2360F3C5646 /* filesystem_testing.h */,
				3CAA33F964042646FDDAF9F9 /* status_testing.cc */,
				4334F87873015E3763954578 /* status_testing.h */,
				54A0352820A3B3BD003E0143 /* testutil.cc */,
				54A0352920A3B3BD003E0143 /* testutil.h */,
				5497CB76229DECDE000FB92F /* time_testing.cc */,
				5497CB75229DECDE000FB92F /* time_testing.h */,
				A5466E7809AD2871FFDE6C76 /* view_testing.cc */,
				79D4CD6A707ED3F7A6D2ECF5 /* view_testing.h */,
			);
			path = testutil;
			sourceTree = "<group>";
		};
		546854A720A3681B004BDBD5 /* remote */ = {
			isa = PBXGroup;
			children = (
				CF39535F2C41AB0006FA6C0E /* create_noop_connectivity_monitor.cc */,
				9098A0C535096F2EE9C35DE0 /* create_noop_connectivity_monitor.h */,
				3167BD972EFF8EC636530E59 /* datastore_test.cc */,
				B6D1B68420E2AB1A00B35856 /* exponential_backoff_test.cc */,
				DCC17AF218430D8BB28DD197 /* fake_credentials_provider.cc */,
				5CF1D440ECD488305F0AE2AC /* fake_credentials_provider.h */,
				71140E5D09C6E76F7C71B2FC /* fake_target_metadata_provider.cc */,
				52756B7624904C36FBB56000 /* fake_target_metadata_provider.h */,
				B6D9649021544D4F00EB9CFB /* grpc_connection_test.cc */,
				B6BBE42F21262CF400C6A53E /* grpc_stream_test.cc */,
				87553338E42B8ECA05BA987E /* grpc_stream_tester.cc */,
				48D0915834C3D234E5A875A9 /* grpc_stream_tester.h */,
				B6D964922154AB8F00EB9CFB /* grpc_streaming_reader_test.cc */,
				B6D964942163E63900EB9CFB /* grpc_unary_call_test.cc */,
				584AE2C37A55B408541A6FF3 /* remote_event_test.cc */,
				61F72C5520BC48FD001A68CB /* serializer_test.cc */,
				5B5414D28802BC76FDADABD6 /* stream_test.cc */,
				2D7472BC70C024D736FF74D9 /* watch_change_test.cc */,
			);
			path = remote;
			sourceTree = "<group>";
		};
		54740A561FC913EB00713A1A /* util */ = {
			isa = PBXGroup;
			children = (
				B6FB4680208EA0BE00554BA2 /* async_queue_libdispatch_test.mm */,
				B6FB4681208EA0BE00554BA2 /* async_queue_std_test.cc */,
				B6FB467B208E9A8200554BA2 /* async_queue_test.cc */,
				B6FB467A208E9A8200554BA2 /* async_queue_test.h */,
				54740A521FC913E500713A1A /* autoid_test.cc */,
				AB380D01201BC69F00D97691 /* bits_test.cc */,
				B4E794BE9AD1E468901B2EF0 /* byte_stream_apple_test.mm */,
				B44FEA388857259F8EC1924F /* byte_stream_istream_test.cc */,
				143BDB3F44A18C1CA085E8CF /* byte_stream_test.cc */,
				11D8B25BAC405380A6F2FB75 /* byte_stream_test.h */,
				548DB928200D59F600E00ABC /* comparison_test.cc */,
				8ABAC2E0402213D837F73DC3 /* defer_test.cc */,
				D0A6E9136804A41CEC9D55D4 /* delayed_constructor_test.cc */,
				B6FB4689208F9B9100554BA2 /* executor_libdispatch_test.mm */,
				B6FB4687208F9B9100554BA2 /* executor_std_test.cc */,
				B6FB4688208F9B9100554BA2 /* executor_test.cc */,
				B6FB468A208F9B9100554BA2 /* executor_test.h */,
				F51859B394D01C0C507282F1 /* filesystem_test.cc */,
				444B7AB3F5A2929070CB1363 /* hard_assert_test.cc */,
				54511E8D209805F8005BD28F /* hashing_test.cc */,
				B69CF3F02227386500B281C8 /* hashing_test_apple.mm */,
				54A0353420A3D8CB003E0143 /* iterator_adaptors_test.cc */,
				54C2294E1FECABAE007D065B /* log_test.cc */,
				0473AFFF5567E667A125347B /* ordered_code_benchmark.cc */,
				AB380D03201BC6E400D97691 /* ordered_code_test.cc */,
				403DBF6EFB541DFD01582AA3 /* path_test.cc */,
				9B0B005A79E765AF02793DCE /* schedule_test.cc */,
				54740A531FC913E500713A1A /* secure_random_test.cc */,
				5493A423225F9990006DE7BA /* status_apple_test.mm */,
				54A0352C20A3B3D7003E0143 /* status_test.cc */,
				54A0352D20A3B3D7003E0143 /* statusor_test.cc */,
				358C3B5FE573B1D60A4F7592 /* strerror_test.cc */,
				4C73C0CC6F62A90D8573F383 /* string_apple_benchmark.mm */,
				0EE5300F8233D14025EF0456 /* string_apple_test.mm */,
				9CFD366B783AE27B9E79EE7A /* string_format_apple_test.mm */,
				54131E9620ADE678001DF3FF /* string_format_test.cc */,
				AB380CFC201A2EE200D97691 /* string_util_test.cc */,
				79507DF8378D3C42F5B36268 /* string_win_test.cc */,
				899FC22684B0F7BEEAE13527 /* task_test.cc */,
				B68B1E002213A764008977EF /* to_string_apple_test.mm */,
				B696858D2214B53900271095 /* to_string_test.cc */,
			);
			path = util;
			sourceTree = "<group>";
		};
		54764FAC1FAA0C390085E60A /* CoreTests */ = {
			isa = PBXGroup;
			children = (
				8FC5BFAD63BAC5AADAC8A94A /* api */,
				AB38D9312023962A000A432D /* auth */,
				A8E54ABDC6E8D052AEEE1796 /* bundle */,
				AB380CF7201937B800D97691 /* core */,
				54EB764B202277970088B8F3 /* immutable */,
				54995F70205B6E1A004EFFA0 /* local */,
				AB356EF5200E9D1A0089B766 /* model */,
				5C332D7293E6114E491D3662 /* nanopb */,
				5493A41E225EB4D6006DE7BA /* objc */,
				546854A720A3681B004BDBD5 /* remote */,
				5467FB05203E652F009C9584 /* testutil */,
				54740A561FC913EB00713A1A /* util */,
				54764FAE1FAA21B90085E60A /* FSTGoogleTestTests.mm */,
				AB7BAB332012B519001E0872 /* geo_point_test.cc */,
				ABF6506B201131F8005F2C74 /* timestamp_test.cc */,
			);
			name = CoreTests;
			path = ../core/test/unit;
			sourceTree = "<group>";
		};
		5493A41E225EB4D6006DE7BA /* objc */ = {
			isa = PBXGroup;
			children = (
				2A0CF41BA5AED6049B0BEB2C /* objc_type_traits_apple_test.mm */,
			);
			path = objc;
			sourceTree = "<group>";
		};
		5495EB012040E90200EBA509 /* Codable */ = {
			isa = PBXGroup;
			children = (
				5495EB022040E90200EBA509 /* CodableGeoPointTests.swift */,
				7B65C996438B84DBC7616640 /* CodableTimestampTests.swift */,
				E3228F51DCDC2E90D5C58F97 /* ConditionalConformanceTests.swift */,
				1235769122B7E915007DDFA9 /* EncodableFieldValueTests.swift */,
				1235769422B86E65007DDFA9 /* FirestoreEncoderTests.swift */,
			);
			path = Codable;
			sourceTree = "<group>";
		};
		54995F70205B6E1A004EFFA0 /* local */ = {
			isa = PBXGroup;
			children = (
				9C9693E417832A6BE2D03270 /* bundle_cache_test.cc */,
				172353B5576BD958B96EF491 /* bundle_cache_test.h */,
				99434327614FEFF7F7DC88EC /* counting_query_engine.cc */,
				75E24C5CD7BC423D48713100 /* counting_query_engine.h */,
				AE4A9E38D65688EE000EE2A1 /* index_manager_test.cc */,
				73F1F73A2210F3D800E1F692 /* index_manager_test.h */,
				AF24C83FD0E162A1E6E402ED /* leveldb_bundle_cache_test.cc */,
				166CE73C03AB4366AAC5201C /* leveldb_index_manager_test.cc */,
				54995F6E205B6E12004EFFA0 /* leveldb_key_test.cc */,
				5FF903AEFA7A3284660FA4C5 /* leveldb_local_store_test.cc */,
				B629525F7A1AAC1AB765C74F /* leveldb_lru_garbage_collector_test.cc */,
				EF83ACD5E1E9F25845A9ACED /* leveldb_migrations_test.cc */,
				5C7942B6244F4C416B11B86C /* leveldb_mutation_queue_test.cc */,
				75860CD13AF47EB1EA39EC2F /* leveldb_opener_test.cc */,
				0840319686A223CC4AD3FAB1 /* leveldb_remote_document_cache_test.cc */,
				E76F0CDF28E5FA62D21DE648 /* leveldb_target_cache_test.cc */,
				88CF09277CFA45EE1273E3BA /* leveldb_transaction_test.cc */,
				332485C4DCC6BA0DBB5E31B7 /* leveldb_util_test.cc */,
				F8043813A5D16963EC02B182 /* local_serializer_test.cc */,
				307FF03D0297024D59348EBD /* local_store_test.cc */,
				C0C7C8977C94F9F9AFA4DB00 /* local_store_test.h */,
				277EAACC4DD7C21332E8496A /* lru_garbage_collector_test.cc */,
				CB7B2D4691C380DE3EB59038 /* lru_garbage_collector_test.h */,
				750A1065FD7C1785283A69E2 /* memory_bundle_cache_test.cc */,
				DB5A1E760451189DA36028B3 /* memory_index_manager_test.cc */,
				F6CA0C5638AB6627CB5B4CF4 /* memory_local_store_test.cc */,
				9765D47FA12FA283F4EFAD02 /* memory_lru_garbage_collector_test.cc */,
				74FBEFA4FE4B12C435011763 /* memory_mutation_queue_test.cc */,
				1CA9800A53669EFBFFB824E3 /* memory_remote_document_cache_test.cc */,
				2286F308EFB0534B1BDE05B9 /* memory_target_cache_test.cc */,
				3068AA9DFBBA86C1FE2A946E /* mutation_queue_test.cc */,
				8A41BBE832158C76BE901BC9 /* mutation_queue_test.h */,
				9113B6F513D0473AEABBAF1F /* persistence_testing.cc */,
				8C058C8BE2723D9A53CCD64B /* persistence_testing.h */,
				B8A853940305237AFDA8050B /* query_engine_test.cc */,
				132E32997D781B896672D30A /* reference_set_test.cc */,
				7EB299CF85034F09CFD6F3FD /* remote_document_cache_test.cc */,
				045D39C4A7D52AF58264240F /* remote_document_cache_test.h */,
				B5C37696557C81A6C2B7271A /* target_cache_test.cc */,
				F848C41C03A25C42AD5A4BC2 /* target_cache_test.h */,
			);
			path = local;
			sourceTree = "<group>";
		};
		54AA3390224BF935006CE580 /* tvOS */ = {
			isa = PBXGroup;
			children = (
				54AA3391224BF935006CE580 /* AppDelegate.h */,
				54AA3392224BF935006CE580 /* AppDelegate.m */,
				54AA339A224BF936006CE580 /* Assets.xcassets */,
				54AA339C224BF936006CE580 /* Info.plist */,
				54AA3397224BF935006CE580 /* Main.storyboard */,
				54AA3394224BF935006CE580 /* ViewController.h */,
				54AA3395224BF935006CE580 /* ViewController.m */,
				54AA339D224BF936006CE580 /* main.m */,
			);
			path = tvOS;
			sourceTree = "<group>";
		};
		54C9EDF22040E16300A969CD /* SwiftTests */ = {
			isa = PBXGroup;
			children = (
				544A20ED20F6C046004E52CD /* API */,
				5495EB012040E90200EBA509 /* Codable */,
				124C932A22C1635300CA8C2D /* Integration */,
				620C1427763BA5D3CCFB5A1F /* BridgingHeader.h */,
				54C9EDF52040E16300A969CD /* Info.plist */,
			);
			name = SwiftTests;
			path = ../Swift/Tests;
			sourceTree = "<group>";
		};
		54EB764B202277970088B8F3 /* immutable */ = {
			isa = PBXGroup;
			children = (
				5477CDE922EE71C8000FCC1E /* append_only_list_test.cc */,
				54EB764C202277B30088B8F3 /* array_sorted_map_test.cc */,
				549CCA4E20A36DBB00BCEB75 /* sorted_map_test.cc */,
				549CCA4C20A36DBB00BCEB75 /* sorted_set_test.cc */,
				549CCA4F20A36DBC00BCEB75 /* testing.h */,
				549CCA4D20A36DBB00BCEB75 /* tree_sorted_map_test.cc */,
			);
			path = immutable;
			sourceTree = "<group>";
		};
		5C332D7293E6114E491D3662 /* nanopb */ = {
			isa = PBXGroup;
			children = (
				5342CDDB137B4E93E2E85CCA /* byte_string_test.cc */,
				CE37875365497FFA8687B745 /* message_test.cc */,
				2DAA26538D1A93A39F8AC373 /* nanopb_testing.h */,
				AB323F9553050F4F6490F9FF /* pretty_printing_test.cc */,
				BC3C788D290A935C353CEAA1 /* writer_test.cc */,
			);
			name = nanopb;
			sourceTree = "<group>";
		};
		5CAE131A20FFFED600BE9A4A /* Benchmarks */ = {
			isa = PBXGroup;
			children = (
				5412671923D1536B001E41A0 /* FSTBenchmarkTests.mm */,
				5CAE131D20FFFED600BE9A4A /* Info.plist */,
				5412671A23D1536B001E41A0 /* remote_document_cache_benchmark.mm */,
			);
			path = Benchmarks;
			sourceTree = "<group>";
		};
		6003F581195388D10070C39A = {
			isa = PBXGroup;
			children = (
				618BBE7A20B89AAC00B5BCE7 /* CoreTestsProtos */,
				6EDD3B5D20BF24A700C33877 /* FuzzTests */,
				543B4F0520A91E4B001F506D /* App */,
				60FF7A9C1954A5C5007DD14C /* Podspec Metadata */,
				6003F5B5195388D20070C39A /* Tests */,
				54764FAC1FAA0C390085E60A /* CoreTests */,
				54C9EDF22040E16300A969CD /* SwiftTests */,
				5CAE131A20FFFED600BE9A4A /* Benchmarks */,
				6003F58C195388D20070C39A /* Frameworks */,
				6003F58B195388D20070C39A /* Products */,
				AAEA2A72CFD1FA5AD34462F7 /* Pods */,
			);
			sourceTree = "<group>";
		};
		6003F58B195388D20070C39A /* Products */ = {
			isa = PBXGroup;
			children = (
				5CAE131920FFFED600BE9A4A /* Firestore_Benchmarks_iOS.xctest */,
				6003F58A195388D20070C39A /* Firestore_Example_iOS.app */,
				DAFF0CF521E64AC30062958F /* Firestore_Example_macOS.app */,
				54AA338F224BF935006CE580 /* Firestore_Example_tvOS.app */,
				6EDD3B5B20BF247500C33877 /* Firestore_FuzzTests_iOS.xctest */,
				DE03B2E91F2149D600A30B9C /* Firestore_IntegrationTests_iOS.xctest */,
				54B8E4AA224BDC4100930F18 /* Firestore_IntegrationTests_macOS.xctest */,
				54AA33B4224C0035006CE580 /* Firestore_IntegrationTests_tvOS.xctest */,
				6003F5AE195388D20070C39A /* Firestore_Tests_iOS.xctest */,
				544AB1922248072200F851E6 /* Firestore_Tests_macOS.xctest */,
				54AA33A6224BFE09006CE580 /* Firestore_Tests_tvOS.xctest */,
			);
			name = Products;
			sourceTree = "<group>";
		};
		6003F58C195388D20070C39A /* Frameworks */ = {
			isa = PBXGroup;
			children = (
				6003F58F195388D20070C39A /* CoreGraphics.framework */,
				6003F58D195388D20070C39A /* Foundation.framework */,
				F694C3CE4B77B3C0FA4BBA53 /* Pods_Firestore_Benchmarks_iOS.framework */,
				5918805E993304321A05E82B /* Pods_Firestore_Example_iOS.framework */,
				BB92EB03E3F92485023F64ED /* Pods_Firestore_Example_iOS_Firestore_SwiftTests_iOS.framework */,
				E42355285B9EF55ABD785792 /* Pods_Firestore_Example_macOS.framework */,
				62E103B28B48A81D682A0DE9 /* Pods_Firestore_Example_tvOS.framework */,
				B79CA87A1A01FC5329031C9B /* Pods_Firestore_FuzzTests_iOS.framework */,
				ECEBABC7E7B693BE808A1052 /* Pods_Firestore_IntegrationTests_iOS.framework */,
				39B832380209CC5BAF93BC52 /* Pods_Firestore_IntegrationTests_macOS.framework */,
				2220F583583EFC28DE792ABE /* Pods_Firestore_IntegrationTests_tvOS.framework */,
				2B50B3A0DF77100EEE887891 /* Pods_Firestore_Tests_iOS.framework */,
				759E964B6A03E6775C992710 /* Pods_Firestore_Tests_macOS.framework */,
				D7DF4A6F740086A2D8C0E28E /* Pods_Firestore_Tests_tvOS.framework */,
				6003F591195388D20070C39A /* UIKit.framework */,
				6003F5AF195388D20070C39A /* XCTest.framework */,
			);
			name = Frameworks;
			sourceTree = "<group>";
		};
		6003F593195388D20070C39A /* iOS */ = {
			isa = PBXGroup;
			children = (
				6003F59C195388D20070C39A /* FIRAppDelegate.h */,
				6003F59D195388D20070C39A /* FIRAppDelegate.m */,
				6003F5A5195388D20070C39A /* FIRViewController.h */,
				6003F5A6195388D20070C39A /* FIRViewController.m */,
				6003F595195388D20070C39A /* Firestore-Info.plist */,
				6003F5A8195388D20070C39A /* Images.xcassets */,
				6003F596195388D20070C39A /* InfoPlist.strings */,
				71719F9D1E33DC2100824A3D /* LaunchScreen.storyboard */,
				873B8AEA1B1F5CCA007FD442 /* Main.storyboard */,
				6003F599195388D20070C39A /* main.m */,
			);
			path = iOS;
			sourceTree = "<group>";
		};
		6003F5B5195388D20070C39A /* Tests */ = {
			isa = PBXGroup;
			children = (
				DE51B1831F0D48AC0013853F /* API */,
				DE2EF06E1F3D07D7003D0CDC /* Immutable */,
				DE51B1BB1F0D48AC0013853F /* Integration */,
				DE51B1931F0D48AC0013853F /* SpecTests */,
				6003F5B6195388D20070C39A /* Supporting Files */,
				DE51B1851F0D48AC0013853F /* Util */,
			);
			path = Tests;
			sourceTree = "<group>";
		};
		6003F5B6195388D20070C39A /* Supporting Files */ = {
			isa = PBXGroup;
			children = (
				6003F5B8195388D20070C39A /* InfoPlist.strings */,
				6003F5B7195388D20070C39A /* Tests-Info.plist */,
			);
			name = "Supporting Files";
			sourceTree = "<group>";
		};
		60FF7A9C1954A5C5007DD14C /* Podspec Metadata */ = {
			isa = PBXGroup;
			children = (
				8E002F4AD5D9B6197C940847 /* Firestore.podspec */,
				12F4357299652983A615F886 /* LICENSE */,
				D3CC3DC5338DCAF43A211155 /* README.md */,
			);
			name = "Podspec Metadata";
			sourceTree = "<group>";
		};
		618BBE7A20B89AAC00B5BCE7 /* CoreTestsProtos */ = {
			isa = PBXGroup;
			children = (
				618BBE7B20B89AAC00B5BCE7 /* firestore */,
				618BBE8320B89AAC00B5BCE7 /* google */,
			);
			name = CoreTestsProtos;
			path = ../Protos/cpp;
			sourceTree = "<group>";
		};
		618BBE7B20B89AAC00B5BCE7 /* firestore */ = {
			isa = PBXGroup;
			children = (
				618BBE7C20B89AAC00B5BCE7 /* local */,
				D3E1D055E9C7B6A6BC7D3D01 /* bundle.pb.cc */,
				BEA2EBBD60F076D1F172372E /* bundle.pb.h */,
			);
			path = firestore;
			sourceTree = "<group>";
		};
		618BBE7C20B89AAC00B5BCE7 /* local */ = {
			isa = PBXGroup;
			children = (
				618BBE7E20B89AAC00B5BCE7 /* maybe_document.pb.cc */,
				618BBE8020B89AAC00B5BCE7 /* maybe_document.pb.h */,
				618BBE8220B89AAC00B5BCE7 /* mutation.pb.cc */,
				618BBE8120B89AAC00B5BCE7 /* mutation.pb.h */,
				618BBE7D20B89AAC00B5BCE7 /* target.pb.cc */,
				618BBE7F20B89AAC00B5BCE7 /* target.pb.h */,
			);
			path = local;
			sourceTree = "<group>";
		};
		618BBE8320B89AAC00B5BCE7 /* google */ = {
			isa = PBXGroup;
			children = (
				618BBE9320B89AAC00B5BCE7 /* api */,
				618BBE8420B89AAC00B5BCE7 /* firestore */,
				618BBE9820B89AAC00B5BCE7 /* rpc */,
				618BBE9020B89AAC00B5BCE7 /* type */,
			);
			path = google;
			sourceTree = "<group>";
		};
		618BBE8420B89AAC00B5BCE7 /* firestore */ = {
			isa = PBXGroup;
			children = (
				544129CF21C2DDC800EFB9CC /* v1 */,
			);
			path = firestore;
			sourceTree = "<group>";
		};
		618BBE9020B89AAC00B5BCE7 /* type */ = {
			isa = PBXGroup;
			children = (
				618BBE9220B89AAC00B5BCE7 /* latlng.pb.cc */,
				618BBE9120B89AAC00B5BCE7 /* latlng.pb.h */,
			);
			path = type;
			sourceTree = "<group>";
		};
		618BBE9320B89AAC00B5BCE7 /* api */ = {
			isa = PBXGroup;
			children = (
				618BBE9520B89AAC00B5BCE7 /* annotations.pb.cc */,
				618BBE9620B89AAC00B5BCE7 /* annotations.pb.h */,
				618BBE9720B89AAC00B5BCE7 /* http.pb.cc */,
				618BBE9420B89AAC00B5BCE7 /* http.pb.h */,
			);
			path = api;
			sourceTree = "<group>";
		};
		618BBE9820B89AAC00B5BCE7 /* rpc */ = {
			isa = PBXGroup;
			children = (
				618BBE9920B89AAC00B5BCE7 /* status.pb.cc */,
				618BBE9A20B89AAC00B5BCE7 /* status.pb.h */,
			);
			path = rpc;
			sourceTree = "<group>";
		};
		6EA39FDC20FE81DD008D461F /* FuzzingTargets */ = {
			isa = PBXGroup;
			children = (
				6E8302DE210222ED003E1EA3 /* FSTFuzzTestFieldPath.h */,
				6E8302DF21022309003E1EA3 /* FSTFuzzTestFieldPath.mm */,
				6EA39FDF20FE824E008D461F /* FSTFuzzTestSerializer.h */,
				6EA39FDD20FE820E008D461F /* FSTFuzzTestSerializer.mm */,
			);
			path = FuzzingTargets;
			sourceTree = "<group>";
		};
		6EDD3B5D20BF24A700C33877 /* FuzzTests */ = {
			isa = PBXGroup;
			children = (
				6EA39FDC20FE81DD008D461F /* FuzzingTargets */,
				6EDD3B5E20BF24D000C33877 /* FSTFuzzTestsPrincipal.mm */,
				6EDD3B5C20BF247500C33877 /* Firestore_FuzzTests_iOS-Info.plist */,
				6ED6DEA120F5502700FC6076 /* FuzzingResources */,
			);
			path = FuzzTests;
			sourceTree = "<group>";
		};
		8FC5BFAD63BAC5AADAC8A94A /* api */ = {
			isa = PBXGroup;
			children = (
				1B342370EAE3AA02393E33EB /* cc_compilation_test.cc */,
			);
			name = api;
			sourceTree = "<group>";
		};
		A8E54ABDC6E8D052AEEE1796 /* bundle */ = {
			isa = PBXGroup;
			children = (
<<<<<<< HEAD
				483B3D6241EE0FC6436ADDA5 /* bundle_loader_test.cc */,
				F390E69A574C60591DCB7B4C /* bundle_reader_test.cc */,
=======
				0807462AC4EDFE52ADF03328 /* bundle_reader_test.cc */,
>>>>>>> dae51e95
				C7A7E952C5323949C5204837 /* bundle_serializer_test.cc */,
			);
			name = bundle;
			sourceTree = "<group>";
		};
		AAEA2A72CFD1FA5AD34462F7 /* Pods */ = {
			isa = PBXGroup;
			children = (
				FA2E9952BA2B299C1156C43C /* Pods-Firestore_Benchmarks_iOS.debug.xcconfig */,
				A5FA86650A18F3B7A8162287 /* Pods-Firestore_Benchmarks_iOS.release.xcconfig */,
				69E6C311558EC77729A16CF1 /* Pods-Firestore_Example_iOS-Firestore_SwiftTests_iOS.debug.xcconfig */,
				11984BA0A99D7A7ABA5B0D90 /* Pods-Firestore_Example_iOS-Firestore_SwiftTests_iOS.release.xcconfig */,
				3C81DE3772628FE297055662 /* Pods-Firestore_Example_iOS.debug.xcconfig */,
				3F0992A4B83C60841C52E960 /* Pods-Firestore_Example_iOS.release.xcconfig */,
				98366480BD1FD44A1FEDD982 /* Pods-Firestore_Example_macOS.debug.xcconfig */,
				DF148C0D5EEC4A2CD9FA484C /* Pods-Firestore_Example_macOS.release.xcconfig */,
				A70E82DD627B162BEF92B8ED /* Pods-Firestore_Example_tvOS.debug.xcconfig */,
				FC738525340E594EBFAB121E /* Pods-Firestore_Example_tvOS.release.xcconfig */,
				84434E57CA72951015FC71BC /* Pods-Firestore_FuzzTests_iOS.debug.xcconfig */,
				97C492D2524E92927C11F425 /* Pods-Firestore_FuzzTests_iOS.release.xcconfig */,
				1277F98C20D2DF0867496976 /* Pods-Firestore_IntegrationTests_iOS.debug.xcconfig */,
				F354C0FE92645B56A6C6FD44 /* Pods-Firestore_IntegrationTests_iOS.release.xcconfig */,
				2F901F31BC62444A476B779F /* Pods-Firestore_IntegrationTests_macOS.debug.xcconfig */,
				B953604968FBF5483BD20F5A /* Pods-Firestore_IntegrationTests_macOS.release.xcconfig */,
				74AC2ADBF1BAD9A8EF30CF41 /* Pods-Firestore_IntegrationTests_tvOS.debug.xcconfig */,
				36D235D9F1240D5195CDB670 /* Pods-Firestore_IntegrationTests_tvOS.release.xcconfig */,
				E592181BFD7C53C305123739 /* Pods-Firestore_Tests_iOS.debug.xcconfig */,
				B3F5B3AAE791A5911B9EAA82 /* Pods-Firestore_Tests_iOS.release.xcconfig */,
				BD01F0E43E4E2A07B8B05099 /* Pods-Firestore_Tests_macOS.debug.xcconfig */,
				397FB002E298B780F1E223E2 /* Pods-Firestore_Tests_macOS.release.xcconfig */,
				2E48431B0EDA400BEA91D4AB /* Pods-Firestore_Tests_tvOS.debug.xcconfig */,
				6AE927CDFC7A72BF825BE4CB /* Pods-Firestore_Tests_tvOS.release.xcconfig */,
			);
			name = Pods;
			sourceTree = "<group>";
		};
		AB356EF5200E9D1A0089B766 /* model */ = {
			isa = PBXGroup;
			children = (
				AB71064B201FA60300344F18 /* database_id_test.cc */,
				B6152AD5202A5385000E5744 /* document_key_test.cc */,
				547E9A4122F9EA7300A275E0 /* document_set_test.cc */,
				AB6B908320322E4D00CC290A /* document_test.cc */,
				549CCA5320A36E1F00BCEB75 /* field_mask_test.cc */,
				B686F2AD2023DDB20028D6BE /* field_path_test.cc */,
				7515B47C92ABEEC66864B55C /* field_transform_test.cc */,
				6D0EE49C1D5AF75664D0EBE4 /* field_value_benchmark.cc */,
				AB356EF6200EA5EB0089B766 /* field_value_test.cc */,
				C8522DE226C467C54E6788D8 /* mutation_test.cc */,
				AB6B908720322E8800CC290A /* no_document_test.cc */,
				549CCA5520A36E1F00BCEB75 /* precondition_test.cc */,
				B686F2B02024FFD70028D6BE /* resource_path_test.cc */,
				ABA495B9202B7E79008A7851 /* snapshot_version_test.cc */,
				33607A3AE91548BD219EC9C6 /* transform_operation_test.cc */,
			);
			path = model;
			sourceTree = "<group>";
		};
		AB380CF7201937B800D97691 /* core */ = {
			isa = PBXGroup;
			children = (
				AB38D92E20235D22000A432D /* database_info_test.cc */,
				6F57521E161450FAF89075ED /* event_manager_test.cc */,
				E8551D6C6FB0B1BACE9E5BAD /* field_filter_test.cc */,
				7C3F995E040E9E9C5E8514BB /* query_listener_test.cc */,
				B9C261C26C5D311E1E3C0CB9 /* query_test.cc */,
				AB380CF82019382300D97691 /* target_id_generator_test.cc */,
				CC572A9168BBEF7B83E4BBC5 /* view_snapshot_test.cc */,
				C7429071B33BDF80A7FA2F8A /* view_test.cc */,
			);
			path = core;
			sourceTree = "<group>";
		};
		AB38D9312023962A000A432D /* auth */ = {
			isa = PBXGroup;
			children = (
				AB38D9342023966E000A432D /* credentials_provider_test.cc */,
				AB38D93620239689000A432D /* empty_credentials_provider_test.cc */,
				ABC1D7E22023CDC500BA84F0 /* firebase_credentials_provider_test.mm */,
				ABC1D7DF2023A3EF00BA84F0 /* token_test.cc */,
				AB38D93220239654000A432D /* user_test.cc */,
			);
			path = auth;
			sourceTree = "<group>";
		};
		DAFF0CF621E64AC30062958F /* macOS */ = {
			isa = PBXGroup;
			children = (
				DAFF0CF721E64AC30062958F /* AppDelegate.h */,
				DAFF0CF821E64AC30062958F /* AppDelegate.m */,
				DAFF0CFA21E64AC40062958F /* Assets.xcassets */,
				DAFF0CFF21E64AC40062958F /* Info.plist */,
				DAFF0CFC21E64AC40062958F /* MainMenu.xib */,
				DAFF0D0221E64AC40062958F /* macOS.entitlements */,
				DAFF0D0021E64AC40062958F /* main.m */,
			);
			path = macOS;
			sourceTree = "<group>";
		};
		DE2EF06E1F3D07D7003D0CDC /* Immutable */ = {
			isa = PBXGroup;
			children = (
			);
			name = Immutable;
			sourceTree = "<group>";
		};
		DE51B1831F0D48AC0013853F /* API */ = {
			isa = PBXGroup;
			children = (
				5492E045202154AA00B64F25 /* FIRCollectionReferenceTests.mm */,
				5492E049202154AA00B64F25 /* FIRDocumentReferenceTests.mm */,
				5492E04B202154AA00B64F25 /* FIRDocumentSnapshotTests.mm */,
				5492E04C202154AA00B64F25 /* FIRFieldPathTests.mm */,
				5492E04A202154AA00B64F25 /* FIRFieldValueTests.mm */,
				5467FAFF203E56F8009C9584 /* FIRFirestoreTests.mm */,
				5492E048202154AA00B64F25 /* FIRGeoPointTests.mm */,
				5492E04F202154AA00B64F25 /* FIRQuerySnapshotTests.mm */,
				FF73B39D04D1760190E6B84A /* FIRQueryUnitTests.mm */,
				5492E04D202154AA00B64F25 /* FIRSnapshotMetadataTests.mm */,
				B65D34A7203C99090076A5E1 /* FIRTimestampTest.m */,
				5492E047202154AA00B64F25 /* FSTAPIHelpers.h */,
				5492E04E202154AA00B64F25 /* FSTAPIHelpers.mm */,
				548180A4228DEF1A004F70CD /* FSTUserDataConverterTests.mm */,
			);
			path = API;
			sourceTree = "<group>";
		};
		DE51B1851F0D48AC0013853F /* Util */ = {
			isa = PBXGroup;
			children = (
				B69CF05A219B9105004C434D /* FIRFirestore+Testing.h */,
				54E9281C1F33950B00C1953E /* FSTEventAccumulator.h */,
				5492E0392021401F00B64F25 /* FSTEventAccumulator.mm */,
				DE51B1881F0D48AC0013853F /* FSTHelpers.h */,
				5492E03A2021401F00B64F25 /* FSTHelpers.mm */,
				54E9281E1F33950B00C1953E /* FSTIntegrationTestCase.h */,
				5491BC711FB44593008B3588 /* FSTIntegrationTestCase.mm */,
				54E9282A1F339CAD00C1953E /* XCTestCase+Await.h */,
				5492E0372021401E00B64F25 /* XCTestCase+Await.mm */,
			);
			path = Util;
			sourceTree = "<group>";
		};
		DE51B1931F0D48AC0013853F /* SpecTests */ = {
			isa = PBXGroup;
			children = (
				DE51B19C1F0D48AC0013853F /* json */,
				5492E02C20213FFB00B64F25 /* FSTLevelDBSpecTests.mm */,
				5492E02F20213FFC00B64F25 /* FSTMemorySpecTests.mm */,
				DE51B1961F0D48AC0013853F /* FSTMockDatastore.h */,
				5492E02D20213FFC00B64F25 /* FSTMockDatastore.mm */,
				DE51B1981F0D48AC0013853F /* FSTSpecTests.h */,
				5492E03020213FFC00B64F25 /* FSTSpecTests.mm */,
				DE51B19A1F0D48AC0013853F /* FSTSyncEngineTestDriver.h */,
				5492E02E20213FFC00B64F25 /* FSTSyncEngineTestDriver.mm */,
			);
			path = SpecTests;
			sourceTree = "<group>";
		};
		DE51B19C1F0D48AC0013853F /* json */ = {
			isa = PBXGroup;
			children = (
				DE51B1A71F0D48AC0013853F /* README.md */,
				54DA129C1F315EE100DD57A1 /* collection_spec_test.json */,
				54DA129D1F315EE100DD57A1 /* existence_filter_spec_test.json */,
				54DA129E1F315EE100DD57A1 /* limbo_spec_test.json */,
				54DA129F1F315EE100DD57A1 /* limit_spec_test.json */,
				54DA12A01F315EE100DD57A1 /* listen_spec_test.json */,
				54DA12A11F315EE100DD57A1 /* offline_spec_test.json */,
				54DA12A21F315EE100DD57A1 /* orderby_spec_test.json */,
				D5B2593BCB52957D62F1C9D3 /* perf_spec_test.json */,
				54DA12A31F315EE100DD57A1 /* persistence_spec_test.json */,
				731541602214AFFA0037F4DC /* query_spec_test.json */,
				9C1AFCC9E616EC33D6E169CF /* recovery_spec_test.json */,
				3B843E4A1F3930A400548890 /* remote_store_spec_test.json */,
				54DA12A41F315EE100DD57A1 /* resume_token_spec_test.json */,
				54DA12A51F315EE100DD57A1 /* write_spec_test.json */,
			);
			path = json;
			sourceTree = "<group>";
		};
		DE51B1BB1F0D48AC0013853F /* Integration */ = {
			isa = PBXGroup;
			children = (
				DE51B1BC1F0D48AC0013853F /* API */,
				5492E07E202154EC00B64F25 /* FSTDatastoreTests.mm */,
				5492E07C202154EB00B64F25 /* FSTSmokeTests.mm */,
				5492E07B202154EB00B64F25 /* FSTTransactionTests.mm */,
			);
			path = Integration;
			sourceTree = "<group>";
		};
		DE51B1BC1F0D48AC0013853F /* API */ = {
			isa = PBXGroup;
			children = (
				73866A9F2082B069009BB4FF /* FIRArrayTransformTests.mm */,
				5492E070202154D600B64F25 /* FIRCursorTests.mm */,
				5492E06C202154D500B64F25 /* FIRDatabaseTests.mm */,
				5492E06A202154D500B64F25 /* FIRFieldsTests.mm */,
				6161B5012047140400A99DBB /* FIRFirestoreSourceTests.mm */,
				5492E06B202154D500B64F25 /* FIRListenerRegistrationTests.mm */,
				D5B25E7E7D6873CBA4571841 /* FIRNumericTransformTests.mm */,
				5492E069202154D500B64F25 /* FIRQueryTests.mm */,
				5492E06E202154D600B64F25 /* FIRServerTimestampTests.mm */,
				5492E071202154D600B64F25 /* FIRTypeTests.mm */,
				5492E06D202154D600B64F25 /* FIRValidationTests.mm */,
				5492E06F202154D600B64F25 /* FIRWriteBatchTests.mm */,
			);
			path = API;
			sourceTree = "<group>";
		};
/* End PBXGroup section */

/* Begin PBXNativeTarget section */
		544AB1912248072200F851E6 /* Firestore_Tests_macOS */ = {
			isa = PBXNativeTarget;
			buildConfigurationList = 544AB19B2248072200F851E6 /* Build configuration list for PBXNativeTarget "Firestore_Tests_macOS" */;
			buildPhases = (
				30108B32BF2B385AECDB7FB2 /* [CP] Check Pods Manifest.lock */,
				544AB18E2248072200F851E6 /* Sources */,
				544AB18F2248072200F851E6 /* Frameworks */,
				544AB1902248072200F851E6 /* Resources */,
				7E4A6E169B172874E17A3ECA /* [CP] Embed Pods Frameworks */,
			);
			buildRules = (
			);
			dependencies = (
				544AB1982248072200F851E6 /* PBXTargetDependency */,
			);
			name = Firestore_Tests_macOS;
			productName = Firestore_Tests_macOS;
			productReference = 544AB1922248072200F851E6 /* Firestore_Tests_macOS.xctest */;
			productType = "com.apple.product-type.bundle.unit-test";
		};
		54AA338E224BF935006CE580 /* Firestore_Example_tvOS */ = {
			isa = PBXNativeTarget;
			buildConfigurationList = 54AA33A1224BF936006CE580 /* Build configuration list for PBXNativeTarget "Firestore_Example_tvOS" */;
			buildPhases = (
				8748E45246D96175497949A5 /* [CP] Check Pods Manifest.lock */,
				54AA338B224BF935006CE580 /* Sources */,
				54AA338C224BF935006CE580 /* Frameworks */,
				54AA338D224BF935006CE580 /* Resources */,
				264B3405701AA9DC9F07658B /* [CP] Embed Pods Frameworks */,
			);
			buildRules = (
			);
			dependencies = (
			);
			name = Firestore_Example_tvOS;
			productName = Firestore_Example_tvOS;
			productReference = 54AA338F224BF935006CE580 /* Firestore_Example_tvOS.app */;
			productType = "com.apple.product-type.application";
		};
		54AA33A5224BFE09006CE580 /* Firestore_Tests_tvOS */ = {
			isa = PBXNativeTarget;
			buildConfigurationList = 54AA33AF224BFE0A006CE580 /* Build configuration list for PBXNativeTarget "Firestore_Tests_tvOS" */;
			buildPhases = (
				A4274FBF1C966A0513CBD0F6 /* [CP] Check Pods Manifest.lock */,
				54AA33A2224BFE09006CE580 /* Sources */,
				54AA33A3224BFE09006CE580 /* Frameworks */,
				54AA33A4224BFE09006CE580 /* Resources */,
				1B1BCDC6BB656D6B79D246DD /* [CP] Embed Pods Frameworks */,
			);
			buildRules = (
			);
			dependencies = (
				54AA33AC224BFE0A006CE580 /* PBXTargetDependency */,
			);
			name = Firestore_Tests_tvOS;
			productName = Firestore_Tests_tvOS;
			productReference = 54AA33A6224BFE09006CE580 /* Firestore_Tests_tvOS.xctest */;
			productType = "com.apple.product-type.bundle.unit-test";
		};
		54AA33B3224C0035006CE580 /* Firestore_IntegrationTests_tvOS */ = {
			isa = PBXNativeTarget;
			buildConfigurationList = 54AA33BB224C0035006CE580 /* Build configuration list for PBXNativeTarget "Firestore_IntegrationTests_tvOS" */;
			buildPhases = (
				6800EBA4F597F7115445FCB5 /* [CP] Check Pods Manifest.lock */,
				54AA33B0224C0035006CE580 /* Sources */,
				54AA33B1224C0035006CE580 /* Frameworks */,
				54AA33B2224C0035006CE580 /* Resources */,
				76368D74F155BC9491DC124E /* [CP] Embed Pods Frameworks */,
			);
			buildRules = (
			);
			dependencies = (
				54AA33BA224C0035006CE580 /* PBXTargetDependency */,
			);
			name = Firestore_IntegrationTests_tvOS;
			productName = Firestore_IntegrationTests_tvOS;
			productReference = 54AA33B4224C0035006CE580 /* Firestore_IntegrationTests_tvOS.xctest */;
			productType = "com.apple.product-type.bundle.unit-test";
		};
		54B8E4A9224BDC4100930F18 /* Firestore_IntegrationTests_macOS */ = {
			isa = PBXNativeTarget;
			buildConfigurationList = 54B8E4B3224BDC4100930F18 /* Build configuration list for PBXNativeTarget "Firestore_IntegrationTests_macOS" */;
			buildPhases = (
				54D4C01B433CAC3C4EEDB1F9 /* [CP] Check Pods Manifest.lock */,
				54B8E4A6224BDC4100930F18 /* Sources */,
				54B8E4A7224BDC4100930F18 /* Frameworks */,
				54B8E4A8224BDC4100930F18 /* Resources */,
				C164AD918C826AF88B418DA5 /* [CP] Embed Pods Frameworks */,
			);
			buildRules = (
			);
			dependencies = (
				54B8E4B0224BDC4100930F18 /* PBXTargetDependency */,
			);
			name = Firestore_IntegrationTests_macOS;
			productName = Firestore_IntegrationTests_macOS;
			productReference = 54B8E4AA224BDC4100930F18 /* Firestore_IntegrationTests_macOS.xctest */;
			productType = "com.apple.product-type.bundle.unit-test";
		};
		5CAE131820FFFED600BE9A4A /* Firestore_Benchmarks_iOS */ = {
			isa = PBXNativeTarget;
			buildConfigurationList = 5CAE132020FFFED600BE9A4A /* Build configuration list for PBXNativeTarget "Firestore_Benchmarks_iOS" */;
			buildPhases = (
				BF6384844477A4F850F0E89F /* [CP] Check Pods Manifest.lock */,
				5CAE131520FFFED600BE9A4A /* Sources */,
				5CAE131620FFFED600BE9A4A /* Frameworks */,
				5CAE131720FFFED600BE9A4A /* Resources */,
				4C71ED5B5EF024AEF16B5E55 /* [CP] Embed Pods Frameworks */,
			);
			buildRules = (
			);
			dependencies = (
				5CAE131F20FFFED600BE9A4A /* PBXTargetDependency */,
			);
			name = Firestore_Benchmarks_iOS;
			productName = Firestore_Benchmarks_iOS;
			productReference = 5CAE131920FFFED600BE9A4A /* Firestore_Benchmarks_iOS.xctest */;
			productType = "com.apple.product-type.bundle.unit-test";
		};
		6003F589195388D20070C39A /* Firestore_Example_iOS */ = {
			isa = PBXNativeTarget;
			buildConfigurationList = 6003F5BF195388D20070C39A /* Build configuration list for PBXNativeTarget "Firestore_Example_iOS" */;
			buildPhases = (
				83F2AB95D08093BB076EE521 /* [CP] Check Pods Manifest.lock */,
				6003F586195388D20070C39A /* Sources */,
				6003F587195388D20070C39A /* Frameworks */,
				6003F588195388D20070C39A /* Resources */,
				1EE692C7509A98D7EB03CA51 /* [CP] Embed Pods Frameworks */,
			);
			buildRules = (
			);
			dependencies = (
			);
			name = Firestore_Example_iOS;
			productName = Firestore;
			productReference = 6003F58A195388D20070C39A /* Firestore_Example_iOS.app */;
			productType = "com.apple.product-type.application";
		};
		6003F5AD195388D20070C39A /* Firestore_Tests_iOS */ = {
			isa = PBXNativeTarget;
			buildConfigurationList = 6003F5C2195388D20070C39A /* Build configuration list for PBXNativeTarget "Firestore_Tests_iOS" */;
			buildPhases = (
				8B469EB6DA9E6404589402E2 /* [CP] Check Pods Manifest.lock */,
				6003F5AA195388D20070C39A /* Sources */,
				6003F5AB195388D20070C39A /* Frameworks */,
				6003F5AC195388D20070C39A /* Resources */,
				329C25E418360CEF62F6CB2B /* [CP] Embed Pods Frameworks */,
			);
			buildRules = (
			);
			dependencies = (
				6003F5B4195388D20070C39A /* PBXTargetDependency */,
			);
			name = Firestore_Tests_iOS;
			productName = FirestoreTests;
			productReference = 6003F5AE195388D20070C39A /* Firestore_Tests_iOS.xctest */;
			productType = "com.apple.product-type.bundle.unit-test";
		};
		6EDD3AD120BF247500C33877 /* Firestore_FuzzTests_iOS */ = {
			isa = PBXNativeTarget;
			buildConfigurationList = 6EDD3B5820BF247500C33877 /* Build configuration list for PBXNativeTarget "Firestore_FuzzTests_iOS" */;
			buildPhases = (
				6EDD3AD420BF247500C33877 /* [CP] Check Pods Manifest.lock */,
				6EDD3AD520BF247500C33877 /* Sources */,
				6EDD3B4520BF247500C33877 /* Frameworks */,
				6EDD3B4A20BF247500C33877 /* Resources */,
				6EDD3B5720BF247500C33877 /* [CP] Embed Pods Frameworks */,
				6E622C7A20F52C8300B7E93A /* Run Script */,
			);
			buildRules = (
			);
			dependencies = (
				6EDD3AD220BF247500C33877 /* PBXTargetDependency */,
			);
			name = Firestore_FuzzTests_iOS;
			productName = FirestoreTests;
			productReference = 6EDD3B5B20BF247500C33877 /* Firestore_FuzzTests_iOS.xctest */;
			productType = "com.apple.product-type.bundle.unit-test";
		};
		DAFF0CF421E64AC30062958F /* Firestore_Example_macOS */ = {
			isa = PBXNativeTarget;
			buildConfigurationList = DAFF0D0521E64AC40062958F /* Build configuration list for PBXNativeTarget "Firestore_Example_macOS" */;
			buildPhases = (
				7C2467DCD3E3E16FB0A737DE /* [CP] Check Pods Manifest.lock */,
				DAFF0CF121E64AC30062958F /* Sources */,
				DAFF0CF221E64AC30062958F /* Frameworks */,
				DAFF0CF321E64AC30062958F /* Resources */,
				6A86E48DF663B6AA1CB5BA83 /* [CP] Embed Pods Frameworks */,
			);
			buildRules = (
			);
			dependencies = (
			);
			name = Firestore_Example_macOS;
			productName = Firestore_Example_macOS;
			productReference = DAFF0CF521E64AC30062958F /* Firestore_Example_macOS.app */;
			productType = "com.apple.product-type.application";
		};
		DE03B2941F2149D600A30B9C /* Firestore_IntegrationTests_iOS */ = {
			isa = PBXNativeTarget;
			buildConfigurationList = DE03B2E61F2149D600A30B9C /* Build configuration list for PBXNativeTarget "Firestore_IntegrationTests_iOS" */;
			buildPhases = (
				A827A009A65B69DC1B80EAD4 /* [CP] Check Pods Manifest.lock */,
				DE03B2981F2149D600A30B9C /* Sources */,
				DE03B2D31F2149D600A30B9C /* Frameworks */,
				DE03B2D81F2149D600A30B9C /* Resources */,
				B7923D95031DB0DA112AAE9B /* [CP] Embed Pods Frameworks */,
			);
			buildRules = (
			);
			dependencies = (
				DE03B2951F2149D600A30B9C /* PBXTargetDependency */,
			);
			name = Firestore_IntegrationTests_iOS;
			productName = FirestoreTests;
			productReference = DE03B2E91F2149D600A30B9C /* Firestore_IntegrationTests_iOS.xctest */;
			productType = "com.apple.product-type.bundle.unit-test";
		};
/* End PBXNativeTarget section */

/* Begin PBXProject section */
		6003F582195388D10070C39A /* Project object */ = {
			isa = PBXProject;
			attributes = {
				CLASSPREFIX = FIR;
				LastSwiftUpdateCheck = 0920;
				LastUpgradeCheck = 1010;
				ORGANIZATIONNAME = Google;
				TargetAttributes = {
					544AB1912248072200F851E6 = {
						CreatedOnToolsVersion = 10.1;
						ProvisioningStyle = Automatic;
						TestTargetID = DAFF0CF421E64AC30062958F;
					};
					54AA338E224BF935006CE580 = {
						CreatedOnToolsVersion = 10.1;
						ProvisioningStyle = Automatic;
					};
					54AA33A5224BFE09006CE580 = {
						CreatedOnToolsVersion = 10.1;
						ProvisioningStyle = Automatic;
						TestTargetID = 54AA338E224BF935006CE580;
					};
					54AA33B3224C0035006CE580 = {
						CreatedOnToolsVersion = 10.1;
						ProvisioningStyle = Automatic;
						TestTargetID = 54AA338E224BF935006CE580;
					};
					54B8E4A9224BDC4100930F18 = {
						CreatedOnToolsVersion = 10.1;
						ProvisioningStyle = Automatic;
						TestTargetID = DAFF0CF421E64AC30062958F;
					};
					5CAE131820FFFED600BE9A4A = {
						CreatedOnToolsVersion = 9.3.1;
						DevelopmentTeam = EQHXZ8M8AV;
						ProvisioningStyle = Automatic;
						TestTargetID = 6003F589195388D20070C39A;
					};
					6003F5AD195388D20070C39A = {
						CreatedOnToolsVersion = 9.0;
						DevelopmentTeam = EQHXZ8M8AV;
						TestTargetID = 6003F589195388D20070C39A;
					};
					6EDD3AD120BF247500C33877 = {
						CreatedOnToolsVersion = 9.0;
						DevelopmentTeam = EQHXZ8M8AV;
					};
					DAFF0CF421E64AC30062958F = {
						CreatedOnToolsVersion = 10.0;
						ProvisioningStyle = Automatic;
						SystemCapabilities = {
							com.apple.Sandbox = {
								enabled = 0;
							};
						};
					};
					DE03B2941F2149D600A30B9C = {
						CreatedOnToolsVersion = 9.0;
						DevelopmentTeam = EQHXZ8M8AV;
					};
				};
			};
			buildConfigurationList = 6003F585195388D10070C39A /* Build configuration list for PBXProject "Firestore" */;
			compatibilityVersion = "Xcode 3.2";
			developmentRegion = English;
			hasScannedForEncodings = 0;
			knownRegions = (
				English,
				en,
				Base,
			);
			mainGroup = 6003F581195388D10070C39A;
			productRefGroup = 6003F58B195388D20070C39A /* Products */;
			projectDirPath = "";
			projectRoot = "";
			targets = (
				6003F589195388D20070C39A /* Firestore_Example_iOS */,
				6003F5AD195388D20070C39A /* Firestore_Tests_iOS */,
				DE03B2941F2149D600A30B9C /* Firestore_IntegrationTests_iOS */,
				6EDD3AD120BF247500C33877 /* Firestore_FuzzTests_iOS */,
				5CAE131820FFFED600BE9A4A /* Firestore_Benchmarks_iOS */,
				DAFF0CF421E64AC30062958F /* Firestore_Example_macOS */,
				544AB1912248072200F851E6 /* Firestore_Tests_macOS */,
				54B8E4A9224BDC4100930F18 /* Firestore_IntegrationTests_macOS */,
				54AA338E224BF935006CE580 /* Firestore_Example_tvOS */,
				54AA33A5224BFE09006CE580 /* Firestore_Tests_tvOS */,
				54AA33B3224C0035006CE580 /* Firestore_IntegrationTests_tvOS */,
			);
		};
/* End PBXProject section */

/* Begin PBXResourcesBuildPhase section */
		544AB1902248072200F851E6 /* Resources */ = {
			isa = PBXResourcesBuildPhase;
			buildActionMask = 2147483647;
			files = (
				546877D52248206A005E3DE0 /* collection_spec_test.json in Resources */,
				546877D62248206A005E3DE0 /* existence_filter_spec_test.json in Resources */,
				546877D72248206A005E3DE0 /* limbo_spec_test.json in Resources */,
				546877D82248206A005E3DE0 /* limit_spec_test.json in Resources */,
				546877D92248206A005E3DE0 /* listen_spec_test.json in Resources */,
				546877DA2248206A005E3DE0 /* offline_spec_test.json in Resources */,
				546877DB2248206A005E3DE0 /* orderby_spec_test.json in Resources */,
				546877DC2248206A005E3DE0 /* perf_spec_test.json in Resources */,
				546877DD2248206A005E3DE0 /* persistence_spec_test.json in Resources */,
				546877DE2248206A005E3DE0 /* query_spec_test.json in Resources */,
				5EA75A5DE1A705BE77BB8768 /* recovery_spec_test.json in Resources */,
				546877DF2248206A005E3DE0 /* remote_store_spec_test.json in Resources */,
				546877E02248206A005E3DE0 /* resume_token_spec_test.json in Resources */,
				546877E12248206A005E3DE0 /* write_spec_test.json in Resources */,
			);
			runOnlyForDeploymentPostprocessing = 0;
		};
		54AA338D224BF935006CE580 /* Resources */ = {
			isa = PBXResourcesBuildPhase;
			buildActionMask = 2147483647;
			files = (
				54AA339B224BF936006CE580 /* Assets.xcassets in Resources */,
				54ACB6D6224C125B00172E69 /* GoogleService-Info.plist in Resources */,
				54AA3399224BF935006CE580 /* Main.storyboard in Resources */,
			);
			runOnlyForDeploymentPostprocessing = 0;
		};
		54AA33A4224BFE09006CE580 /* Resources */ = {
			isa = PBXResourcesBuildPhase;
			buildActionMask = 2147483647;
			files = (
				54ACB6C9224C11F400172E69 /* collection_spec_test.json in Resources */,
				54ACB6CA224C11F400172E69 /* existence_filter_spec_test.json in Resources */,
				54ACB6CB224C11F400172E69 /* limbo_spec_test.json in Resources */,
				54ACB6CC224C11F400172E69 /* limit_spec_test.json in Resources */,
				54ACB6CD224C11F400172E69 /* listen_spec_test.json in Resources */,
				54ACB6CE224C11F400172E69 /* offline_spec_test.json in Resources */,
				54ACB6CF224C11F400172E69 /* orderby_spec_test.json in Resources */,
				54ACB6D0224C11F400172E69 /* perf_spec_test.json in Resources */,
				54ACB6D1224C11F400172E69 /* persistence_spec_test.json in Resources */,
				54ACB6D2224C11F400172E69 /* query_spec_test.json in Resources */,
				226574601C3F6D14DF14C16B /* recovery_spec_test.json in Resources */,
				54ACB6D3224C11F400172E69 /* remote_store_spec_test.json in Resources */,
				54ACB6D4224C11F400172E69 /* resume_token_spec_test.json in Resources */,
				54ACB6D5224C11F400172E69 /* write_spec_test.json in Resources */,
			);
			runOnlyForDeploymentPostprocessing = 0;
		};
		54AA33B2224C0035006CE580 /* Resources */ = {
			isa = PBXResourcesBuildPhase;
			buildActionMask = 2147483647;
			files = (
				08839E1CEAAC07E350257E9D /* collection_spec_test.json in Resources */,
				9C1F25177DC5753B075DCF65 /* existence_filter_spec_test.json in Resources */,
				F08DA55D31E44CB5B9170CCE /* limbo_spec_test.json in Resources */,
				15A5F95DA733FD89A1E4147D /* limit_spec_test.json in Resources */,
				D73BBA4AB42940AB187169E3 /* listen_spec_test.json in Resources */,
				C15F5F1E7427738F20C2D789 /* offline_spec_test.json in Resources */,
				4781186C01D33E67E07F0D0D /* orderby_spec_test.json in Resources */,
				66DFEA9E324797E6EA81CBA9 /* perf_spec_test.json in Resources */,
				32F8B4652010E8224E353041 /* persistence_spec_test.json in Resources */,
				B0B779769926304268200015 /* query_spec_test.json in Resources */,
				E8BA7055EDB8B03CC99A528F /* recovery_spec_test.json in Resources */,
				E21D819A06D9691A4B313440 /* remote_store_spec_test.json in Resources */,
				B43014A0517F31246419E08A /* resume_token_spec_test.json in Resources */,
				9382BE7190E7750EE7CCCE7C /* write_spec_test.json in Resources */,
			);
			runOnlyForDeploymentPostprocessing = 0;
		};
		54B8E4A8224BDC4100930F18 /* Resources */ = {
			isa = PBXResourcesBuildPhase;
			buildActionMask = 2147483647;
			files = (
				009CDC6F03AC92F3E345085E /* collection_spec_test.json in Resources */,
				7AD020FC27493FF8E659436C /* existence_filter_spec_test.json in Resources */,
				85BC2AB572A400114BF59255 /* limbo_spec_test.json in Resources */,
				9F41D724D9947A89201495AD /* limit_spec_test.json in Resources */,
				3CFFA6F016231446367E3A69 /* listen_spec_test.json in Resources */,
				A0C6C658DFEE58314586907B /* offline_spec_test.json in Resources */,
				D98430EA4FAA357D855FA50F /* orderby_spec_test.json in Resources */,
				ABFD599019CF312CFF96B3EC /* perf_spec_test.json in Resources */,
				D143FBD057481C1A59B27E5E /* persistence_spec_test.json in Resources */,
				4CDFF1AE3D639AA89C5C4411 /* query_spec_test.json in Resources */,
				34E866DB52AAB7DB76B69A91 /* recovery_spec_test.json in Resources */,
				AF81B6A91987826426F18647 /* remote_store_spec_test.json in Resources */,
				CC94A33318F983907E9ED509 /* resume_token_spec_test.json in Resources */,
				2DB56B6DED2C93014AE5C51A /* write_spec_test.json in Resources */,
			);
			runOnlyForDeploymentPostprocessing = 0;
		};
		5CAE131720FFFED600BE9A4A /* Resources */ = {
			isa = PBXResourcesBuildPhase;
			buildActionMask = 2147483647;
			files = (
			);
			runOnlyForDeploymentPostprocessing = 0;
		};
		6003F588195388D20070C39A /* Resources */ = {
			isa = PBXResourcesBuildPhase;
			buildActionMask = 2147483647;
			files = (
				54D400D42148BACE001D2BCC /* GoogleService-Info.plist in Resources */,
				6003F5A9195388D20070C39A /* Images.xcassets in Resources */,
				873B8AEB1B1F5CCA007FD442 /* Main.storyboard in Resources */,
				71719F9F1E33DC2100824A3D /* LaunchScreen.storyboard in Resources */,
				6003F598195388D20070C39A /* InfoPlist.strings in Resources */,
			);
			runOnlyForDeploymentPostprocessing = 0;
		};
		6003F5AC195388D20070C39A /* Resources */ = {
			isa = PBXResourcesBuildPhase;
			buildActionMask = 2147483647;
			files = (
				54DA12A61F315EE100DD57A1 /* collection_spec_test.json in Resources */,
				54DA12A71F315EE100DD57A1 /* existence_filter_spec_test.json in Resources */,
				54DA12A81F315EE100DD57A1 /* limbo_spec_test.json in Resources */,
				54DA12A91F315EE100DD57A1 /* limit_spec_test.json in Resources */,
				54DA12AA1F315EE100DD57A1 /* listen_spec_test.json in Resources */,
				54DA12AB1F315EE100DD57A1 /* offline_spec_test.json in Resources */,
				54DA12AC1F315EE100DD57A1 /* orderby_spec_test.json in Resources */,
				D5B25CBF07F65E885C9D68AB /* perf_spec_test.json in Resources */,
				54DA12AD1F315EE100DD57A1 /* persistence_spec_test.json in Resources */,
				731541612214AFFA0037F4DC /* query_spec_test.json in Resources */,
				AB9FF792C60FC581909EF381 /* recovery_spec_test.json in Resources */,
				3B843E4C1F3A182900548890 /* remote_store_spec_test.json in Resources */,
				54DA12AE1F315EE100DD57A1 /* resume_token_spec_test.json in Resources */,
				54DA12AF1F315EE100DD57A1 /* write_spec_test.json in Resources */,
			);
			runOnlyForDeploymentPostprocessing = 0;
		};
		6EDD3B4A20BF247500C33877 /* Resources */ = {
			isa = PBXResourcesBuildPhase;
			buildActionMask = 2147483647;
			files = (
				6E59498D20F55BA800ECD9A5 /* FuzzingResources in Resources */,
			);
			runOnlyForDeploymentPostprocessing = 0;
		};
		DAFF0CF321E64AC30062958F /* Resources */ = {
			isa = PBXResourcesBuildPhase;
			buildActionMask = 2147483647;
			files = (
				DAFF0CFB21E64AC40062958F /* Assets.xcassets in Resources */,
				DAFF0D0921E653A00062958F /* GoogleService-Info.plist in Resources */,
				DAFF0CFE21E64AC40062958F /* MainMenu.xib in Resources */,
			);
			runOnlyForDeploymentPostprocessing = 0;
		};
		DE03B2D81F2149D600A30B9C /* Resources */ = {
			isa = PBXResourcesBuildPhase;
			buildActionMask = 2147483647;
			files = (
				46B104DEE6014D881F7ED169 /* collection_spec_test.json in Resources */,
				3887E1635B31DCD7BC0922BD /* existence_filter_spec_test.json in Resources */,
				2AD8EE91928AE68DF268BEDA /* limbo_spec_test.json in Resources */,
				BC5AC8890974E0821431267E /* limit_spec_test.json in Resources */,
				5B89B1BA0AD400D9BF581420 /* listen_spec_test.json in Resources */,
				F660788F69B4336AC6CD2720 /* offline_spec_test.json in Resources */,
				4F5714D37B6D119CB07ED8AE /* orderby_spec_test.json in Resources */,
				CFCDC4670C61E034021F400B /* perf_spec_test.json in Resources */,
				45FF545C6421398E9E1D647E /* persistence_spec_test.json in Resources */,
				7AA8771FE1F048D012E5E317 /* query_spec_test.json in Resources */,
				E441A53D035479C53C74A0E6 /* recovery_spec_test.json in Resources */,
				022BA1619A576F6818B212C5 /* remote_store_spec_test.json in Resources */,
				9EE81B1FB9B7C664B7B0A904 /* resume_token_spec_test.json in Resources */,
				E6688C8E524770A3C6EBB33A /* write_spec_test.json in Resources */,
			);
			runOnlyForDeploymentPostprocessing = 0;
		};
/* End PBXResourcesBuildPhase section */

/* Begin PBXShellScriptBuildPhase section */
		1B1BCDC6BB656D6B79D246DD /* [CP] Embed Pods Frameworks */ = {
			isa = PBXShellScriptBuildPhase;
			buildActionMask = 2147483647;
			files = (
			);
			inputPaths = (
			);
			name = "[CP] Embed Pods Frameworks";
			outputPaths = (
			);
			runOnlyForDeploymentPostprocessing = 0;
			shellPath = /bin/sh;
			shellScript = "\"${PODS_ROOT}/Target Support Files/Pods-Firestore_Tests_tvOS/Pods-Firestore_Tests_tvOS-frameworks.sh\"\n";
			showEnvVarsInLog = 0;
		};
		1EE692C7509A98D7EB03CA51 /* [CP] Embed Pods Frameworks */ = {
			isa = PBXShellScriptBuildPhase;
			buildActionMask = 2147483647;
			files = (
			);
			inputPaths = (
			);
			name = "[CP] Embed Pods Frameworks";
			outputPaths = (
			);
			runOnlyForDeploymentPostprocessing = 0;
			shellPath = /bin/sh;
			shellScript = "\"${PODS_ROOT}/Target Support Files/Pods-Firestore_Example_iOS/Pods-Firestore_Example_iOS-frameworks.sh\"\n";
			showEnvVarsInLog = 0;
		};
		264B3405701AA9DC9F07658B /* [CP] Embed Pods Frameworks */ = {
			isa = PBXShellScriptBuildPhase;
			buildActionMask = 2147483647;
			files = (
			);
			inputPaths = (
			);
			name = "[CP] Embed Pods Frameworks";
			outputPaths = (
			);
			runOnlyForDeploymentPostprocessing = 0;
			shellPath = /bin/sh;
			shellScript = "\"${PODS_ROOT}/Target Support Files/Pods-Firestore_Example_tvOS/Pods-Firestore_Example_tvOS-frameworks.sh\"\n";
			showEnvVarsInLog = 0;
		};
		30108B32BF2B385AECDB7FB2 /* [CP] Check Pods Manifest.lock */ = {
			isa = PBXShellScriptBuildPhase;
			buildActionMask = 2147483647;
			files = (
			);
			inputFileListPaths = (
			);
			inputPaths = (
				"${PODS_PODFILE_DIR_PATH}/Podfile.lock",
				"${PODS_ROOT}/Manifest.lock",
			);
			name = "[CP] Check Pods Manifest.lock";
			outputFileListPaths = (
			);
			outputPaths = (
				"$(DERIVED_FILE_DIR)/Pods-Firestore_Tests_macOS-checkManifestLockResult.txt",
			);
			runOnlyForDeploymentPostprocessing = 0;
			shellPath = /bin/sh;
			shellScript = "diff \"${PODS_PODFILE_DIR_PATH}/Podfile.lock\" \"${PODS_ROOT}/Manifest.lock\" > /dev/null\nif [ $? != 0 ] ; then\n    # print error to STDERR\n    echo \"error: The sandbox is not in sync with the Podfile.lock. Run 'pod install' or update your CocoaPods installation.\" >&2\n    exit 1\nfi\n# This output is used by Xcode 'outputs' to avoid re-running this script phase.\necho \"SUCCESS\" > \"${SCRIPT_OUTPUT_FILE_0}\"\n";
			showEnvVarsInLog = 0;
		};
		329C25E418360CEF62F6CB2B /* [CP] Embed Pods Frameworks */ = {
			isa = PBXShellScriptBuildPhase;
			buildActionMask = 2147483647;
			files = (
			);
			inputPaths = (
			);
			name = "[CP] Embed Pods Frameworks";
			outputPaths = (
			);
			runOnlyForDeploymentPostprocessing = 0;
			shellPath = /bin/sh;
			shellScript = "\"${PODS_ROOT}/Target Support Files/Pods-Firestore_Tests_iOS/Pods-Firestore_Tests_iOS-frameworks.sh\"\n";
			showEnvVarsInLog = 0;
		};
		4C71ED5B5EF024AEF16B5E55 /* [CP] Embed Pods Frameworks */ = {
			isa = PBXShellScriptBuildPhase;
			buildActionMask = 2147483647;
			files = (
			);
			inputPaths = (
			);
			name = "[CP] Embed Pods Frameworks";
			outputPaths = (
			);
			runOnlyForDeploymentPostprocessing = 0;
			shellPath = /bin/sh;
			shellScript = "\"${PODS_ROOT}/Target Support Files/Pods-Firestore_Benchmarks_iOS/Pods-Firestore_Benchmarks_iOS-frameworks.sh\"\n";
			showEnvVarsInLog = 0;
		};
		54D4C01B433CAC3C4EEDB1F9 /* [CP] Check Pods Manifest.lock */ = {
			isa = PBXShellScriptBuildPhase;
			buildActionMask = 2147483647;
			files = (
			);
			inputFileListPaths = (
			);
			inputPaths = (
				"${PODS_PODFILE_DIR_PATH}/Podfile.lock",
				"${PODS_ROOT}/Manifest.lock",
			);
			name = "[CP] Check Pods Manifest.lock";
			outputFileListPaths = (
			);
			outputPaths = (
				"$(DERIVED_FILE_DIR)/Pods-Firestore_IntegrationTests_macOS-checkManifestLockResult.txt",
			);
			runOnlyForDeploymentPostprocessing = 0;
			shellPath = /bin/sh;
			shellScript = "diff \"${PODS_PODFILE_DIR_PATH}/Podfile.lock\" \"${PODS_ROOT}/Manifest.lock\" > /dev/null\nif [ $? != 0 ] ; then\n    # print error to STDERR\n    echo \"error: The sandbox is not in sync with the Podfile.lock. Run 'pod install' or update your CocoaPods installation.\" >&2\n    exit 1\nfi\n# This output is used by Xcode 'outputs' to avoid re-running this script phase.\necho \"SUCCESS\" > \"${SCRIPT_OUTPUT_FILE_0}\"\n";
			showEnvVarsInLog = 0;
		};
		6800EBA4F597F7115445FCB5 /* [CP] Check Pods Manifest.lock */ = {
			isa = PBXShellScriptBuildPhase;
			buildActionMask = 2147483647;
			files = (
			);
			inputFileListPaths = (
			);
			inputPaths = (
				"${PODS_PODFILE_DIR_PATH}/Podfile.lock",
				"${PODS_ROOT}/Manifest.lock",
			);
			name = "[CP] Check Pods Manifest.lock";
			outputFileListPaths = (
			);
			outputPaths = (
				"$(DERIVED_FILE_DIR)/Pods-Firestore_IntegrationTests_tvOS-checkManifestLockResult.txt",
			);
			runOnlyForDeploymentPostprocessing = 0;
			shellPath = /bin/sh;
			shellScript = "diff \"${PODS_PODFILE_DIR_PATH}/Podfile.lock\" \"${PODS_ROOT}/Manifest.lock\" > /dev/null\nif [ $? != 0 ] ; then\n    # print error to STDERR\n    echo \"error: The sandbox is not in sync with the Podfile.lock. Run 'pod install' or update your CocoaPods installation.\" >&2\n    exit 1\nfi\n# This output is used by Xcode 'outputs' to avoid re-running this script phase.\necho \"SUCCESS\" > \"${SCRIPT_OUTPUT_FILE_0}\"\n";
			showEnvVarsInLog = 0;
		};
		6A86E48DF663B6AA1CB5BA83 /* [CP] Embed Pods Frameworks */ = {
			isa = PBXShellScriptBuildPhase;
			buildActionMask = 2147483647;
			files = (
			);
			inputPaths = (
			);
			name = "[CP] Embed Pods Frameworks";
			outputPaths = (
			);
			runOnlyForDeploymentPostprocessing = 0;
			shellPath = /bin/sh;
			shellScript = "\"${PODS_ROOT}/Target Support Files/Pods-Firestore_Example_macOS/Pods-Firestore_Example_macOS-frameworks.sh\"\n";
			showEnvVarsInLog = 0;
		};
		6E622C7A20F52C8300B7E93A /* Run Script */ = {
			isa = PBXShellScriptBuildPhase;
			buildActionMask = 12;
			files = (
			);
			inputPaths = (
				"$(SRCROOT)/FuzzTests/FuzzingResources/Serializer/Corpus/TextProtos",
			);
			name = "Run Script";
			outputPaths = (
				"$(TARGET_BUILD_DIR)/FuzzTestsCorpus",
			);
			runOnlyForDeploymentPostprocessing = 0;
			shellPath = /bin/sh;
			shellScript = "\"${SRCROOT}/FuzzTests/FuzzingResources/Serializer/Corpus/ConvertTextToBinary.sh\"";
			showEnvVarsInLog = 0;
		};
		6EDD3AD420BF247500C33877 /* [CP] Check Pods Manifest.lock */ = {
			isa = PBXShellScriptBuildPhase;
			buildActionMask = 2147483647;
			files = (
			);
			inputPaths = (
				"${PODS_PODFILE_DIR_PATH}/Podfile.lock",
				"${PODS_ROOT}/Manifest.lock",
			);
			name = "[CP] Check Pods Manifest.lock";
			outputPaths = (
				"$(DERIVED_FILE_DIR)/Pods-Firestore_FuzzTests_iOS-checkManifestLockResult.txt",
			);
			runOnlyForDeploymentPostprocessing = 0;
			shellPath = /bin/sh;
			shellScript = "diff \"${PODS_PODFILE_DIR_PATH}/Podfile.lock\" \"${PODS_ROOT}/Manifest.lock\" > /dev/null\nif [ $? != 0 ] ; then\n    # print error to STDERR\n    echo \"error: The sandbox is not in sync with the Podfile.lock. Run 'pod install' or update your CocoaPods installation.\" >&2\n    exit 1\nfi\n# This output is used by Xcode 'outputs' to avoid re-running this script phase.\necho \"SUCCESS\" > \"${SCRIPT_OUTPUT_FILE_0}\"\n";
			showEnvVarsInLog = 0;
		};
		6EDD3B5720BF247500C33877 /* [CP] Embed Pods Frameworks */ = {
			isa = PBXShellScriptBuildPhase;
			buildActionMask = 2147483647;
			files = (
			);
			inputPaths = (
			);
			name = "[CP] Embed Pods Frameworks";
			outputPaths = (
			);
			runOnlyForDeploymentPostprocessing = 0;
			shellPath = /bin/sh;
			shellScript = "\"${PODS_ROOT}/Target Support Files/Pods-Firestore_FuzzTests_iOS/Pods-Firestore_FuzzTests_iOS-frameworks.sh\"\n";
			showEnvVarsInLog = 0;
		};
		76368D74F155BC9491DC124E /* [CP] Embed Pods Frameworks */ = {
			isa = PBXShellScriptBuildPhase;
			buildActionMask = 2147483647;
			files = (
			);
			inputPaths = (
			);
			name = "[CP] Embed Pods Frameworks";
			outputPaths = (
			);
			runOnlyForDeploymentPostprocessing = 0;
			shellPath = /bin/sh;
			shellScript = "\"${PODS_ROOT}/Target Support Files/Pods-Firestore_IntegrationTests_tvOS/Pods-Firestore_IntegrationTests_tvOS-frameworks.sh\"\n";
			showEnvVarsInLog = 0;
		};
		7C2467DCD3E3E16FB0A737DE /* [CP] Check Pods Manifest.lock */ = {
			isa = PBXShellScriptBuildPhase;
			buildActionMask = 2147483647;
			files = (
			);
			inputPaths = (
				"${PODS_PODFILE_DIR_PATH}/Podfile.lock",
				"${PODS_ROOT}/Manifest.lock",
			);
			name = "[CP] Check Pods Manifest.lock";
			outputPaths = (
				"$(DERIVED_FILE_DIR)/Pods-Firestore_Example_macOS-checkManifestLockResult.txt",
			);
			runOnlyForDeploymentPostprocessing = 0;
			shellPath = /bin/sh;
			shellScript = "diff \"${PODS_PODFILE_DIR_PATH}/Podfile.lock\" \"${PODS_ROOT}/Manifest.lock\" > /dev/null\nif [ $? != 0 ] ; then\n    # print error to STDERR\n    echo \"error: The sandbox is not in sync with the Podfile.lock. Run 'pod install' or update your CocoaPods installation.\" >&2\n    exit 1\nfi\n# This output is used by Xcode 'outputs' to avoid re-running this script phase.\necho \"SUCCESS\" > \"${SCRIPT_OUTPUT_FILE_0}\"\n";
			showEnvVarsInLog = 0;
		};
		7E4A6E169B172874E17A3ECA /* [CP] Embed Pods Frameworks */ = {
			isa = PBXShellScriptBuildPhase;
			buildActionMask = 2147483647;
			files = (
			);
			inputPaths = (
			);
			name = "[CP] Embed Pods Frameworks";
			outputPaths = (
			);
			runOnlyForDeploymentPostprocessing = 0;
			shellPath = /bin/sh;
			shellScript = "\"${PODS_ROOT}/Target Support Files/Pods-Firestore_Tests_macOS/Pods-Firestore_Tests_macOS-frameworks.sh\"\n";
			showEnvVarsInLog = 0;
		};
		83F2AB95D08093BB076EE521 /* [CP] Check Pods Manifest.lock */ = {
			isa = PBXShellScriptBuildPhase;
			buildActionMask = 2147483647;
			files = (
			);
			inputPaths = (
				"${PODS_PODFILE_DIR_PATH}/Podfile.lock",
				"${PODS_ROOT}/Manifest.lock",
			);
			name = "[CP] Check Pods Manifest.lock";
			outputPaths = (
				"$(DERIVED_FILE_DIR)/Pods-Firestore_Example_iOS-checkManifestLockResult.txt",
			);
			runOnlyForDeploymentPostprocessing = 0;
			shellPath = /bin/sh;
			shellScript = "diff \"${PODS_PODFILE_DIR_PATH}/Podfile.lock\" \"${PODS_ROOT}/Manifest.lock\" > /dev/null\nif [ $? != 0 ] ; then\n    # print error to STDERR\n    echo \"error: The sandbox is not in sync with the Podfile.lock. Run 'pod install' or update your CocoaPods installation.\" >&2\n    exit 1\nfi\n# This output is used by Xcode 'outputs' to avoid re-running this script phase.\necho \"SUCCESS\" > \"${SCRIPT_OUTPUT_FILE_0}\"\n";
			showEnvVarsInLog = 0;
		};
		8748E45246D96175497949A5 /* [CP] Check Pods Manifest.lock */ = {
			isa = PBXShellScriptBuildPhase;
			buildActionMask = 2147483647;
			files = (
			);
			inputFileListPaths = (
			);
			inputPaths = (
				"${PODS_PODFILE_DIR_PATH}/Podfile.lock",
				"${PODS_ROOT}/Manifest.lock",
			);
			name = "[CP] Check Pods Manifest.lock";
			outputFileListPaths = (
			);
			outputPaths = (
				"$(DERIVED_FILE_DIR)/Pods-Firestore_Example_tvOS-checkManifestLockResult.txt",
			);
			runOnlyForDeploymentPostprocessing = 0;
			shellPath = /bin/sh;
			shellScript = "diff \"${PODS_PODFILE_DIR_PATH}/Podfile.lock\" \"${PODS_ROOT}/Manifest.lock\" > /dev/null\nif [ $? != 0 ] ; then\n    # print error to STDERR\n    echo \"error: The sandbox is not in sync with the Podfile.lock. Run 'pod install' or update your CocoaPods installation.\" >&2\n    exit 1\nfi\n# This output is used by Xcode 'outputs' to avoid re-running this script phase.\necho \"SUCCESS\" > \"${SCRIPT_OUTPUT_FILE_0}\"\n";
			showEnvVarsInLog = 0;
		};
		8B469EB6DA9E6404589402E2 /* [CP] Check Pods Manifest.lock */ = {
			isa = PBXShellScriptBuildPhase;
			buildActionMask = 2147483647;
			files = (
			);
			inputPaths = (
				"${PODS_PODFILE_DIR_PATH}/Podfile.lock",
				"${PODS_ROOT}/Manifest.lock",
			);
			name = "[CP] Check Pods Manifest.lock";
			outputPaths = (
				"$(DERIVED_FILE_DIR)/Pods-Firestore_Tests_iOS-checkManifestLockResult.txt",
			);
			runOnlyForDeploymentPostprocessing = 0;
			shellPath = /bin/sh;
			shellScript = "diff \"${PODS_PODFILE_DIR_PATH}/Podfile.lock\" \"${PODS_ROOT}/Manifest.lock\" > /dev/null\nif [ $? != 0 ] ; then\n    # print error to STDERR\n    echo \"error: The sandbox is not in sync with the Podfile.lock. Run 'pod install' or update your CocoaPods installation.\" >&2\n    exit 1\nfi\n# This output is used by Xcode 'outputs' to avoid re-running this script phase.\necho \"SUCCESS\" > \"${SCRIPT_OUTPUT_FILE_0}\"\n";
			showEnvVarsInLog = 0;
		};
		A4274FBF1C966A0513CBD0F6 /* [CP] Check Pods Manifest.lock */ = {
			isa = PBXShellScriptBuildPhase;
			buildActionMask = 2147483647;
			files = (
			);
			inputFileListPaths = (
			);
			inputPaths = (
				"${PODS_PODFILE_DIR_PATH}/Podfile.lock",
				"${PODS_ROOT}/Manifest.lock",
			);
			name = "[CP] Check Pods Manifest.lock";
			outputFileListPaths = (
			);
			outputPaths = (
				"$(DERIVED_FILE_DIR)/Pods-Firestore_Tests_tvOS-checkManifestLockResult.txt",
			);
			runOnlyForDeploymentPostprocessing = 0;
			shellPath = /bin/sh;
			shellScript = "diff \"${PODS_PODFILE_DIR_PATH}/Podfile.lock\" \"${PODS_ROOT}/Manifest.lock\" > /dev/null\nif [ $? != 0 ] ; then\n    # print error to STDERR\n    echo \"error: The sandbox is not in sync with the Podfile.lock. Run 'pod install' or update your CocoaPods installation.\" >&2\n    exit 1\nfi\n# This output is used by Xcode 'outputs' to avoid re-running this script phase.\necho \"SUCCESS\" > \"${SCRIPT_OUTPUT_FILE_0}\"\n";
			showEnvVarsInLog = 0;
		};
		A827A009A65B69DC1B80EAD4 /* [CP] Check Pods Manifest.lock */ = {
			isa = PBXShellScriptBuildPhase;
			buildActionMask = 2147483647;
			files = (
			);
			inputPaths = (
				"${PODS_PODFILE_DIR_PATH}/Podfile.lock",
				"${PODS_ROOT}/Manifest.lock",
			);
			name = "[CP] Check Pods Manifest.lock";
			outputPaths = (
				"$(DERIVED_FILE_DIR)/Pods-Firestore_IntegrationTests_iOS-checkManifestLockResult.txt",
			);
			runOnlyForDeploymentPostprocessing = 0;
			shellPath = /bin/sh;
			shellScript = "diff \"${PODS_PODFILE_DIR_PATH}/Podfile.lock\" \"${PODS_ROOT}/Manifest.lock\" > /dev/null\nif [ $? != 0 ] ; then\n    # print error to STDERR\n    echo \"error: The sandbox is not in sync with the Podfile.lock. Run 'pod install' or update your CocoaPods installation.\" >&2\n    exit 1\nfi\n# This output is used by Xcode 'outputs' to avoid re-running this script phase.\necho \"SUCCESS\" > \"${SCRIPT_OUTPUT_FILE_0}\"\n";
			showEnvVarsInLog = 0;
		};
		B7923D95031DB0DA112AAE9B /* [CP] Embed Pods Frameworks */ = {
			isa = PBXShellScriptBuildPhase;
			buildActionMask = 2147483647;
			files = (
			);
			inputPaths = (
			);
			name = "[CP] Embed Pods Frameworks";
			outputPaths = (
			);
			runOnlyForDeploymentPostprocessing = 0;
			shellPath = /bin/sh;
			shellScript = "\"${PODS_ROOT}/Target Support Files/Pods-Firestore_IntegrationTests_iOS/Pods-Firestore_IntegrationTests_iOS-frameworks.sh\"\n";
			showEnvVarsInLog = 0;
		};
		BF6384844477A4F850F0E89F /* [CP] Check Pods Manifest.lock */ = {
			isa = PBXShellScriptBuildPhase;
			buildActionMask = 2147483647;
			files = (
			);
			inputPaths = (
				"${PODS_PODFILE_DIR_PATH}/Podfile.lock",
				"${PODS_ROOT}/Manifest.lock",
			);
			name = "[CP] Check Pods Manifest.lock";
			outputPaths = (
				"$(DERIVED_FILE_DIR)/Pods-Firestore_Benchmarks_iOS-checkManifestLockResult.txt",
			);
			runOnlyForDeploymentPostprocessing = 0;
			shellPath = /bin/sh;
			shellScript = "diff \"${PODS_PODFILE_DIR_PATH}/Podfile.lock\" \"${PODS_ROOT}/Manifest.lock\" > /dev/null\nif [ $? != 0 ] ; then\n    # print error to STDERR\n    echo \"error: The sandbox is not in sync with the Podfile.lock. Run 'pod install' or update your CocoaPods installation.\" >&2\n    exit 1\nfi\n# This output is used by Xcode 'outputs' to avoid re-running this script phase.\necho \"SUCCESS\" > \"${SCRIPT_OUTPUT_FILE_0}\"\n";
			showEnvVarsInLog = 0;
		};
		C164AD918C826AF88B418DA5 /* [CP] Embed Pods Frameworks */ = {
			isa = PBXShellScriptBuildPhase;
			buildActionMask = 2147483647;
			files = (
			);
			inputPaths = (
			);
			name = "[CP] Embed Pods Frameworks";
			outputPaths = (
			);
			runOnlyForDeploymentPostprocessing = 0;
			shellPath = /bin/sh;
			shellScript = "\"${PODS_ROOT}/Target Support Files/Pods-Firestore_IntegrationTests_macOS/Pods-Firestore_IntegrationTests_macOS-frameworks.sh\"\n";
			showEnvVarsInLog = 0;
		};
/* End PBXShellScriptBuildPhase section */

/* Begin PBXSourcesBuildPhase section */
		544AB18E2248072200F851E6 /* Sources */ = {
			isa = PBXSourcesBuildPhase;
			buildActionMask = 2147483647;
			files = (
				E11DDA3DD75705F26245E295 /* FIRCollectionReferenceTests.mm in Sources */,
				46999832F7D1709B4C29FAA8 /* FIRDocumentReferenceTests.mm in Sources */,
				6FD2369F24E884A9D767DD80 /* FIRDocumentSnapshotTests.mm in Sources */,
				C39CBADA58F442C8D66C3DA2 /* FIRFieldPathTests.mm in Sources */,
				F3F09BC931A717CEFF4E14B9 /* FIRFieldValueTests.mm in Sources */,
				D59FAEE934987D4C4B2A67B2 /* FIRFirestoreTests.mm in Sources */,
				18CF41A17EA3292329E1119D /* FIRGeoPointTests.mm in Sources */,
				113190791F42202FDE1ABC14 /* FIRQuerySnapshotTests.mm in Sources */,
				D39F0216BF1EA8CD54C76CF8 /* FIRQueryUnitTests.mm in Sources */,
				2EAD77559EC654E6CA4D3E21 /* FIRSnapshotMetadataTests.mm in Sources */,
				CD0AA9E5D83C00CAAE7C2F67 /* FIRTimestampTest.m in Sources */,
				9D71628E38D9F64C965DF29E /* FSTAPIHelpers.mm in Sources */,
				F4F00BF4E87D7F0F0F8831DB /* FSTEventAccumulator.mm in Sources */,
				0A6FBE65A7FE048BAD562A15 /* FSTGoogleTestTests.mm in Sources */,
				939C898FE9D129F6A2EA259C /* FSTHelpers.mm in Sources */,
				C4055D868A38221B332CD03D /* FSTIntegrationTestCase.mm in Sources */,
				EC80A217F3D66EB0272B36B0 /* FSTLevelDBSpecTests.mm in Sources */,
				6FF2B680CC8631B06C7BD7AB /* FSTMemorySpecTests.mm in Sources */,
				F3261CBFC169DB375A0D9492 /* FSTMockDatastore.mm in Sources */,
				A907244EE37BC32C8D82948E /* FSTSpecTests.mm in Sources */,
				072D805A94E767DE4D371881 /* FSTSyncEngineTestDriver.mm in Sources */,
				548180A6228DEF1A004F70CD /* FSTUserDataConverterTests.mm in Sources */,
				6DCA8E54E652B78EFF3EEDAC /* XCTestCase+Await.mm in Sources */,
				45939AFF906155EA27D281AB /* annotations.pb.cc in Sources */,
				FF3405218188DFCE586FB26B /* app_testing.mm in Sources */,
				57BDB8DBEDEC4C61DB497CB4 /* append_only_list_test.cc in Sources */,
				B192F30DECA8C28007F9B1D0 /* array_sorted_map_test.cc in Sources */,
				4F857404731D45F02C5EE4C3 /* async_queue_libdispatch_test.mm in Sources */,
				83A9CD3B6E791A860CE81FA1 /* async_queue_std_test.cc in Sources */,
				0B7B24194E2131F5C325FE0E /* async_queue_test.cc in Sources */,
				B28ACC69EB1F232AE612E77B /* async_testing.cc in Sources */,
				1733601ECCEA33E730DEAF45 /* autoid_test.cc in Sources */,
				0DAA255C2FEB387895ADEE12 /* bits_test.cc in Sources */,
				A9BE29B3005F95724A868BFF /* bundle.pb.cc in Sources */,
				3CD210B5D50395E29E8B5FA0 /* bundle_cache_test.cc in Sources */,
<<<<<<< HEAD
				A82ABD6DF5979B34CB05BB79 /* bundle_loader_test.cc in Sources */,
				FED46CDB218A2D1BEE418BBD /* bundle_reader_test.cc in Sources */,
=======
				540B0E1C8DA358E0257EAD05 /* bundle_reader_test.cc in Sources */,
>>>>>>> dae51e95
				078989FAA00BEC6731058DB6 /* bundle_serializer_test.cc in Sources */,
				3D90438B7A5C222F4EF3F82E /* byte_stream_apple_test.mm in Sources */,
				9730F08BEFDD12B4865856BC /* byte_stream_istream_test.cc in Sources */,
				029448E1007244F1E62FE687 /* byte_stream_test.cc in Sources */,
				EBE4A7B6A57BCE02B389E8A6 /* byte_string_test.cc in Sources */,
				9AC604BF7A76CABDF26F8C8E /* cc_compilation_test.cc in Sources */,
				5556B648B9B1C2F79A706B4F /* common.pb.cc in Sources */,
				08D853C9D3A4DC919C55671A /* comparison_test.cc in Sources */,
				3095316962A00DD6A4A2A441 /* counting_query_engine.cc in Sources */,
				4D903ED7B7E4D38F988CD3F8 /* create_noop_connectivity_monitor.cc in Sources */,
				B49311BDE5EB6DF811E03C1B /* credentials_provider_test.cc in Sources */,
				9774A6C2AA02A12D80B34C3C /* database_id_test.cc in Sources */,
				11F8EE69182C9699E90A9E3D /* database_info_test.cc in Sources */,
				E2B7AEDCAAC5AD74C12E85C1 /* datastore_test.cc in Sources */,
				5E7812753D960FBB373435BD /* defer_test.cc in Sources */,
				62DA31B79FE97A90EEF28B0B /* delayed_constructor_test.cc in Sources */,
				FF4FA5757D13A2B7CEE40F04 /* document.pb.cc in Sources */,
				5B62003FEA9A3818FDF4E2DD /* document_key_test.cc in Sources */,
				547E9A4422F9EA7300A275E0 /* document_set_test.cc in Sources */,
				355A9171EF3F7AD44A9C60CB /* document_test.cc in Sources */,
				3BCEBA50E9678123245C0272 /* empty_credentials_provider_test.cc in Sources */,
				BE767D2312D2BE84484309A0 /* event_manager_test.cc in Sources */,
				AC6C1E57B18730428CB15E03 /* executor_libdispatch_test.mm in Sources */,
				E7D415B8717701B952C344E5 /* executor_std_test.cc in Sources */,
				470A37727BBF516B05ED276A /* executor_test.cc in Sources */,
				2E0BBA7E627EB240BA11B0D0 /* exponential_backoff_test.cc in Sources */,
				B1D9133BE9A4EBC42ABE246C /* fake_credentials_provider.cc in Sources */,
				9009C285F418EA80C46CF06B /* fake_target_metadata_provider.cc in Sources */,
				401BBE4D4572EEBAA80E0B89 /* field_filter_test.cc in Sources */,
				07B1E8C62772758BC82FEBEE /* field_mask_test.cc in Sources */,
				D9366A834BFF13246DC3AF9E /* field_path_test.cc in Sources */,
				C961FA581F87000DF674BBC8 /* field_transform_test.cc in Sources */,
				C591407ABE1394B4042AB7CA /* field_value_benchmark.cc in Sources */,
				9D0E720F5A6DBD48FF325016 /* field_value_test.cc in Sources */,
				60C72F86D2231B1B6592A5E6 /* filesystem_test.cc in Sources */,
				907DF0E63248DBF0912CC56D /* filesystem_testing.cc in Sources */,
				A61AE3D94C975A87EFA82ADA /* firebase_credentials_provider_test.mm in Sources */,
				C5655568EC2A9F6B5E6F9141 /* firestore.pb.cc in Sources */,
				B8062EBDB8E5B680E46A6DD1 /* geo_point_test.cc in Sources */,
				056542AD1D0F78E29E22EFA9 /* grpc_connection_test.cc in Sources */,
				4D98894EB5B3D778F5628456 /* grpc_stream_test.cc in Sources */,
				0A4E1B5E3E853763AE6ED7AE /* grpc_stream_tester.cc in Sources */,
				E6821243C510797EFFC7BCE2 /* grpc_streaming_reader_test.cc in Sources */,
				3DFBA7413965F3E6F366E923 /* grpc_unary_call_test.cc in Sources */,
				A1F57CC739211F64F2E9232D /* hard_assert_test.cc in Sources */,
				9783FAEA4CF758E8C4C2D76E /* hashing_test.cc in Sources */,
				E82F8EBBC8CC37299A459E73 /* hashing_test_apple.mm in Sources */,
				897F3C1936612ACB018CA1DD /* http.pb.cc in Sources */,
				FAD97B82766AEC29B7B5A1B7 /* index_manager_test.cc in Sources */,
				E084921EFB7CF8CB1E950D6C /* iterator_adaptors_test.cc in Sources */,
				49C04B97AB282FFA82FD98CD /* latlng.pb.cc in Sources */,
				5AFC0596C1BF3610070FDDED /* leveldb_bundle_cache_test.cc in Sources */,
				8B3EB33933D11CF897EAF4C3 /* leveldb_index_manager_test.cc in Sources */,
				568EC1C0F68A7B95E57C8C6C /* leveldb_key_test.cc in Sources */,
				843EE932AA9A8F43721F189E /* leveldb_local_store_test.cc in Sources */,
				80AB93C807F35539EEC510B2 /* leveldb_lru_garbage_collector_test.cc in Sources */,
				7EAB3129A58368EE4BD449ED /* leveldb_migrations_test.cc in Sources */,
				1D7919CD2A05C15803F5FE05 /* leveldb_mutation_queue_test.cc in Sources */,
				23EFC681986488B033C2B318 /* leveldb_opener_test.cc in Sources */,
				F10A3E4E164A5458DFF7EDE6 /* leveldb_remote_document_cache_test.cc in Sources */,
				7D40C8EB7755138F85920637 /* leveldb_target_cache_test.cc in Sources */,
				B46E778F9E40864B5D2B2F1C /* leveldb_transaction_test.cc in Sources */,
				66FAB8EAC012A3822BD4D0C9 /* leveldb_util_test.cc in Sources */,
				974FF09E6AFD24D5A39B898B /* local_serializer_test.cc in Sources */,
				C23552A6D9FB0557962870C2 /* local_store_test.cc in Sources */,
				DBDC8E997E909804F1B43E92 /* log_test.cc in Sources */,
				3F6C9F8A993CF4B0CD51E7F0 /* lru_garbage_collector_test.cc in Sources */,
				12158DFCEE09D24B7988A340 /* maybe_document.pb.cc in Sources */,
				B94C0D1FA0BD2305FB684B88 /* memory_bundle_cache_test.cc in Sources */,
				CFF1EBC60A00BA5109893C6E /* memory_index_manager_test.cc in Sources */,
				49774EBBC8496FE1E43AEE29 /* memory_local_store_test.cc in Sources */,
				66D9F8E8A65F97F436B1EE5E /* memory_lru_garbage_collector_test.cc in Sources */,
				E3319DC1804B69F0ED1FFE02 /* memory_mutation_queue_test.cc in Sources */,
				A61BB461F3E5822175F81719 /* memory_remote_document_cache_test.cc in Sources */,
				C1237EE2A74F174A3DF5978B /* memory_target_cache_test.cc in Sources */,
				FB3D9E01547436163C456A3C /* message_test.cc in Sources */,
				C5F1E2220E30ED5EAC9ABD9E /* mutation.pb.cc in Sources */,
				0DBD29A16030CDCD55E38CAB /* mutation_queue_test.cc in Sources */,
				1CC9BABDD52B2A1E37E2698D /* mutation_test.cc in Sources */,
				051D3E20184AF195266EF678 /* no_document_test.cc in Sources */,
				16FE432587C1B40AF08613D2 /* objc_type_traits_apple_test.mm in Sources */,
				E08297B35E12106105F448EB /* ordered_code_benchmark.cc in Sources */,
				72AD91671629697074F2545B /* ordered_code_test.cc in Sources */,
				DB7E9C5A59CCCDDB7F0C238A /* path_test.cc in Sources */,
				E30BF9E316316446371C956C /* persistence_testing.cc in Sources */,
				0455FC6E2A281BD755FD933A /* precondition_test.cc in Sources */,
				5ECE040F87E9FCD0A5D215DB /* pretty_printing_test.cc in Sources */,
				938F2AF6EC5CD0B839300DB0 /* query.pb.cc in Sources */,
				21E66B6A4A00786C3E934EB1 /* query_engine_test.cc in Sources */,
				AC03C4F1456FB1C0D88E94FF /* query_listener_test.cc in Sources */,
				7EF540911720DAAF516BEDF0 /* query_test.cc in Sources */,
				37EC6C6EA9169BB99078CA96 /* reference_set_test.cc in Sources */,
				4E0777435A9A26B8B2C08A1E /* remote_document_cache_test.cc in Sources */,
				D377FA653FB976FB474D748C /* remote_event_test.cc in Sources */,
				C7F174164D7C55E35A526009 /* resource_path_test.cc in Sources */,
				2836CD14F6F0EA3B184E325E /* schedule_test.cc in Sources */,
				4DAF501EE4B4DB79ED4239B0 /* secure_random_test.cc in Sources */,
				D57F4CB3C92CE3D4DF329B78 /* serializer_test.cc in Sources */,
				5D45CC300ED037358EF33A8F /* snapshot_version_test.cc in Sources */,
				862B1AC9EDAB309BBF4FB18C /* sorted_map_test.cc in Sources */,
				4A62B708A6532DD45414DA3A /* sorted_set_test.cc in Sources */,
				C9F96C511F45851D38EC449C /* status.pb.cc in Sources */,
				5493A425225F9990006DE7BA /* status_apple_test.mm in Sources */,
				4DC660A62BC2B6369DA5C563 /* status_test.cc in Sources */,
				E884336B43BBD1194C17E3C4 /* status_testing.cc in Sources */,
				74985DE2C7EF4150D7A455FD /* statusor_test.cc in Sources */,
				4A52CEB97A43F2F3ABC6A5C8 /* stream_test.cc in Sources */,
				F9DC01FCBE76CD4F0453A67C /* strerror_test.cc in Sources */,
				37C4BF11C8B2B8B54B5ED138 /* string_apple_benchmark.mm in Sources */,
				5EFBAD082CB0F86CD0711979 /* string_apple_test.mm in Sources */,
				56D85436D3C864B804851B15 /* string_format_apple_test.mm in Sources */,
				1F998DDECB54A66222CC66AA /* string_format_test.cc in Sources */,
				8C39F6D4B3AA9074DF00CFB8 /* string_util_test.cc in Sources */,
				229D1A9381F698D71F229471 /* string_win_test.cc in Sources */,
				4A3FF3B16A39A5DC6B7EBA51 /* target.pb.cc in Sources */,
				6D7F70938662E8CA334F11C2 /* target_cache_test.cc in Sources */,
				E764F0F389E7119220EB212C /* target_id_generator_test.cc in Sources */,
				88929ED628DA8DD9592974ED /* task_test.cc in Sources */,
				32A95242C56A1A230231DB6A /* testutil.cc in Sources */,
				5497CB78229DECDE000FB92F /* time_testing.cc in Sources */,
				ACC9369843F5ED3BD2284078 /* timestamp_test.cc in Sources */,
				2AAEABFD550255271E3BAC91 /* to_string_apple_test.mm in Sources */,
				1E2AE064CF32A604DC7BFD4D /* to_string_test.cc in Sources */,
				4F67086B5CC1787F612AE503 /* token_test.cc in Sources */,
				5D51D8B166D24EFEF73D85A2 /* transform_operation_test.cc in Sources */,
				5F19F66D8B01BA2B97579017 /* tree_sorted_map_test.cc in Sources */,
				16F52ECC6FA8A0587CD779EB /* user_test.cc in Sources */,
				A9A9994FB8042838671E8506 /* view_snapshot_test.cc in Sources */,
				AD8F0393B276B2934D251AAC /* view_test.cc in Sources */,
				2D65D31D71A75B046C47B0EB /* view_testing.cc in Sources */,
				A6A916A7DEA41EE29FD13508 /* watch_change_test.cc in Sources */,
				53AB47E44D897C81A94031F6 /* write.pb.cc in Sources */,
				59E6941008253D4B0F77C2BA /* writer_test.cc in Sources */,
			);
			runOnlyForDeploymentPostprocessing = 0;
		};
		54AA338B224BF935006CE580 /* Sources */ = {
			isa = PBXSourcesBuildPhase;
			buildActionMask = 2147483647;
			files = (
				54AA3393224BF935006CE580 /* AppDelegate.m in Sources */,
				54AA3396224BF935006CE580 /* ViewController.m in Sources */,
				54AA339E224BF936006CE580 /* main.m in Sources */,
			);
			runOnlyForDeploymentPostprocessing = 0;
		};
		54AA33A2224BFE09006CE580 /* Sources */ = {
			isa = PBXSourcesBuildPhase;
			buildActionMask = 2147483647;
			files = (
				00B7AFE2A7C158DD685EB5EE /* FIRCollectionReferenceTests.mm in Sources */,
				25FE27330996A59F31713A0C /* FIRDocumentReferenceTests.mm in Sources */,
				28E4B4A53A739AE2C9CF4159 /* FIRDocumentSnapshotTests.mm in Sources */,
				5FE047FE866758FD6A6A6478 /* FIRFieldPathTests.mm in Sources */,
				A57EC303CD2D6AA4F4745551 /* FIRFieldValueTests.mm in Sources */,
				31BDB4CB0E7458C650A77ED0 /* FIRFirestoreTests.mm in Sources */,
				D98A0B6007E271E32299C79D /* FIRGeoPointTests.mm in Sources */,
				17638F813B9B556FE7718C0C /* FIRQuerySnapshotTests.mm in Sources */,
				518BF03D57FBAD7C632D18F8 /* FIRQueryUnitTests.mm in Sources */,
				ED420D8F49DA5C41EEF93913 /* FIRSnapshotMetadataTests.mm in Sources */,
				36E174A66C323891AEA16A2A /* FIRTimestampTest.m in Sources */,
				6E4854B19B120C6F0F8192CC /* FSTAPIHelpers.mm in Sources */,
				73E42D984FB36173A2BDA57C /* FSTEventAccumulator.mm in Sources */,
				E375FBA0632EFB4D14C4E5A9 /* FSTGoogleTestTests.mm in Sources */,
				F72DF72447EA7AB9D100816A /* FSTHelpers.mm in Sources */,
				AEBF3F80ACC01AA8A27091CD /* FSTIntegrationTestCase.mm in Sources */,
				7495E3BAE536CD839EE20F31 /* FSTLevelDBSpecTests.mm in Sources */,
				EB04FE18E5794FEC187A09E3 /* FSTMemorySpecTests.mm in Sources */,
				31D8E3D925FA3F70AA20ACCE /* FSTMockDatastore.mm in Sources */,
				D5E9954FC1C5ABBC7A180B33 /* FSTSpecTests.mm in Sources */,
				D69B97FF4C065EACEDD91886 /* FSTSyncEngineTestDriver.mm in Sources */,
				548180A7228DEF1A004F70CD /* FSTUserDataConverterTests.mm in Sources */,
				AAC15E7CCAE79619B2ABB972 /* XCTestCase+Await.mm in Sources */,
				1C19D796DB6715368407387A /* annotations.pb.cc in Sources */,
				6EEA00A737690EF82A3C91C6 /* app_testing.mm in Sources */,
				AFAC87E03815769ABB11746F /* append_only_list_test.cc in Sources */,
				1291D9F5300AFACD1FBD262D /* array_sorted_map_test.cc in Sources */,
				4AD9809C9CE9FA09AC40992F /* async_queue_libdispatch_test.mm in Sources */,
				38208AC761FF994BA69822BE /* async_queue_std_test.cc in Sources */,
				900D0E9F18CE3DB954DD0D1E /* async_queue_test.cc in Sources */,
				F73471529D36DD48ABD8AAE8 /* async_testing.cc in Sources */,
				5D5E24E3FA1128145AA117D2 /* autoid_test.cc in Sources */,
				B6FDE6F91D3F81D045E962A0 /* bits_test.cc in Sources */,
				AEF2AFF9B950BBDFF17FBB36 /* bundle.pb.cc in Sources */,
				1DA930526021AA860E24FE66 /* bundle_cache_test.cc in Sources */,
<<<<<<< HEAD
				08EC65ED3220BA4537299826 /* bundle_loader_test.cc in Sources */,
				01D1C45D738BAB81C83CE1ED /* bundle_reader_test.cc in Sources */,
=======
				92D32D76D8A44F45695D542A /* bundle_reader_test.cc in Sources */,
>>>>>>> dae51e95
				AAACAA2927F50C4C56EB620F /* bundle_serializer_test.cc in Sources */,
				C6C0C87D08BC383B0ED17058 /* byte_stream_apple_test.mm in Sources */,
				28FC563880C5BDAB1AB09BAB /* byte_stream_istream_test.cc in Sources */,
				C038AB80CF123F6DD69838A3 /* byte_stream_test.cc in Sources */,
				E1264B172412967A09993EC6 /* byte_string_test.cc in Sources */,
				079E63E270F3EFCA175D2705 /* cc_compilation_test.cc in Sources */,
				18638EAED9E126FC5D895B14 /* common.pb.cc in Sources */,
				1115DB1F1DCE93B63E03BA8C /* comparison_test.cc in Sources */,
				2A0925323776AD50C1105BC0 /* counting_query_engine.cc in Sources */,
				AEE9105543013C9C89FAB2B5 /* create_noop_connectivity_monitor.cc in Sources */,
				5686B35D611C1CFF6BFE7215 /* credentials_provider_test.cc in Sources */,
				58E377DCCC64FE7D2C6B59A1 /* database_id_test.cc in Sources */,
				8F3AE423677A4C50F7E0E5C0 /* database_info_test.cc in Sources */,
				9A7CF567C6FF0623EB4CFF64 /* datastore_test.cc in Sources */,
				17DC97DE15D200932174EC1F /* defer_test.cc in Sources */,
				D22B96C19A0F3DE998D4320C /* delayed_constructor_test.cc in Sources */,
				25A75DFA730BAD21A5538EC5 /* document.pb.cc in Sources */,
				D6E0E54CD1640E726900828A /* document_key_test.cc in Sources */,
				547E9A4622F9EA7300A275E0 /* document_set_test.cc in Sources */,
				07A64E6C4EB700E3AF3FD496 /* document_test.cc in Sources */,
				2B1E95FAFD350C191B525F3B /* empty_credentials_provider_test.cc in Sources */,
				0F99BB63CE5B3CFE35F9027E /* event_manager_test.cc in Sources */,
				B220E091D8F4E6DE1EA44F57 /* executor_libdispatch_test.mm in Sources */,
				BAB43C839445782040657239 /* executor_std_test.cc in Sources */,
				3A7CB01751697ED599F2D9A1 /* executor_test.cc in Sources */,
				EF3518F84255BAF3EBD317F6 /* exponential_backoff_test.cc in Sources */,
				52F01010E717E4419D714FA7 /* fake_credentials_provider.cc in Sources */,
				4DAFC3A3FD5E96910A517320 /* fake_target_metadata_provider.cc in Sources */,
				6369DE4E258556FE3382DD78 /* field_filter_test.cc in Sources */,
				ED4E2AC80CAF2A8FDDAC3DEE /* field_mask_test.cc in Sources */,
				41EAC526C543064B8F3F7EDA /* field_path_test.cc in Sources */,
				A192648233110B7B8BD65528 /* field_transform_test.cc in Sources */,
				0EF74A344612147DE4261A4B /* field_value_benchmark.cc in Sources */,
				E4EEF6AAFCD33303CE9E5408 /* field_value_test.cc in Sources */,
				AAF2F02E77A80C9CDE2C0C7A /* filesystem_test.cc in Sources */,
				C4C7A8D11DC394EF81B7B1FA /* filesystem_testing.cc in Sources */,
				DAC43DD1FDFBAB1FE1AD6BE5 /* firebase_credentials_provider_test.mm in Sources */,
				8683BBC3AC7B01937606A83B /* firestore.pb.cc in Sources */,
				F7718C43D3A8FCCDB4BB0071 /* geo_point_test.cc in Sources */,
				BA9A65BD6D993B2801A3C768 /* grpc_connection_test.cc in Sources */,
				D6DE74259F5C0CCA010D6A0D /* grpc_stream_test.cc in Sources */,
				336E415DD06E719F9C9E2A14 /* grpc_stream_tester.cc in Sources */,
				804B0C6CCE3933CF3948F249 /* grpc_streaming_reader_test.cc in Sources */,
				8612F3C7E4A7D17221442699 /* grpc_unary_call_test.cc in Sources */,
				E0E640226A1439C59BBBA9C1 /* hard_assert_test.cc in Sources */,
				227CFA0B2A01884C277E4F1D /* hashing_test.cc in Sources */,
				CD78EEAA1CD36BE691CA3427 /* hashing_test_apple.mm in Sources */,
				1357806B4CD3A62A8F5DE86D /* http.pb.cc in Sources */,
				F58A23FEF328EB74F681FE83 /* index_manager_test.cc in Sources */,
				0E4C94369FFF7EC0C9229752 /* iterator_adaptors_test.cc in Sources */,
				0FBDD5991E8F6CD5F8542474 /* latlng.pb.cc in Sources */,
				BAB3C86F4F4097D37062214D /* leveldb_bundle_cache_test.cc in Sources */,
				A215078DBFBB5A4F4DADE8A9 /* leveldb_index_manager_test.cc in Sources */,
				B513F723728E923DFF34F60F /* leveldb_key_test.cc in Sources */,
				E63342115B1DA65DB6F2C59A /* leveldb_local_store_test.cc in Sources */,
				4F65FD71B7960944C708A962 /* leveldb_lru_garbage_collector_test.cc in Sources */,
				90B9302B082E6252AF4E7DC7 /* leveldb_migrations_test.cc in Sources */,
				1145D70555D8CDC75183A88C /* leveldb_mutation_queue_test.cc in Sources */,
				1DCA68BB2EF7A9144B35411F /* leveldb_opener_test.cc in Sources */,
				CD1E2F356FC71D7E74FCD26C /* leveldb_remote_document_cache_test.cc in Sources */,
				06485D6DA8F64757D72636E1 /* leveldb_target_cache_test.cc in Sources */,
				EC62F9E29CE3598881908FB8 /* leveldb_transaction_test.cc in Sources */,
				7A3BE0ED54933C234FDE23D1 /* leveldb_util_test.cc in Sources */,
				0FA4D5601BE9F0CB5EC2882C /* local_serializer_test.cc in Sources */,
				0C4219F37CC83614F1FD44ED /* local_store_test.cc in Sources */,
				12BB9ED1CA98AA52B92F497B /* log_test.cc in Sources */,
				1F56F51EB6DF0951B1F4F85B /* lru_garbage_collector_test.cc in Sources */,
				88FD82A1FC5FEC5D56B481D8 /* maybe_document.pb.cc in Sources */,
				D9FBDC6AA75FD8706EC86188 /* memory_bundle_cache_test.cc in Sources */,
				3987A3E8534BAA496D966735 /* memory_index_manager_test.cc in Sources */,
				B15D17049414E2F5AE72C9C6 /* memory_local_store_test.cc in Sources */,
				D4D8BA32ACC5C2B1B29711C0 /* memory_lru_garbage_collector_test.cc in Sources */,
				26C577D159CFFD73E24D543C /* memory_mutation_queue_test.cc in Sources */,
				EADD28A7859FBB9BE4D913B0 /* memory_remote_document_cache_test.cc in Sources */,
				0D124ED1B567672DD1BCEF05 /* memory_target_cache_test.cc in Sources */,
				ED9DF1EB20025227B38736EC /* message_test.cc in Sources */,
				153F3E4E9E3A0174E29550B4 /* mutation.pb.cc in Sources */,
				94BBB23B93E449D03FA34F87 /* mutation_queue_test.cc in Sources */,
				5E6F9184B271F6D5312412FF /* mutation_test.cc in Sources */,
				FEF55ECFB0CA317B351179AB /* no_document_test.cc in Sources */,
				9AC28D928902C6767A11F5FC /* objc_type_traits_apple_test.mm in Sources */,
				B3C87C635527A2E57944B789 /* ordered_code_benchmark.cc in Sources */,
				FD8EA96A604E837092ACA51D /* ordered_code_test.cc in Sources */,
				0963F6D7B0F9AE1E24B82866 /* path_test.cc in Sources */,
				92D7081085679497DC112EDB /* persistence_testing.cc in Sources */,
				152543FD706D5E8851C8DA92 /* precondition_test.cc in Sources */,
				2639ABDA17EECEB7F62D1D83 /* pretty_printing_test.cc in Sources */,
				5FA3DB52A478B01384D3A2ED /* query.pb.cc in Sources */,
				0ABCE06A0D96EA3899B3A259 /* query_engine_test.cc in Sources */,
				0D88B4CB916A4752B08E5B42 /* query_listener_test.cc in Sources */,
				F481368DB694B3B4D0C8E4A2 /* query_test.cc in Sources */,
				7DBE7DB90CF83B589A94980F /* reference_set_test.cc in Sources */,
				F696B7467E80E370FDB3EAA7 /* remote_document_cache_test.cc in Sources */,
				EF43FF491B9282E0330E4CA2 /* remote_event_test.cc in Sources */,
				85B8918FC8C5DC62482E39C3 /* resource_path_test.cc in Sources */,
				7F6199159E24E19E2A3F5601 /* schedule_test.cc in Sources */,
				A8C9FF6D13E6C83D4AB54EA7 /* secure_random_test.cc in Sources */,
				31A396C81A107D1DEFDF4A34 /* serializer_test.cc in Sources */,
				13D8F4196528BAB19DBB18A7 /* snapshot_version_test.cc in Sources */,
				86E6FC2B7657C35B342E1436 /* sorted_map_test.cc in Sources */,
				8413BD9958F6DD52C466D70F /* sorted_set_test.cc in Sources */,
				0D2D25522A94AA8195907870 /* status.pb.cc in Sources */,
				5493A426225F9990006DE7BA /* status_apple_test.mm in Sources */,
				C0AD8DB5A84CAAEE36230899 /* status_test.cc in Sources */,
				8B0EC945E74A03BD3ED8F9AA /* status_testing.cc in Sources */,
				DC48407370E87F2233D7AB7E /* statusor_test.cc in Sources */,
				5BC8406FD842B2FC2C200B2F /* stream_test.cc in Sources */,
				69ED7BC38B3F981DE91E7933 /* strerror_test.cc in Sources */,
				C71AD99EE8D176614E742FD7 /* string_apple_benchmark.mm in Sources */,
				0087625FD31D76E1365C589E /* string_apple_test.mm in Sources */,
				7A7EC216A0015D7620B4FF3E /* string_format_apple_test.mm in Sources */,
				392F527F144BADDAC69C5485 /* string_format_test.cc in Sources */,
				E50187548B537DBCDBF7F9F0 /* string_util_test.cc in Sources */,
				81D1B1D2B66BD8310AC5707F /* string_win_test.cc in Sources */,
				81B23D2D4E061074958AF12F /* target.pb.cc in Sources */,
				6AED40FF444F0ACFE3AE96E3 /* target_cache_test.cc in Sources */,
				DA4303684707606318E1914D /* target_id_generator_test.cc in Sources */,
				67CF9FAA890307780731E1DA /* task_test.cc in Sources */,
				8388418F43042605FB9BFB92 /* testutil.cc in Sources */,
				5497CB79229DECDE000FB92F /* time_testing.cc in Sources */,
				26CB3D7C871BC56456C6021E /* timestamp_test.cc in Sources */,
				5BE49546D57C43DDFCDB6FBD /* to_string_apple_test.mm in Sources */,
				E500AB82DF2E7F3AFDB1AB3F /* to_string_test.cc in Sources */,
				2F6E23D7888FC82475C63010 /* token_test.cc in Sources */,
				5EE21E86159A1911E9503BC1 /* transform_operation_test.cc in Sources */,
				627253FDEC6BB5549FE77F4E /* tree_sorted_map_test.cc in Sources */,
				596C782EFB68131380F8EEF8 /* user_test.cc in Sources */,
				1B4794A51F4266556CD0976B /* view_snapshot_test.cc in Sources */,
				C1F196EC5A7C112D2F7C7724 /* view_test.cc in Sources */,
				3451DC1712D7BF5D288339A2 /* view_testing.cc in Sources */,
				15F54E9538839D56A40C5565 /* watch_change_test.cc in Sources */,
				A5AB1815C45FFC762981E481 /* write.pb.cc in Sources */,
				A21819C437C3C80450D7EEEE /* writer_test.cc in Sources */,
			);
			runOnlyForDeploymentPostprocessing = 0;
		};
		54AA33B0224C0035006CE580 /* Sources */ = {
			isa = PBXSourcesBuildPhase;
			buildActionMask = 2147483647;
			files = (
				733AFC467B600967536BD70F /* BasicCompileTests.swift in Sources */,
				79987AF2DF1FCE799008B846 /* CodableGeoPointTests.swift in Sources */,
				1C79AE3FBFC91800E30D092C /* CodableIntegrationTests.swift in Sources */,
				BA3C0BA8082A6FB2546E47AC /* CodableTimestampTests.swift in Sources */,
				AC835157AD2BE7AA8D20FB5A /* ConditionalConformanceTests.swift in Sources */,
				816E8E62DC163649BA96951C /* EncodableFieldValueTests.swift in Sources */,
				95ED06D2B0078D3CDB821B68 /* FIRArrayTransformTests.mm in Sources */,
				0500A324CEC854C5B0CF364C /* FIRCollectionReferenceTests.mm in Sources */,
				EC160876D8A42166440E0B53 /* FIRCursorTests.mm in Sources */,
				EA38690795FBAA182A9AA63E /* FIRDatabaseTests.mm in Sources */,
				66464C291396AF149AD908FD /* FIRDocumentReferenceTests.mm in Sources */,
				5F096E8A16A3FAC824E194D1 /* FIRDocumentSnapshotTests.mm in Sources */,
				E6F8EB02A0E499F25160BB40 /* FIRFieldPathTests.mm in Sources */,
				72B53221FD099862C4BDBA2D /* FIRFieldValueTests.mm in Sources */,
				60985657831B8DDE2C65AC8B /* FIRFieldsTests.mm in Sources */,
				BC2D0A8EA272A0058F6C2B9E /* FIRFirestoreSourceTests.mm in Sources */,
				CBC1C0459C73BB4B06998401 /* FIRFirestoreTests.mm in Sources */,
				61D35E0DE04E70D3BC243A65 /* FIRGeoPointTests.mm in Sources */,
				F19B749671F2552E964422F7 /* FIRListenerRegistrationTests.mm in Sources */,
				08F44F7DF9A3EF0D35C8FB57 /* FIRNumericTransformTests.mm in Sources */,
				6DBB3DB3FD6B4981B7F26A55 /* FIRQuerySnapshotTests.mm in Sources */,
				9A29D572C64CA1FA62F591D4 /* FIRQueryTests.mm in Sources */,
				9A8B01AF6F19D248202FBC0A /* FIRQueryUnitTests.mm in Sources */,
				FA7837C5CDFB273DE447E447 /* FIRServerTimestampTests.mm in Sources */,
				67BC2B77C1CC47388E79D774 /* FIRSnapshotMetadataTests.mm in Sources */,
				041CF73F67F6A22BF317625A /* FIRTimestampTest.m in Sources */,
				75D124966E727829A5F99249 /* FIRTypeTests.mm in Sources */,
				12DB753599571E24DCED0C2C /* FIRValidationTests.mm in Sources */,
				BC0C98A9201E8F98B9A176A9 /* FIRWriteBatchTests.mm in Sources */,
				D550446303227FB1B381133C /* FSTAPIHelpers.mm in Sources */,
				A4ECA8335000CBDF94586C94 /* FSTDatastoreTests.mm in Sources */,
				2E169CF1E9E499F054BB873A /* FSTEventAccumulator.mm in Sources */,
				1817DEF8FF479D218381C541 /* FSTGoogleTestTests.mm in Sources */,
				086E10B1B37666FB746D56BC /* FSTHelpers.mm in Sources */,
				02C953A7B0FA5EF87DB0361A /* FSTIntegrationTestCase.mm in Sources */,
				29954A3172DDFE5133D91E24 /* FSTLevelDBSpecTests.mm in Sources */,
				2F8FDF35BBB549A6F4D2118E /* FSTMemorySpecTests.mm in Sources */,
				26B52236C9D049847042E1BD /* FSTMockDatastore.mm in Sources */,
				3D9619906F09108E34FF0C95 /* FSTSmokeTests.mm in Sources */,
				BFEAC4151D3AA8CE1F92CC2D /* FSTSpecTests.mm in Sources */,
				F2AB7EACA1B9B1A7046D3995 /* FSTSyncEngineTestDriver.mm in Sources */,
				D77941FD93DBE862AEF1F623 /* FSTTransactionTests.mm in Sources */,
				E9B704651F9783B70F2D5E86 /* FSTUserDataConverterTests.mm in Sources */,
				3B1E27D951407FD237E64D07 /* FirestoreEncoderTests.swift in Sources */,
				4D42E5C756229C08560DD731 /* XCTestCase+Await.mm in Sources */,
				276A563D546698B6AAC20164 /* annotations.pb.cc in Sources */,
				7B8D7BAC1A075DB773230505 /* app_testing.mm in Sources */,
				098191405BA24F9A7E4F80C6 /* append_only_list_test.cc in Sources */,
				DC1C711290E12F8EF3601151 /* array_sorted_map_test.cc in Sources */,
				9B2CD4CBB1DFE8BC3C81A335 /* async_queue_libdispatch_test.mm in Sources */,
				342724CA250A65E23CB133AC /* async_queue_std_test.cc in Sources */,
				DA1D665B12AA1062DCDEA6BD /* async_queue_test.cc in Sources */,
				08E3D48B3651E4908D75B23A /* async_testing.cc in Sources */,
				B842780CF42361ACBBB381A9 /* autoid_test.cc in Sources */,
				146C140B254F3837A4DD7AE8 /* bits_test.cc in Sources */,
				C3AAB5A662AD7EDF0D6B8BEA /* bundle.pb.cc in Sources */,
				F33C9EB357085AEB9789B961 /* bundle_cache_test.cc in Sources */,
<<<<<<< HEAD
				2B555969F53137FC15AF3BC6 /* bundle_loader_test.cc in Sources */,
				9A3A82057CE0F25082BBD941 /* bundle_reader_test.cc in Sources */,
=======
				AC13D30C3D0F9F837664BE34 /* bundle_reader_test.cc in Sources */,
>>>>>>> dae51e95
				DA060A709110C5BC9BD4EDFA /* bundle_serializer_test.cc in Sources */,
				7E94A1DE02173DAC1EE84CE3 /* byte_stream_apple_test.mm in Sources */,
				3CA8FAA53B0D896AAFFD2517 /* byte_stream_istream_test.cc in Sources */,
				0A26A94CDA557EBC60217D31 /* byte_stream_test.cc in Sources */,
				D658E6DA5A218E08810E1688 /* byte_string_test.cc in Sources */,
				0A52B47C43B7602EE64F53A7 /* cc_compilation_test.cc in Sources */,
				1DB3013C5FC736B519CD65A3 /* common.pb.cc in Sources */,
				555161D6DB2DDC8B57F72A70 /* comparison_test.cc in Sources */,
				7394B5C29C6E524C2AF964E6 /* counting_query_engine.cc in Sources */,
				C02A969BF4BB63ABCB531B4B /* create_noop_connectivity_monitor.cc in Sources */,
				F386012CAB7F0C0A5564016A /* credentials_provider_test.cc in Sources */,
				1465E362F7BA7A3D063E61C7 /* database_id_test.cc in Sources */,
				A8AF92A35DFA30EEF9C27FB7 /* database_info_test.cc in Sources */,
				B99452AB7E16B72D1C01FBBC /* datastore_test.cc in Sources */,
				6325D0E43A402BC5866C9C0E /* defer_test.cc in Sources */,
				2ABA80088D70E7A58F95F7D8 /* delayed_constructor_test.cc in Sources */,
				1F38FD2703C58DFA69101183 /* document.pb.cc in Sources */,
				BB1A6F7D8F06E74FB6E525C5 /* document_key_test.cc in Sources */,
				547E9A4722F9EA7300A275E0 /* document_set_test.cc in Sources */,
				13E264F840239C8C99865921 /* document_test.cc in Sources */,
				3A8C29BF47A62B7BADCBA6F5 /* empty_credentials_provider_test.cc in Sources */,
				54A1093731D40F1D143D390C /* event_manager_test.cc in Sources */,
				5F6CE37B34C542704C5605A4 /* executor_libdispatch_test.mm in Sources */,
				AECCD9663BB3DC52199F954A /* executor_std_test.cc in Sources */,
				18F644E6AA98E6D6F3F1F809 /* executor_test.cc in Sources */,
				6938575C8B5E6FE0D562547A /* exponential_backoff_test.cc in Sources */,
				B94A967AAB5C9ECC0CB06706 /* fake_credentials_provider.cc in Sources */,
				258B372CF33B7E7984BBA659 /* fake_target_metadata_provider.cc in Sources */,
				DF27137C8EA7D095D68851B4 /* field_filter_test.cc in Sources */,
				F272A8C41D2353700A11D1FB /* field_mask_test.cc in Sources */,
				AF6D6C47F9A25C65BFDCBBA0 /* field_path_test.cc in Sources */,
				B667366CB06893DFF472902E /* field_transform_test.cc in Sources */,
				0B4D2668C1E81DF6D62BA9BF /* field_value_benchmark.cc in Sources */,
				DDBC6DB41D1A43CFF01288A2 /* field_value_test.cc in Sources */,
				D6486C7FFA8BE6F9C7D2F4C4 /* filesystem_test.cc in Sources */,
				C3E4EE9615367213A71FEECF /* filesystem_testing.cc in Sources */,
				3DF1AB74036BD8AEF4430FA6 /* firebase_credentials_provider_test.mm in Sources */,
				8C602DAD4E8296AB5EFB962A /* firestore.pb.cc in Sources */,
				6ABB82D43C0728EB095947AF /* geo_point_test.cc in Sources */,
				D9DA467E7903412DC6AECDE4 /* grpc_connection_test.cc in Sources */,
				B7DD5FC63A78FF00E80332C0 /* grpc_stream_test.cc in Sources */,
				10120B9B650091B49D3CF57B /* grpc_stream_tester.cc in Sources */,
				4A22BE9429A75E8E0EC4BC14 /* grpc_streaming_reader_test.cc in Sources */,
				906DB5C85F57EFCBD2027E60 /* grpc_unary_call_test.cc in Sources */,
				3B37BD3C13A66625EC82CF77 /* hard_assert_test.cc in Sources */,
				5CADE71A1CA6358E1599F0F9 /* hashing_test.cc in Sources */,
				3B256CCF6AEEE12E22F16BB8 /* hashing_test_apple.mm in Sources */,
				AB8209455BAA17850D5E196D /* http.pb.cc in Sources */,
				4BFEEB7FDD7CD5A693B5B5C1 /* index_manager_test.cc in Sources */,
				FA334ADC73CFDB703A7C17CD /* iterator_adaptors_test.cc in Sources */,
				CBC891BEEC525F4D8F40A319 /* latlng.pb.cc in Sources */,
				9B08A36C8429B24587FB8D57 /* leveldb_bundle_cache_test.cc in Sources */,
				A602E6C7C8B243BB767D251C /* leveldb_index_manager_test.cc in Sources */,
				8AA7A1FCEE6EC309399978AD /* leveldb_key_test.cc in Sources */,
				55E84644D385A70E607A0F91 /* leveldb_local_store_test.cc in Sources */,
				AF4CD9DB5A7D4516FC54892B /* leveldb_lru_garbage_collector_test.cc in Sources */,
				AD89E95440264713557FB38E /* leveldb_migrations_test.cc in Sources */,
				FE701C2D739A5371BCBD62B9 /* leveldb_mutation_queue_test.cc in Sources */,
				98FE82875A899A40A98AAC22 /* leveldb_opener_test.cc in Sources */,
				79D86DD18BB54D2D69DC457F /* leveldb_remote_document_cache_test.cc in Sources */,
				6C388B2D0967088758FF2425 /* leveldb_target_cache_test.cc in Sources */,
				D4572060A0FD4D448470D329 /* leveldb_transaction_test.cc in Sources */,
				3ABF84FC618016CA6E1D3C03 /* leveldb_util_test.cc in Sources */,
				F05B277F16BDE6A47FE0F943 /* local_serializer_test.cc in Sources */,
				EE470CC3C8FBCDA5F70A8466 /* local_store_test.cc in Sources */,
				CAFB1E0ED514FEF4641E3605 /* log_test.cc in Sources */,
				913F6E57AF18F84C5ECFD414 /* lru_garbage_collector_test.cc in Sources */,
				6F511ABFD023AEB81F92DB12 /* maybe_document.pb.cc in Sources */,
				ABEFB291FFED50DDAFF3E1DE /* memory_bundle_cache_test.cc in Sources */,
				E6B825EE85BF20B88AF3E3CD /* memory_index_manager_test.cc in Sources */,
				7ACA8D967438B5CD9DA4C884 /* memory_local_store_test.cc in Sources */,
				444298A613D027AC67F7E977 /* memory_lru_garbage_collector_test.cc in Sources */,
				048A55EED3241ABC28752F86 /* memory_mutation_queue_test.cc in Sources */,
				F7B1DF16A9DDFB664EA98EBB /* memory_remote_document_cache_test.cc in Sources */,
				7E97B0F04E25610FF37E9259 /* memory_target_cache_test.cc in Sources */,
				00F1CB487E8E0DA48F2E8FEC /* message_test.cc in Sources */,
				BBDFE0000C4D7E529E296ED4 /* mutation.pb.cc in Sources */,
				C8A573895D819A92BF16B5E5 /* mutation_queue_test.cc in Sources */,
				F5A654E92FF6F3FF16B93E6B /* mutation_test.cc in Sources */,
				1E1683C9F65658270745EDCD /* no_document_test.cc in Sources */,
				C524026444E83EEBC1773650 /* objc_type_traits_apple_test.mm in Sources */,
				28691225046DF9DF181B3350 /* ordered_code_benchmark.cc in Sources */,
				E4A573B7C9227C3C24661B5B /* ordered_code_test.cc in Sources */,
				70A171FC43BE328767D1B243 /* path_test.cc in Sources */,
				EECC1EC64CA963A8376FA55C /* persistence_testing.cc in Sources */,
				34D69886DAD4A2029BFC5C63 /* precondition_test.cc in Sources */,
				F56E9334642C207D7D85D428 /* pretty_printing_test.cc in Sources */,
				22A00AC39CAB3426A943E037 /* query.pb.cc in Sources */,
				7A2D523AEF58B1413CC8D64F /* query_engine_test.cc in Sources */,
				05D99904EA713414928DD920 /* query_listener_test.cc in Sources */,
				339CFFD1323BDCA61EAAFE31 /* query_test.cc in Sources */,
				C25F321AC9BF8D1CFC8543AF /* reference_set_test.cc in Sources */,
				65537B22A73E3909666FB5BC /* remote_document_cache_test.cc in Sources */,
				37286D731E432CB873354357 /* remote_event_test.cc in Sources */,
				AE0CFFC34A423E1B80D07418 /* resource_path_test.cc in Sources */,
				C0EFC5FB79517679C377C252 /* schedule_test.cc in Sources */,
				39CDC9EC5FD2E891D6D49151 /* secure_random_test.cc in Sources */,
				3F3C2DAD9F9326BF789B1C96 /* serializer_test.cc in Sources */,
				7A8DF35E7DB4278E67E6BDB3 /* snapshot_version_test.cc in Sources */,
				DC0E186BDD221EAE9E4D2F41 /* sorted_map_test.cc in Sources */,
				3AC147E153D4A535B71C519E /* sorted_set_test.cc in Sources */,
				DE17D9D0C486E1817E9E11F9 /* status.pb.cc in Sources */,
				7FF39B8BD834F8267BDCBCC6 /* status_apple_test.mm in Sources */,
				7A66A2CB5CF33F0C28202596 /* status_test.cc in Sources */,
				0575F3004B896D94456A74CE /* status_testing.cc in Sources */,
				BEF0365AD2718B8B70715978 /* statusor_test.cc in Sources */,
				53BBB5CDED453F923ADD08D2 /* stream_test.cc in Sources */,
				911931696309D2EABB325F17 /* strerror_test.cc in Sources */,
				3DBBC644BE08B140BCC23BD5 /* string_apple_benchmark.mm in Sources */,
				62F86BBE7DDA5B295B57C8DA /* string_apple_test.mm in Sources */,
				BE92E16A9B9B7AD5EB072919 /* string_format_apple_test.mm in Sources */,
				E7CE4B1ECD008983FAB90F44 /* string_format_test.cc in Sources */,
				3FFFC1FE083D8BE9C4D9A148 /* string_util_test.cc in Sources */,
				0BDC438E72D4DD44877BEDEE /* string_win_test.cc in Sources */,
				EC3331B17394886A3715CFD8 /* target.pb.cc in Sources */,
				7DB0915EF7C22C700A423F7C /* target_cache_test.cc in Sources */,
				71E2B154C4FB63F7B7CC4B50 /* target_id_generator_test.cc in Sources */,
				76A5447D76F060E996555109 /* task_test.cc in Sources */,
				409C0F2BFC2E1BECFFAC4D32 /* testutil.cc in Sources */,
				6300709ECDE8E0B5A8645F8D /* time_testing.cc in Sources */,
				0CEE93636BA4852D3C5EC428 /* timestamp_test.cc in Sources */,
				95DCD082374F871A86EF905F /* to_string_apple_test.mm in Sources */,
				9E656F4FE92E8BFB7F625283 /* to_string_test.cc in Sources */,
				DE8C47B973526A20D88F785D /* token_test.cc in Sources */,
				15BF63DFF3A7E9A5376C4233 /* transform_operation_test.cc in Sources */,
				54B91B921DA757C64CC67C90 /* tree_sorted_map_test.cc in Sources */,
				8D5A9E6E43B6F47431841FE2 /* user_test.cc in Sources */,
				3A307F319553A977258BB3D6 /* view_snapshot_test.cc in Sources */,
				89C71AEAA5316836BB1D5A01 /* view_test.cc in Sources */,
				06BCEB9C65DFAA142F3D3F0B /* view_testing.cc in Sources */,
				6359EA7D5C76D462BD31B5E5 /* watch_change_test.cc in Sources */,
				FCF8E7F5268F6842C07B69CF /* write.pb.cc in Sources */,
				B0D10C3451EDFB016A6EAF03 /* writer_test.cc in Sources */,
			);
			runOnlyForDeploymentPostprocessing = 0;
		};
		54B8E4A6224BDC4100930F18 /* Sources */ = {
			isa = PBXSourcesBuildPhase;
			buildActionMask = 2147483647;
			files = (
				B896E5DE1CC27347FAC009C3 /* BasicCompileTests.swift in Sources */,
				722F9A798F39F7D1FE7CF270 /* CodableGeoPointTests.swift in Sources */,
				CF5DE1ED21DD0A9783383A35 /* CodableIntegrationTests.swift in Sources */,
				32B0739404FA588608E1F41A /* CodableTimestampTests.swift in Sources */,
				E434ACDF63F219F3031F292E /* ConditionalConformanceTests.swift in Sources */,
				5B0E2D0595BE30B2320D96F1 /* EncodableFieldValueTests.swift in Sources */,
				660E99DEDA0A6FC1CCB200F9 /* FIRArrayTransformTests.mm in Sources */,
				BA0BB02821F1949783C8AA50 /* FIRCollectionReferenceTests.mm in Sources */,
				A55266E6C986251D283CE948 /* FIRCursorTests.mm in Sources */,
				7DD67E9621C52B790E844B16 /* FIRDatabaseTests.mm in Sources */,
				FB2111D9205822CC8E7368C2 /* FIRDocumentReferenceTests.mm in Sources */,
				72F21684D7520AA43A6F9C69 /* FIRDocumentSnapshotTests.mm in Sources */,
				77D3CF0BE43BC67B9A26B06D /* FIRFieldPathTests.mm in Sources */,
				2620644052E960310DADB298 /* FIRFieldValueTests.mm in Sources */,
				8460C97C9209D7DAF07090BD /* FIRFieldsTests.mm in Sources */,
				8A6C809B9F81C30B7333FCAA /* FIRFirestoreSourceTests.mm in Sources */,
				457171CE2510EEA46F7D8A30 /* FIRFirestoreTests.mm in Sources */,
				4809D7ACAA9414E3192F04FF /* FIRGeoPointTests.mm in Sources */,
				E2B15548A3B6796CE5A01975 /* FIRListenerRegistrationTests.mm in Sources */,
				B03F286F3AEC3781C386C646 /* FIRNumericTransformTests.mm in Sources */,
				BB894A81FDF56EEC19CC29F8 /* FIRQuerySnapshotTests.mm in Sources */,
				6A4F6B42C628D55CCE0C311F /* FIRQueryTests.mm in Sources */,
				298E0F8F6EB27AA36BA1CE76 /* FIRQueryUnitTests.mm in Sources */,
				27E46C94AAB087C80A97FF7F /* FIRServerTimestampTests.mm in Sources */,
				59F512D155DE361095A04ED4 /* FIRSnapshotMetadataTests.mm in Sources */,
				FE1C0263F6570DAC54A60F5C /* FIRTimestampTest.m in Sources */,
				5F05A801B1EA44BC1264E55A /* FIRTypeTests.mm in Sources */,
				8403D519C916C72B9C7F2FA1 /* FIRValidationTests.mm in Sources */,
				8705C4856498F66E471A0997 /* FIRWriteBatchTests.mm in Sources */,
				881E55152AB34465412F8542 /* FSTAPIHelpers.mm in Sources */,
				4A64A339BCA77B9F875D1D8B /* FSTDatastoreTests.mm in Sources */,
				1C7254742A9F6F7042C9D78E /* FSTEventAccumulator.mm in Sources */,
				8D0EF43F1B7B156550E65C20 /* FSTGoogleTestTests.mm in Sources */,
				198F193BD9484E49375A7BE7 /* FSTHelpers.mm in Sources */,
				0F54634745BA07B09BDC14D7 /* FSTIntegrationTestCase.mm in Sources */,
				7DED491019248CE9B9E9EB50 /* FSTLevelDBSpecTests.mm in Sources */,
				B3B8608727430210C4405AC0 /* FSTMemorySpecTests.mm in Sources */,
				07ADEF17BFBC07C0C2E306F6 /* FSTMockDatastore.mm in Sources */,
				42063E6AE9ADF659AA6D4E18 /* FSTSmokeTests.mm in Sources */,
				F609600E9A88A4D44FD1FCEB /* FSTSpecTests.mm in Sources */,
				42208EDA18C500BC271B6E95 /* FSTSyncEngineTestDriver.mm in Sources */,
				5E5B3B8B3A41C8EB70035A6B /* FSTTransactionTests.mm in Sources */,
				8146D5979B2A0B63C79B7AC4 /* FSTUserDataConverterTests.mm in Sources */,
				5E89B1A5A5430713C79C4854 /* FirestoreEncoderTests.swift in Sources */,
				736C4E82689F1CA1859C4A3F /* XCTestCase+Await.mm in Sources */,
				EA46611779C3EEF12822508C /* annotations.pb.cc in Sources */,
				8F4F40E9BC7ED588F67734D5 /* app_testing.mm in Sources */,
				B1A4D8A731EC0A0B16CC411A /* append_only_list_test.cc in Sources */,
				A6E236CE8B3A47BE32254436 /* array_sorted_map_test.cc in Sources */,
				1CB8AEFBF3E9565FF9955B50 /* async_queue_libdispatch_test.mm in Sources */,
				AB2BAB0BD77FF05CC26FCF75 /* async_queue_std_test.cc in Sources */,
				2FA0BAE32D587DF2EA5EEB97 /* async_queue_test.cc in Sources */,
				2C5E4D9FDE7615AD0F63909E /* async_testing.cc in Sources */,
				6AF739DDA9D33DF756DE7CDE /* autoid_test.cc in Sources */,
				C1B4621C0820EEB0AC9CCD22 /* bits_test.cc in Sources */,
				775087B0D8983BB2C3A3A1C7 /* bundle.pb.cc in Sources */,
				33B3CEBFCDAF130D43F52AA5 /* bundle_cache_test.cc in Sources */,
<<<<<<< HEAD
				46E6532414AFECF538313CA9 /* bundle_loader_test.cc in Sources */,
				3DA1D6FA6DB87B00351BA3D5 /* bundle_reader_test.cc in Sources */,
=======
				1469E8DB2BC4283E51CA690B /* bundle_reader_test.cc in Sources */,
>>>>>>> dae51e95
				524669619B1652D132086D09 /* bundle_serializer_test.cc in Sources */,
				816EADEFF6A29926F14D1E43 /* byte_stream_apple_test.mm in Sources */,
				45521D3594942D93C5ECA700 /* byte_stream_istream_test.cc in Sources */,
				6F41D7EF9F99EDBA62C78237 /* byte_stream_test.cc in Sources */,
				297DC2B3C1EB136D58F4BA9C /* byte_string_test.cc in Sources */,
				1E8A00ABF414AC6C6591D9AC /* cc_compilation_test.cc in Sources */,
				1D71CA6BBA1E3433F243188E /* common.pb.cc in Sources */,
				9C86EEDEA131BFD50255EEF1 /* comparison_test.cc in Sources */,
				DCD83C545D764FB15FD88B02 /* counting_query_engine.cc in Sources */,
				ECC433628575AE994C621C54 /* create_noop_connectivity_monitor.cc in Sources */,
				4008AF7585844F12207FC2F5 /* credentials_provider_test.cc in Sources */,
				1D618761796DE311A1707AA2 /* database_id_test.cc in Sources */,
				E8495A8D1E11C0844339CCA3 /* database_info_test.cc in Sources */,
				7B74447D211586D9D1CC82BB /* datastore_test.cc in Sources */,
				A6A9946A006AA87240B37E31 /* defer_test.cc in Sources */,
				4EE1ABA574FBFDC95165624C /* delayed_constructor_test.cc in Sources */,
				E27C0996AF6EC6D08D91B253 /* document.pb.cc in Sources */,
				B3F3DCA51819F1A213E00D9C /* document_key_test.cc in Sources */,
				547E9A4522F9EA7300A275E0 /* document_set_test.cc in Sources */,
				8ECDF2AFCF1BCA1A2CDAAD8A /* document_test.cc in Sources */,
				18688026A6F1E9404F63B243 /* empty_credentials_provider_test.cc in Sources */,
				485CBA9F99771437BA1CB401 /* event_manager_test.cc in Sources */,
				49C593017B5438B216FAF593 /* executor_libdispatch_test.mm in Sources */,
				17DFF30CF61D87883986E8B6 /* executor_std_test.cc in Sources */,
				814724DE70EFC3DDF439CD78 /* executor_test.cc in Sources */,
				BD6CC8614970A3D7D2CF0D49 /* exponential_backoff_test.cc in Sources */,
				32204CC85B7C8902B6631FD6 /* fake_credentials_provider.cc in Sources */,
				4D2655C5675D83205C3749DC /* fake_target_metadata_provider.cc in Sources */,
				0B071E9044CEEF666D829354 /* field_filter_test.cc in Sources */,
				A1563EFEB021936D3FFE07E3 /* field_mask_test.cc in Sources */,
				B235E260EA0DCB7BAC04F69B /* field_path_test.cc in Sources */,
				1BF1F9A0CBB6B01654D3C2BE /* field_transform_test.cc in Sources */,
				0A800CA749750B01E36A6787 /* field_value_benchmark.cc in Sources */,
				2D3401180516B739494C7EFC /* field_value_test.cc in Sources */,
				199B778D5820495797E0BE02 /* filesystem_test.cc in Sources */,
				AD12205540893CEB48647937 /* filesystem_testing.cc in Sources */,
				D148475D7F26BFEE6E05CCDA /* firebase_credentials_provider_test.mm in Sources */,
				D756A1A63E626572EE8DF592 /* firestore.pb.cc in Sources */,
				8B31F63673F3B5238DE95AFB /* geo_point_test.cc in Sources */,
				5958E3E3A0446A88B815CB70 /* grpc_connection_test.cc in Sources */,
				0C18678CE7E355B17C34F2EE /* grpc_stream_test.cc in Sources */,
				B83A1416C3922E2F3EBA77FE /* grpc_stream_tester.cc in Sources */,
				92EFF0CC2993B43CBC7A61FF /* grpc_streaming_reader_test.cc in Sources */,
				498A45B1EEBAC97A1C547BAC /* grpc_unary_call_test.cc in Sources */,
				FD365D6DFE9511D3BA2C74DF /* hard_assert_test.cc in Sources */,
				7C7BA1DB0B66EB899A928283 /* hashing_test.cc in Sources */,
				BDD2D1812BAD962E3C81A53F /* hashing_test_apple.mm in Sources */,
				49794806F3D5052E5F61A40D /* http.pb.cc in Sources */,
				650B31A5EC6F8D2AEA79C350 /* index_manager_test.cc in Sources */,
				86494278BE08F10A8AAF9603 /* iterator_adaptors_test.cc in Sources */,
				4173B61CB74EB4CD1D89EE68 /* latlng.pb.cc in Sources */,
				D6568EC5D32A0A57935B6473 /* leveldb_bundle_cache_test.cc in Sources */,
				839D8B502026706419FE09D6 /* leveldb_index_manager_test.cc in Sources */,
				A4AD189BDEF7A609953457A6 /* leveldb_key_test.cc in Sources */,
				1029F0461945A444FCB523B3 /* leveldb_local_store_test.cc in Sources */,
				000212BFBE7A17712FC9754A /* leveldb_lru_garbage_collector_test.cc in Sources */,
				61ECC7CE18700CBD73D0D810 /* leveldb_migrations_test.cc in Sources */,
				A478FDD7C3F48FBFDDA7D8F5 /* leveldb_mutation_queue_test.cc in Sources */,
				A06FBB7367CDD496887B86F8 /* leveldb_opener_test.cc in Sources */,
				A27096F764227BC73526FED3 /* leveldb_remote_document_cache_test.cc in Sources */,
				D04CBBEDB8DC16D8C201AC49 /* leveldb_target_cache_test.cc in Sources */,
				29243A4BBB2E2B1530A62C59 /* leveldb_transaction_test.cc in Sources */,
				08FA4102AD14452E9587A1F2 /* leveldb_util_test.cc in Sources */,
				009CDC5D8C96F54A229F462F /* local_serializer_test.cc in Sources */,
				DF4B3835C5AA4835C01CD255 /* local_store_test.cc in Sources */,
				6B94E0AE1002C5C9EA0F5582 /* log_test.cc in Sources */,
				95CE3F5265B9BB7297EE5A6B /* lru_garbage_collector_test.cc in Sources */,
				C19214F5B43AA745A7FC2FC1 /* maybe_document.pb.cc in Sources */,
				DFC6C2886812EE5B6A6FCCEA /* memory_bundle_cache_test.cc in Sources */,
				4D8367018652104A8803E8DB /* memory_index_manager_test.cc in Sources */,
				91AEFFEE35FBE15FEC42A1F4 /* memory_local_store_test.cc in Sources */,
				3B23E21D5D7ACF54EBD8CF67 /* memory_lru_garbage_collector_test.cc in Sources */,
				1F3DD2971C13CBBFA0D84866 /* memory_mutation_queue_test.cc in Sources */,
				7281C2F04838AFFDF6A762DF /* memory_remote_document_cache_test.cc in Sources */,
				7F9CE96304D413F7E7AA0DA0 /* memory_target_cache_test.cc in Sources */,
				2A499CFB2831612A045977CD /* message_test.cc in Sources */,
				85D61BDC7FB99B6E0DD3AFCA /* mutation.pb.cc in Sources */,
				C06E54352661FCFB91968640 /* mutation_queue_test.cc in Sources */,
				795A0E11B3951ACEA2859C8A /* mutation_test.cc in Sources */,
				E9430D3EBDAE12E9016B708F /* no_document_test.cc in Sources */,
				2B4021C3E663DDDDD512E961 /* objc_type_traits_apple_test.mm in Sources */,
				71702588BFBF5D3A670508E7 /* ordered_code_benchmark.cc in Sources */,
				B4C675BE9030D5C7D19C4D19 /* ordered_code_test.cc in Sources */,
				B3A309CCF5D75A555C7196E1 /* path_test.cc in Sources */,
				46EAC2828CD942F27834F497 /* persistence_testing.cc in Sources */,
				9EE1447AA8E68DF98D0590FF /* precondition_test.cc in Sources */,
				F6079BFC9460B190DA85C2E6 /* pretty_printing_test.cc in Sources */,
				7B0F073BDB6D0D6E542E23D4 /* query.pb.cc in Sources */,
				FB2D5208A6B5816A7244D77A /* query_engine_test.cc in Sources */,
				6C92AD45A3619A18ECCA5B1F /* query_listener_test.cc in Sources */,
				9617B75E9E27E7BA46D87EF3 /* query_test.cc in Sources */,
				FBBB13329D3B5827C21AE7AB /* reference_set_test.cc in Sources */,
				77BB66DD17A8E6545DE22E0B /* remote_document_cache_test.cc in Sources */,
				A7309DAD4A3B5334536ECA46 /* remote_event_test.cc in Sources */,
				2634E1C1971C05790B505824 /* resource_path_test.cc in Sources */,
				5EDF0D63EAD6A65D4F8CDF45 /* schedule_test.cc in Sources */,
				53F449F69DF8A3ABC711FD59 /* secure_random_test.cc in Sources */,
				EB264591ADDE6D93A6924A61 /* serializer_test.cc in Sources */,
				268FC3360157A2DCAF89F92D /* snapshot_version_test.cc in Sources */,
				2CD379584D1D35AAEA271D21 /* sorted_map_test.cc in Sources */,
				314D231A9F33E0502611DD20 /* sorted_set_test.cc in Sources */,
				E186D002520881AD2906ADDB /* status.pb.cc in Sources */,
				96552D8E218F68DDCFE210A0 /* status_apple_test.mm in Sources */,
				16791B16601204220623916C /* status_test.cc in Sources */,
				3FF88C11276449F00F79AF48 /* status_testing.cc in Sources */,
				4747A986288114C2B7CD179E /* statusor_test.cc in Sources */,
				2A365DB6DF32631964FE690A /* stream_test.cc in Sources */,
				B5AEF7E4EBC29653DEE856A2 /* strerror_test.cc in Sources */,
				85D7C370C7812166A467FEE9 /* string_apple_benchmark.mm in Sources */,
				009F5174BD172716AFE9F20A /* string_apple_test.mm in Sources */,
				7B0EA399F899537ACCC84E53 /* string_format_apple_test.mm in Sources */,
				990EC10E92DADB7D86A4BEE3 /* string_format_test.cc in Sources */,
				0AE084A7886BC11B8C305122 /* string_util_test.cc in Sources */,
				DC0B0E50DBAE916E6565AA18 /* string_win_test.cc in Sources */,
				B3E6F4CDB1663407F0980C7A /* target.pb.cc in Sources */,
				66CA091F8B610E0FB0A3F8A4 /* target_cache_test.cc in Sources */,
				A05BC6BDA2ABE405009211A9 /* target_id_generator_test.cc in Sources */,
				93C8F772F4DC5A985FA3D815 /* task_test.cc in Sources */,
				A17DBC8F24127DA8A381F865 /* testutil.cc in Sources */,
				A25FF76DEF542E01A2DF3B0E /* time_testing.cc in Sources */,
				1E42CD0F60EB22A5D0C86D1F /* timestamp_test.cc in Sources */,
				F9705E595FC3818F13F6375A /* to_string_apple_test.mm in Sources */,
				3BAFCABA851AE1865D904323 /* to_string_test.cc in Sources */,
				4C0669A22F62E085674A7643 /* token_test.cc in Sources */,
				44EAF3E6EAC0CC4EB2147D16 /* transform_operation_test.cc in Sources */,
				3D22F56C0DE7C7256C75DC06 /* tree_sorted_map_test.cc in Sources */,
				918E3D35942CE493690C45CE /* user_test.cc in Sources */,
				81A6B241E63540900F205817 /* view_snapshot_test.cc in Sources */,
				A5B8C273593D1BB6E8AE4CBA /* view_test.cc in Sources */,
				7F771EB980D9CFAAB4764233 /* view_testing.cc in Sources */,
				CF1FB026CCB901F92B4B2C73 /* watch_change_test.cc in Sources */,
				B592DB7DB492B1C1D5E67D01 /* write.pb.cc in Sources */,
				E51957EDECF741E1D3C3968A /* writer_test.cc in Sources */,
			);
			runOnlyForDeploymentPostprocessing = 0;
		};
		5CAE131520FFFED600BE9A4A /* Sources */ = {
			isa = PBXSourcesBuildPhase;
			buildActionMask = 2147483647;
			files = (
				5412671B23D1536B001E41A0 /* FSTBenchmarkTests.mm in Sources */,
				5412671D23D153EB001E41A0 /* app_testing.mm in Sources */,
				5412671C23D1536B001E41A0 /* remote_document_cache_benchmark.mm in Sources */,
			);
			runOnlyForDeploymentPostprocessing = 0;
		};
		6003F586195388D20070C39A /* Sources */ = {
			isa = PBXSourcesBuildPhase;
			buildActionMask = 2147483647;
			files = (
				6003F59E195388D20070C39A /* FIRAppDelegate.m in Sources */,
				6003F5A7195388D20070C39A /* FIRViewController.m in Sources */,
				6003F59A195388D20070C39A /* main.m in Sources */,
			);
			runOnlyForDeploymentPostprocessing = 0;
		};
		6003F5AA195388D20070C39A /* Sources */ = {
			isa = PBXSourcesBuildPhase;
			buildActionMask = 2147483647;
			files = (
				5492E050202154AA00B64F25 /* FIRCollectionReferenceTests.mm in Sources */,
				5492E053202154AB00B64F25 /* FIRDocumentReferenceTests.mm in Sources */,
				5492E055202154AB00B64F25 /* FIRDocumentSnapshotTests.mm in Sources */,
				5492E056202154AB00B64F25 /* FIRFieldPathTests.mm in Sources */,
				5492E054202154AB00B64F25 /* FIRFieldValueTests.mm in Sources */,
				5467FB01203E5717009C9584 /* FIRFirestoreTests.mm in Sources */,
				5492E052202154AB00B64F25 /* FIRGeoPointTests.mm in Sources */,
				5492E059202154AB00B64F25 /* FIRQuerySnapshotTests.mm in Sources */,
				CB2C731116D6C9464220626F /* FIRQueryUnitTests.mm in Sources */,
				5492E057202154AB00B64F25 /* FIRSnapshotMetadataTests.mm in Sources */,
				B65D34A9203C995B0076A5E1 /* FIRTimestampTest.m in Sources */,
				5492E058202154AB00B64F25 /* FSTAPIHelpers.mm in Sources */,
				5492E03E2021401F00B64F25 /* FSTEventAccumulator.mm in Sources */,
				54764FAF1FAA21B90085E60A /* FSTGoogleTestTests.mm in Sources */,
				5492E03F2021401F00B64F25 /* FSTHelpers.mm in Sources */,
				5491BC721FB44593008B3588 /* FSTIntegrationTestCase.mm in Sources */,
				5492E03120213FFC00B64F25 /* FSTLevelDBSpecTests.mm in Sources */,
				5492E03420213FFC00B64F25 /* FSTMemorySpecTests.mm in Sources */,
				5492E03220213FFC00B64F25 /* FSTMockDatastore.mm in Sources */,
				5492E03520213FFC00B64F25 /* FSTSpecTests.mm in Sources */,
				5492E03320213FFC00B64F25 /* FSTSyncEngineTestDriver.mm in Sources */,
				548180A5228DEF1A004F70CD /* FSTUserDataConverterTests.mm in Sources */,
				5492E03C2021401F00B64F25 /* XCTestCase+Await.mm in Sources */,
				618BBEAF20B89AAC00B5BCE7 /* annotations.pb.cc in Sources */,
				5467FB08203E6A44009C9584 /* app_testing.mm in Sources */,
				5477CDEA22EE71C8000FCC1E /* append_only_list_test.cc in Sources */,
				54EB764D202277B30088B8F3 /* array_sorted_map_test.cc in Sources */,
				B6FB4684208EA0EC00554BA2 /* async_queue_libdispatch_test.mm in Sources */,
				B6FB4685208EA0F000554BA2 /* async_queue_std_test.cc in Sources */,
				B6FB467D208E9D3C00554BA2 /* async_queue_test.cc in Sources */,
				11BC867491A6631D37DE56A8 /* async_testing.cc in Sources */,
				54740A581FC914F000713A1A /* autoid_test.cc in Sources */,
				AB380D02201BC69F00D97691 /* bits_test.cc in Sources */,
				CE12F3E5B34588236326BA73 /* bundle.pb.cc in Sources */,
				6D6F3A632A980AE255A47A3D /* bundle_cache_test.cc in Sources */,
<<<<<<< HEAD
				F159D599AA6EACAB754C7B91 /* bundle_loader_test.cc in Sources */,
				49746FF2B13A9981278B1CC2 /* bundle_reader_test.cc in Sources */,
=======
				6C7F7DD24A7C97ACC3C6067A /* bundle_reader_test.cc in Sources */,
>>>>>>> dae51e95
				89B296C8F6513BABFE5BAA18 /* bundle_serializer_test.cc in Sources */,
				FC4620B1AE046EDC974AD9DA /* byte_stream_apple_test.mm in Sources */,
				72AF1D063E23AABD1FF91979 /* byte_stream_istream_test.cc in Sources */,
				5451A3CF24770D28DC29E91D /* byte_stream_test.cc in Sources */,
				7B86B1B21FD0EF2A67547F66 /* byte_string_test.cc in Sources */,
				08A9C531265B5E4C5367346E /* cc_compilation_test.cc in Sources */,
				544129DA21C2DDC800EFB9CC /* common.pb.cc in Sources */,
				548DB929200D59F600E00ABC /* comparison_test.cc in Sources */,
				4E2E0314F9FDD7BCED60254A /* counting_query_engine.cc in Sources */,
				1989623826923A9D5A7EFA40 /* create_noop_connectivity_monitor.cc in Sources */,
				ABC1D7DC2023A04B00BA84F0 /* credentials_provider_test.cc in Sources */,
				ABE6637A201FA81900ED349A /* database_id_test.cc in Sources */,
				AB38D93020236E21000A432D /* database_info_test.cc in Sources */,
				D3B470C98ACFAB7307FB3800 /* datastore_test.cc in Sources */,
				26C4E52128C8E7B5B96BECC4 /* defer_test.cc in Sources */,
				6EC28BB8C38E3FD126F68211 /* delayed_constructor_test.cc in Sources */,
				544129DD21C2DDC800EFB9CC /* document.pb.cc in Sources */,
				B6152AD7202A53CB000E5744 /* document_key_test.cc in Sources */,
				547E9A4222F9EA7300A275E0 /* document_set_test.cc in Sources */,
				AB6B908420322E4D00CC290A /* document_test.cc in Sources */,
				ABC1D7DD2023A04F00BA84F0 /* empty_credentials_provider_test.cc in Sources */,
				8405FF2BFBB233031A887398 /* event_manager_test.cc in Sources */,
				B6FB468E208F9BAB00554BA2 /* executor_libdispatch_test.mm in Sources */,
				B6FB468F208F9BAE00554BA2 /* executor_std_test.cc in Sources */,
				B6FB4690208F9BB300554BA2 /* executor_test.cc in Sources */,
				B6D1B68520E2AB1B00B35856 /* exponential_backoff_test.cc in Sources */,
				A62CDCEBE56E37FBB085CFF9 /* fake_credentials_provider.cc in Sources */,
				FAE5DA6ED3E1842DC21453EE /* fake_target_metadata_provider.cc in Sources */,
				047F5209AB055A884D795B8A /* field_filter_test.cc in Sources */,
				549CCA5720A36E1F00BCEB75 /* field_mask_test.cc in Sources */,
				B686F2AF2023DDEE0028D6BE /* field_path_test.cc in Sources */,
				2EC1C4D202A01A632339A161 /* field_transform_test.cc in Sources */,
				85D301119D7175F82E12892E /* field_value_benchmark.cc in Sources */,
				AB356EF7200EA5EB0089B766 /* field_value_test.cc in Sources */,
				D94A1862B8FB778225DB54A1 /* filesystem_test.cc in Sources */,
				DD6C480629B3F87933FAF440 /* filesystem_testing.cc in Sources */,
				ABC1D7E42024AFDE00BA84F0 /* firebase_credentials_provider_test.mm in Sources */,
				544129DB21C2DDC800EFB9CC /* firestore.pb.cc in Sources */,
				AB7BAB342012B519001E0872 /* geo_point_test.cc in Sources */,
				B6D9649121544D4F00EB9CFB /* grpc_connection_test.cc in Sources */,
				B6BBE43121262CF400C6A53E /* grpc_stream_test.cc in Sources */,
				34202A37E0B762386967AF3D /* grpc_stream_tester.cc in Sources */,
				B6D964932154AB8F00EB9CFB /* grpc_streaming_reader_test.cc in Sources */,
				B6D964952163E63900EB9CFB /* grpc_unary_call_test.cc in Sources */,
				73FE5066020EF9B2892C86BF /* hard_assert_test.cc in Sources */,
				54511E8E209805F8005BD28F /* hashing_test.cc in Sources */,
				B69CF3F12227386500B281C8 /* hashing_test_apple.mm in Sources */,
				618BBEB020B89AAC00B5BCE7 /* http.pb.cc in Sources */,
				E6357221227031DD77EE5265 /* index_manager_test.cc in Sources */,
				54A0353520A3D8CB003E0143 /* iterator_adaptors_test.cc in Sources */,
				618BBEAE20B89AAC00B5BCE7 /* latlng.pb.cc in Sources */,
				96D3EB7AAB51E115946DB9A7 /* leveldb_bundle_cache_test.cc in Sources */,
				B743F4E121E879EF34536A51 /* leveldb_index_manager_test.cc in Sources */,
				54995F6F205B6E12004EFFA0 /* leveldb_key_test.cc in Sources */,
				04887E378B39FB86A8A5B52B /* leveldb_local_store_test.cc in Sources */,
				CE2962775B42BDEEE8108567 /* leveldb_lru_garbage_collector_test.cc in Sources */,
				BACBBF4AF2F5455673AEAB35 /* leveldb_migrations_test.cc in Sources */,
				98708140787A9465D883EEC9 /* leveldb_mutation_queue_test.cc in Sources */,
				8342277EB0553492B6668877 /* leveldb_opener_test.cc in Sources */,
				8077722A6BB175D3108CDC55 /* leveldb_remote_document_cache_test.cc in Sources */,
				284A5280F868B2B4B5A1C848 /* leveldb_target_cache_test.cc in Sources */,
				35DB74DFB2F174865BCCC264 /* leveldb_transaction_test.cc in Sources */,
				BEE0294A23AB993E5DE0E946 /* leveldb_util_test.cc in Sources */,
				020AFD89BB40E5175838BB76 /* local_serializer_test.cc in Sources */,
				D21060F8115A5F48FC3BF335 /* local_store_test.cc in Sources */,
				54C2294F1FECABAE007D065B /* log_test.cc in Sources */,
				1290FA77A922B76503AE407C /* lru_garbage_collector_test.cc in Sources */,
				618BBEA720B89AAC00B5BCE7 /* maybe_document.pb.cc in Sources */,
				5966A4885C1F0986AE2B8D16 /* memory_bundle_cache_test.cc in Sources */,
				3B47CC43DBA24434E215B8ED /* memory_index_manager_test.cc in Sources */,
				C6BF529243414C53DF5F1012 /* memory_local_store_test.cc in Sources */,
				72B25B2D698E4746143D5B74 /* memory_lru_garbage_collector_test.cc in Sources */,
				851346D66DEC223E839E3AA9 /* memory_mutation_queue_test.cc in Sources */,
				CEA91CE103B42533C54DBAD6 /* memory_remote_document_cache_test.cc in Sources */,
				FC1D22B6EC4E5F089AE39B8C /* memory_target_cache_test.cc in Sources */,
				2B4D0509577E5CE0B0B8CEDF /* message_test.cc in Sources */,
				618BBEA820B89AAC00B5BCE7 /* mutation.pb.cc in Sources */,
				1C4F88DDEFA6FA23E9E4DB4B /* mutation_queue_test.cc in Sources */,
				32F022CB75AEE48CDDAF2982 /* mutation_test.cc in Sources */,
				AB6B908820322E8800CC290A /* no_document_test.cc in Sources */,
				C80B10E79CDD7EF7843C321E /* objc_type_traits_apple_test.mm in Sources */,
				3040FD156E1B7C92B0F2A70C /* ordered_code_benchmark.cc in Sources */,
				AB380D04201BC6E400D97691 /* ordered_code_test.cc in Sources */,
				5A080105CCBFDB6BF3F3772D /* path_test.cc in Sources */,
				21C17F15579341289AD01051 /* persistence_testing.cc in Sources */,
				549CCA5920A36E1F00BCEB75 /* precondition_test.cc in Sources */,
				6A94393D83EB338DFAF6A0D2 /* pretty_printing_test.cc in Sources */,
				544129DC21C2DDC800EFB9CC /* query.pb.cc in Sources */,
				9012B0E121B99B9C7E54160B /* query_engine_test.cc in Sources */,
				CD226D868CEFA9D557EF33A1 /* query_listener_test.cc in Sources */,
				6F3CAC76D918D6B0917EDF92 /* query_test.cc in Sources */,
				132E3483789344640A52F223 /* reference_set_test.cc in Sources */,
				F950A371FADCA2F0B73683E0 /* remote_document_cache_test.cc in Sources */,
				59880AE766F7FBFF0C41A94E /* remote_event_test.cc in Sources */,
				B686F2B22025000D0028D6BE /* resource_path_test.cc in Sources */,
				8A76A3A8345B984C91B0843E /* schedule_test.cc in Sources */,
				54740A571FC914BA00713A1A /* secure_random_test.cc in Sources */,
				61F72C5620BC48FD001A68CB /* serializer_test.cc in Sources */,
				ABA495BB202B7E80008A7851 /* snapshot_version_test.cc in Sources */,
				549CCA5220A36DBC00BCEB75 /* sorted_map_test.cc in Sources */,
				549CCA5020A36DBC00BCEB75 /* sorted_set_test.cc in Sources */,
				618BBEB120B89AAC00B5BCE7 /* status.pb.cc in Sources */,
				5493A424225F9990006DE7BA /* status_apple_test.mm in Sources */,
				54A0352F20A3B3D8003E0143 /* status_test.cc in Sources */,
				743DF2DF38CE289F13F44043 /* status_testing.cc in Sources */,
				54A0353020A3B3D8003E0143 /* statusor_test.cc in Sources */,
				36999FC1F37930E8C9B6DA25 /* stream_test.cc in Sources */,
				1CAA9012B25F975D445D5978 /* strerror_test.cc in Sources */,
				87B5AC3EBF0E83166B142FA4 /* string_apple_benchmark.mm in Sources */,
				36FD4CE79613D18BC783C55B /* string_apple_test.mm in Sources */,
				0535C1B65DADAE1CE47FA3CA /* string_format_apple_test.mm in Sources */,
				54131E9720ADE679001DF3FF /* string_format_test.cc in Sources */,
				AB380CFE201A2F4500D97691 /* string_util_test.cc in Sources */,
				DD5976A45071455FF3FE74B8 /* string_win_test.cc in Sources */,
				618BBEA620B89AAC00B5BCE7 /* target.pb.cc in Sources */,
				254CD651CB621D471BC5AC12 /* target_cache_test.cc in Sources */,
				AB380CFB2019388600D97691 /* target_id_generator_test.cc in Sources */,
				662793139A36E5CFC935B949 /* task_test.cc in Sources */,
				54A0352A20A3B3BD003E0143 /* testutil.cc in Sources */,
				5497CB77229DECDE000FB92F /* time_testing.cc in Sources */,
				ABF6506C201131F8005F2C74 /* timestamp_test.cc in Sources */,
				B68B1E012213A765008977EF /* to_string_apple_test.mm in Sources */,
				B696858E2214B53900271095 /* to_string_test.cc in Sources */,
				ABC1D7E12023A40C00BA84F0 /* token_test.cc in Sources */,
				D3CB03747E34D7C0365638F1 /* transform_operation_test.cc in Sources */,
				549CCA5120A36DBC00BCEB75 /* tree_sorted_map_test.cc in Sources */,
				ABC1D7DE2023A05300BA84F0 /* user_test.cc in Sources */,
				340987A77D72C80A3E0FDADF /* view_snapshot_test.cc in Sources */,
				17473086EBACB98CDC3CC65C /* view_test.cc in Sources */,
				DDDE74C752E65DE7D39A7166 /* view_testing.cc in Sources */,
				2CBA4FA327C48B97D31F6373 /* watch_change_test.cc in Sources */,
				544129DE21C2DDC800EFB9CC /* write.pb.cc in Sources */,
				3BA4EEA6153B3833F86B8104 /* writer_test.cc in Sources */,
			);
			runOnlyForDeploymentPostprocessing = 0;
		};
		6EDD3AD520BF247500C33877 /* Sources */ = {
			isa = PBXSourcesBuildPhase;
			buildActionMask = 2147483647;
			files = (
				6E8302E021022309003E1EA3 /* FSTFuzzTestFieldPath.mm in Sources */,
				6EA39FDE20FE820E008D461F /* FSTFuzzTestSerializer.mm in Sources */,
				6EDD3B6020BF25AE00C33877 /* FSTFuzzTestsPrincipal.mm in Sources */,
			);
			runOnlyForDeploymentPostprocessing = 0;
		};
		DAFF0CF121E64AC30062958F /* Sources */ = {
			isa = PBXSourcesBuildPhase;
			buildActionMask = 2147483647;
			files = (
				DAFF0CF921E64AC30062958F /* AppDelegate.m in Sources */,
				DAFF0D0121E64AC40062958F /* main.m in Sources */,
			);
			runOnlyForDeploymentPostprocessing = 0;
		};
		DE03B2981F2149D600A30B9C /* Sources */ = {
			isa = PBXSourcesBuildPhase;
			buildActionMask = 2147483647;
			files = (
				F731A0CCD0220B370BC1BE8B /* BasicCompileTests.swift in Sources */,
				7C5E017689012489AAB7718D /* CodableGeoPointTests.swift in Sources */,
				54C3242322D3B627000FE6DD /* CodableIntegrationTests.swift in Sources */,
				70AB665EB6A473FF6C4CFD31 /* CodableTimestampTests.swift in Sources */,
				BCA720A0F54D23654F806323 /* ConditionalConformanceTests.swift in Sources */,
				E688620D4578F1F7FBB1AF9C /* EncodableFieldValueTests.swift in Sources */,
				73866AA12082B0A5009BB4FF /* FIRArrayTransformTests.mm in Sources */,
				7BCC5973C4F4FCC272150E31 /* FIRCollectionReferenceTests.mm in Sources */,
				5492E079202154D600B64F25 /* FIRCursorTests.mm in Sources */,
				5492E075202154D600B64F25 /* FIRDatabaseTests.mm in Sources */,
				C43A555928CB0441096F82D2 /* FIRDocumentReferenceTests.mm in Sources */,
				20814A477D00EA11D0E76631 /* FIRDocumentSnapshotTests.mm in Sources */,
				B371628DA91E80B64AE53085 /* FIRFieldPathTests.mm in Sources */,
				1D76DDBE57A4D66C64C00B65 /* FIRFieldValueTests.mm in Sources */,
				5492E073202154D600B64F25 /* FIRFieldsTests.mm in Sources */,
				6161B5032047140C00A99DBB /* FIRFirestoreSourceTests.mm in Sources */,
				25C167BAA4284FC951206E1F /* FIRFirestoreTests.mm in Sources */,
				1B6E74BA33B010D76DB1E2F9 /* FIRGeoPointTests.mm in Sources */,
				5492E074202154D600B64F25 /* FIRListenerRegistrationTests.mm in Sources */,
				D5B252EE3F4037405DB1ECE3 /* FIRNumericTransformTests.mm in Sources */,
				6C143182916AC638707DB854 /* FIRQuerySnapshotTests.mm in Sources */,
				5492E072202154D600B64F25 /* FIRQueryTests.mm in Sources */,
				82E3634FCF4A882948B81839 /* FIRQueryUnitTests.mm in Sources */,
				5492E077202154D600B64F25 /* FIRServerTimestampTests.mm in Sources */,
				716289F99B5316B3CC5E5CE9 /* FIRSnapshotMetadataTests.mm in Sources */,
				02B83EB79020AE6CBA60A410 /* FIRTimestampTest.m in Sources */,
				5492E07A202154D600B64F25 /* FIRTypeTests.mm in Sources */,
				5492E076202154D600B64F25 /* FIRValidationTests.mm in Sources */,
				5492E078202154D600B64F25 /* FIRWriteBatchTests.mm in Sources */,
				D9EF7FC0E3F8646B272B427E /* FSTAPIHelpers.mm in Sources */,
				5492E082202154EC00B64F25 /* FSTDatastoreTests.mm in Sources */,
				5492E041202143E700B64F25 /* FSTEventAccumulator.mm in Sources */,
				1E6E2AE74B7C9DEDFC07E76B /* FSTGoogleTestTests.mm in Sources */,
				5492E0422021440500B64F25 /* FSTHelpers.mm in Sources */,
				5491BC731FB44593008B3588 /* FSTIntegrationTestCase.mm in Sources */,
				F4FAC5A7D40A0A9A3EA77998 /* FSTLevelDBSpecTests.mm in Sources */,
				40431BF2A368D0C891229F6E /* FSTMemorySpecTests.mm in Sources */,
				2BBFAD893295881057E6C1FD /* FSTMockDatastore.mm in Sources */,
				5492E080202154EC00B64F25 /* FSTSmokeTests.mm in Sources */,
				6E10507432E1D7AE658D16BD /* FSTSpecTests.mm in Sources */,
				5FC0157A03EF9820BCCCC4A3 /* FSTSyncEngineTestDriver.mm in Sources */,
				5492E07F202154EC00B64F25 /* FSTTransactionTests.mm in Sources */,
				2F7D76FF225B550F83B95A72 /* FSTUserDataConverterTests.mm in Sources */,
				6F45846C159D3C063DBD3CBE /* FirestoreEncoderTests.swift in Sources */,
				5492E0442021457E00B64F25 /* XCTestCase+Await.mm in Sources */,
				02EB33CC2590E1484D462912 /* annotations.pb.cc in Sources */,
				EBFC611B1BF195D0EC710AF4 /* app_testing.mm in Sources */,
				5477CDEB22EE71C8000FCC1E /* append_only_list_test.cc in Sources */,
				FCA48FB54FC50BFDFDA672CD /* array_sorted_map_test.cc in Sources */,
				45A5504D33D39C6F80302450 /* async_queue_libdispatch_test.mm in Sources */,
				6F914209F46E6552B5A79570 /* async_queue_std_test.cc in Sources */,
				AD74843082C6465A676F16A7 /* async_queue_test.cc in Sources */,
				35C330499D50AC415B24C580 /* async_testing.cc in Sources */,
				8F781F527ED72DC6C123689E /* autoid_test.cc in Sources */,
				0B9BD73418289EFF91917934 /* bits_test.cc in Sources */,
				C3031FE7AF2E682867FBB788 /* bundle.pb.cc in Sources */,
				E968206D9D706C54C6F0D225 /* bundle_cache_test.cc in Sources */,
<<<<<<< HEAD
				77E970D1AD5456D8037D97D8 /* bundle_loader_test.cc in Sources */,
				587A501AC6BDE3F1AD8EE3B7 /* bundle_reader_test.cc in Sources */,
=======
				755EE5748AD04B39BC1EC4AC /* bundle_reader_test.cc in Sources */,
>>>>>>> dae51e95
				9F9FD9E675B79EC2938057A1 /* bundle_serializer_test.cc in Sources */,
				309C8AFAA1F6E24FBDD9D2AE /* byte_stream_apple_test.mm in Sources */,
				1E1F094011930C71457B0EF7 /* byte_stream_istream_test.cc in Sources */,
				98F6F069691C5B879BC99F6B /* byte_stream_test.cc in Sources */,
				52967C3DD7896BFA48840488 /* byte_string_test.cc in Sources */,
				338DFD5BCD142DF6C82A0D56 /* cc_compilation_test.cc in Sources */,
				4C66806697D7BCA730FA3697 /* common.pb.cc in Sources */,
				EC7A44792A5513FBB6F501EE /* comparison_test.cc in Sources */,
				BDF3A6C121F2773BB3A347A7 /* counting_query_engine.cc in Sources */,
				1F4930A8366F74288121F627 /* create_noop_connectivity_monitor.cc in Sources */,
				43EDB01D1641D96C40DA1889 /* credentials_provider_test.cc in Sources */,
				61976CE9C088131EC564A503 /* database_id_test.cc in Sources */,
				65FC1A102890C02EF1A65213 /* database_info_test.cc in Sources */,
				4D6761FB02F4D915E466A985 /* datastore_test.cc in Sources */,
				96898170B456EAF092F73BBC /* defer_test.cc in Sources */,
				C663A8B74B57FD84717DEA21 /* delayed_constructor_test.cc in Sources */,
				C426C6E424FB2199F5C2C5BC /* document.pb.cc in Sources */,
				93E5620E3884A431A14500B0 /* document_key_test.cc in Sources */,
				547E9A4322F9EA7300A275E0 /* document_set_test.cc in Sources */,
				A5175CA2E677E13CC5F23D72 /* document_test.cc in Sources */,
				0A1B97E51BDE36DE4F6E3787 /* empty_credentials_provider_test.cc in Sources */,
				D1690214781198276492442D /* event_manager_test.cc in Sources */,
				B6BF6EFEF887B072068BA658 /* executor_libdispatch_test.mm in Sources */,
				125B1048ECB755C2106802EB /* executor_std_test.cc in Sources */,
				DABB9FB61B1733F985CBF713 /* executor_test.cc in Sources */,
				7BCF050BA04537B0E7D44730 /* exponential_backoff_test.cc in Sources */,
				777C50D28F3AAC44D0C66924 /* fake_credentials_provider.cc in Sources */,
				BA1C5EAE87393D8E60F5AE6D /* fake_target_metadata_provider.cc in Sources */,
				97729B53698C0E52EB165003 /* field_filter_test.cc in Sources */,
				6A40835DB2C02B9F07C02E88 /* field_mask_test.cc in Sources */,
				D00E69F7FDF2BE674115AD3F /* field_path_test.cc in Sources */,
				9016EF298E41456060578C90 /* field_transform_test.cc in Sources */,
				D541EA6C61FBB8913BA5C3C3 /* field_value_benchmark.cc in Sources */,
				DA9FA01D1A4D7EC7ACA14DAB /* field_value_test.cc in Sources */,
				280A282BE9AF4DCF4E855EAB /* filesystem_test.cc in Sources */,
				867B370BF2DF84B6AB94B874 /* filesystem_testing.cc in Sources */,
				D085EA576C763E4146C9988E /* firebase_credentials_provider_test.mm in Sources */,
				920B6ABF76FDB3547F1CCD84 /* firestore.pb.cc in Sources */,
				5FE84472E5369DA866193C45 /* geo_point_test.cc in Sources */,
				0DDEE9FE08845BB7CA4607DE /* grpc_connection_test.cc in Sources */,
				549CEDA0519BA5F2508794E1 /* grpc_stream_test.cc in Sources */,
				DE50F1D39D34F867BC750957 /* grpc_stream_tester.cc in Sources */,
				9CE07BAAD3D3BC5F069D38FE /* grpc_streaming_reader_test.cc in Sources */,
				AD3C26630E33BE59C49BEB0D /* grpc_unary_call_test.cc in Sources */,
				21A2A881F71CB825299DF06E /* hard_assert_test.cc in Sources */,
				46683E00E0119595555018AB /* hashing_test.cc in Sources */,
				433474A3416B76645FFD17BB /* hashing_test_apple.mm in Sources */,
				06A3926F89C847846BE4D6BE /* http.pb.cc in Sources */,
				2B4234B962625F9EE68B31AC /* index_manager_test.cc in Sources */,
				8A79DDB4379A063C30A76329 /* iterator_adaptors_test.cc in Sources */,
				23C04A637090E438461E4E70 /* latlng.pb.cc in Sources */,
				477E0F3D1F54B05F35C5B483 /* leveldb_bundle_cache_test.cc in Sources */,
				2C5C612B26168BA9286290AE /* leveldb_index_manager_test.cc in Sources */,
				7731E564468645A4A62E2A3C /* leveldb_key_test.cc in Sources */,
				380A137B785A5A6991BEDF4B /* leveldb_local_store_test.cc in Sources */,
				4616CB6342775972F49EDB9B /* leveldb_lru_garbage_collector_test.cc in Sources */,
				B576823475FBCA5EFA583F9C /* leveldb_migrations_test.cc in Sources */,
				4FAD8823DC37B9CA24379E85 /* leveldb_mutation_queue_test.cc in Sources */,
				4562CDD90F5FF0491F07C5DA /* leveldb_opener_test.cc in Sources */,
				EE6DBFB0874A50578CE97A7F /* leveldb_remote_document_cache_test.cc in Sources */,
				6380CACCF96A9B26900983DC /* leveldb_target_cache_test.cc in Sources */,
				DDD219222EEE13E3F9F2C703 /* leveldb_transaction_test.cc in Sources */,
				BC549E3F3F119D80741D8612 /* leveldb_util_test.cc in Sources */,
				A585BD0F31E90980B5F5FBCA /* local_serializer_test.cc in Sources */,
				A97ED2BAAEDB0F765BBD5F98 /* local_store_test.cc in Sources */,
				677C833244550767B71DB1BA /* log_test.cc in Sources */,
				4DF18D15AC926FB7A4888313 /* lru_garbage_collector_test.cc in Sources */,
				12E04A12ABD5533B616D552A /* maybe_document.pb.cc in Sources */,
				766A077017711E759103C1C1 /* memory_bundle_cache_test.cc in Sources */,
				90FE088B8FD9EC06EEED1F39 /* memory_index_manager_test.cc in Sources */,
				1CC56DCA513B98CE39A6ED45 /* memory_local_store_test.cc in Sources */,
				264AAB492E24318C5EEB0649 /* memory_lru_garbage_collector_test.cc in Sources */,
				925BE64990449E93242A00A2 /* memory_mutation_queue_test.cc in Sources */,
				31850B3D5232E8D3F8C4D90C /* memory_remote_document_cache_test.cc in Sources */,
				C7F3C6F569BBA904477F011C /* memory_target_cache_test.cc in Sources */,
				26777815544F549DD18D87AF /* message_test.cc in Sources */,
				C393D6984614D8E4D8C336A2 /* mutation.pb.cc in Sources */,
				A7399FB3BEC50BBFF08EC9BA /* mutation_queue_test.cc in Sources */,
				D18DBCE3FE34BF5F14CF8ABD /* mutation_test.cc in Sources */,
				9073AFB51EA26A818C29131E /* no_document_test.cc in Sources */,
				0BC541D6457CBEDEA7BCF180 /* objc_type_traits_apple_test.mm in Sources */,
				4FAB27F13EA5D3D79E770EA2 /* ordered_code_benchmark.cc in Sources */,
				21836C4D9D48F962E7A3A244 /* ordered_code_test.cc in Sources */,
				6105A1365831B79A7DEEA4F3 /* path_test.cc in Sources */,
				CB8BEF34CC4A996C7BE85119 /* persistence_testing.cc in Sources */,
				4194B7BB8B0352E1AC5D69B9 /* precondition_test.cc in Sources */,
				0EA40EDACC28F445F9A3F32F /* pretty_printing_test.cc in Sources */,
				63B91FC476F3915A44F00796 /* query.pb.cc in Sources */,
				5DA741B0B90DB8DAB0AAE53C /* query_engine_test.cc in Sources */,
				BC8DFBCB023DBD914E27AA7D /* query_listener_test.cc in Sources */,
				DE435F33CE563E238868D318 /* query_test.cc in Sources */,
				B921A4F35B58925D958DD9A6 /* reference_set_test.cc in Sources */,
				E2AE851F9DC4C037CCD05E36 /* remote_document_cache_test.cc in Sources */,
				AD35AA07F973934BA30C9000 /* remote_event_test.cc in Sources */,
				5DDEC1A08F13226271FE636E /* resource_path_test.cc in Sources */,
				5FFDDAA9FBBBD14052D19EF4 /* schedule_test.cc in Sources */,
				49DB9113178FAA52F14477B2 /* secure_random_test.cc in Sources */,
				50454F81EC4584D4EB5F5ED5 /* serializer_test.cc in Sources */,
				F091532DEE529255FB008E25 /* snapshot_version_test.cc in Sources */,
				BB15588CC1622904CF5AD210 /* sorted_map_test.cc in Sources */,
				9F9244225BE2EC88AA0CE4EF /* sorted_set_test.cc in Sources */,
				489D672CAA09B9BC66798E9F /* status.pb.cc in Sources */,
				95C0F55813DA51E6B8C439E1 /* status_apple_test.mm in Sources */,
				FABE084FA7DA6E216A41EE80 /* status_test.cc in Sources */,
				AFE84E7B0C356CD2A113E56E /* status_testing.cc in Sources */,
				01D9704C3AAA13FAD2F962AB /* statusor_test.cc in Sources */,
				353E47129584B8DDF10138BD /* stream_test.cc in Sources */,
				3F4B6300198FD78E7B19BC5A /* strerror_test.cc in Sources */,
				822E5D5EC4955393DF26BC5C /* string_apple_benchmark.mm in Sources */,
				623AA12C3481646B0715006D /* string_apple_test.mm in Sources */,
				A6D57EC3A0BF39060705ED29 /* string_format_apple_test.mm in Sources */,
				EB7BE7B43A99E0BC2B0A8077 /* string_format_test.cc in Sources */,
				6D578695E8E03988820D401C /* string_util_test.cc in Sources */,
				5B4391097A6DF86EC3801DEE /* string_win_test.cc in Sources */,
				6FAC16B7FBD3B40D11A6A816 /* target.pb.cc in Sources */,
				FA90FA91F7381E5C678EFA30 /* target_cache_test.cc in Sources */,
				306E762DC6B829CED4FD995D /* target_id_generator_test.cc in Sources */,
				C57B15CADD8C3E806B154C19 /* task_test.cc in Sources */,
				CA989C0E6020C372A62B7062 /* testutil.cc in Sources */,
				2D220B9ABFA36CD7AC43D0A7 /* time_testing.cc in Sources */,
				D91D86B29B86A60C05879A48 /* timestamp_test.cc in Sources */,
				60260A06871DCB1A5F3448D3 /* to_string_apple_test.mm in Sources */,
				ECED3B60C5718B085AAB14FB /* to_string_test.cc in Sources */,
				1C4D8915AE94323AD1024D74 /* token_test.cc in Sources */,
				60186935E36CF79E48A0B293 /* transform_operation_test.cc in Sources */,
				5DA343D28AE05B0B2FE9FFB3 /* tree_sorted_map_test.cc in Sources */,
				D43F7601F3F3DE3125346D42 /* user_test.cc in Sources */,
				59E89A97A476790E89AFC7E7 /* view_snapshot_test.cc in Sources */,
				B63D84B2980C7DEE7E6E4708 /* view_test.cc in Sources */,
				48D1B38B93D34F1B82320577 /* view_testing.cc in Sources */,
				6BA8753F49951D7AEAD70199 /* watch_change_test.cc in Sources */,
				E435450184AEB51EE8435F66 /* write.pb.cc in Sources */,
				AFB0ACCF130713DF6495E110 /* writer_test.cc in Sources */,
			);
			runOnlyForDeploymentPostprocessing = 0;
		};
/* End PBXSourcesBuildPhase section */

/* Begin PBXTargetDependency section */
		544AB1982248072200F851E6 /* PBXTargetDependency */ = {
			isa = PBXTargetDependency;
			target = DAFF0CF421E64AC30062958F /* Firestore_Example_macOS */;
			targetProxy = 544AB1972248072200F851E6 /* PBXContainerItemProxy */;
		};
		54AA33AC224BFE0A006CE580 /* PBXTargetDependency */ = {
			isa = PBXTargetDependency;
			target = 54AA338E224BF935006CE580 /* Firestore_Example_tvOS */;
			targetProxy = 54AA33AB224BFE0A006CE580 /* PBXContainerItemProxy */;
		};
		54AA33BA224C0035006CE580 /* PBXTargetDependency */ = {
			isa = PBXTargetDependency;
			target = 54AA338E224BF935006CE580 /* Firestore_Example_tvOS */;
			targetProxy = 54AA33B9224C0035006CE580 /* PBXContainerItemProxy */;
		};
		54B8E4B0224BDC4100930F18 /* PBXTargetDependency */ = {
			isa = PBXTargetDependency;
			target = DAFF0CF421E64AC30062958F /* Firestore_Example_macOS */;
			targetProxy = 54B8E4AF224BDC4100930F18 /* PBXContainerItemProxy */;
		};
		5CAE131F20FFFED600BE9A4A /* PBXTargetDependency */ = {
			isa = PBXTargetDependency;
			target = 6003F589195388D20070C39A /* Firestore_Example_iOS */;
			targetProxy = 5CAE131E20FFFED600BE9A4A /* PBXContainerItemProxy */;
		};
		6003F5B4195388D20070C39A /* PBXTargetDependency */ = {
			isa = PBXTargetDependency;
			target = 6003F589195388D20070C39A /* Firestore_Example_iOS */;
			targetProxy = 6003F5B3195388D20070C39A /* PBXContainerItemProxy */;
		};
		6EDD3AD220BF247500C33877 /* PBXTargetDependency */ = {
			isa = PBXTargetDependency;
			target = 6003F589195388D20070C39A /* Firestore_Example_iOS */;
			targetProxy = 6EDD3AD320BF247500C33877 /* PBXContainerItemProxy */;
		};
		DE03B2951F2149D600A30B9C /* PBXTargetDependency */ = {
			isa = PBXTargetDependency;
			target = 6003F589195388D20070C39A /* Firestore_Example_iOS */;
			targetProxy = DE03B2961F2149D600A30B9C /* PBXContainerItemProxy */;
		};
/* End PBXTargetDependency section */

/* Begin PBXVariantGroup section */
		54AA3397224BF935006CE580 /* Main.storyboard */ = {
			isa = PBXVariantGroup;
			children = (
				54AA3398224BF935006CE580 /* Base */,
			);
			name = Main.storyboard;
			sourceTree = "<group>";
		};
		6003F596195388D20070C39A /* InfoPlist.strings */ = {
			isa = PBXVariantGroup;
			children = (
				6003F597195388D20070C39A /* en */,
			);
			name = InfoPlist.strings;
			sourceTree = "<group>";
		};
		6003F5B8195388D20070C39A /* InfoPlist.strings */ = {
			isa = PBXVariantGroup;
			children = (
				6003F5B9195388D20070C39A /* en */,
			);
			name = InfoPlist.strings;
			sourceTree = "<group>";
		};
		71719F9D1E33DC2100824A3D /* LaunchScreen.storyboard */ = {
			isa = PBXVariantGroup;
			children = (
				71719F9E1E33DC2100824A3D /* Base */,
			);
			name = LaunchScreen.storyboard;
			sourceTree = "<group>";
		};
		DAFF0CFC21E64AC40062958F /* MainMenu.xib */ = {
			isa = PBXVariantGroup;
			children = (
				DAFF0CFD21E64AC40062958F /* Base */,
			);
			name = MainMenu.xib;
			sourceTree = "<group>";
		};
/* End PBXVariantGroup section */

/* Begin XCBuildConfiguration section */
		544AB1992248072200F851E6 /* Debug */ = {
			isa = XCBuildConfiguration;
			baseConfigurationReference = BD01F0E43E4E2A07B8B05099 /* Pods-Firestore_Tests_macOS.debug.xcconfig */;
			buildSettings = {
				BUNDLE_LOADER = "$(TEST_HOST)";
				CLANG_ANALYZER_NONNULL = YES;
				CLANG_ANALYZER_NUMBER_OBJECT_CONVERSION = YES_AGGRESSIVE;
				CLANG_ENABLE_OBJC_WEAK = YES;
				CLANG_WARN_DOCUMENTATION_COMMENTS = YES;
				CLANG_WARN_UNGUARDED_AVAILABILITY = YES_AGGRESSIVE;
				CODE_SIGN_IDENTITY = "";
				"CODE_SIGN_IDENTITY[sdk=iphoneos*]" = "";
				COMBINE_HIDPI_IMAGES = YES;
				DEVELOPMENT_TEAM = "";
				INFOPLIST_FILE = "Tests/Tests-Info.plist";
				MTL_ENABLE_DEBUG_INFO = INCLUDE_SOURCE;
				MTL_FAST_MATH = YES;
				PRODUCT_BUNDLE_IDENTIFIER = "com.google.Firestore-Tests-macOS";
				PRODUCT_NAME = "$(TARGET_NAME)";
				SDKROOT = macosx;
				TEST_HOST = "$(BUILT_PRODUCTS_DIR)/Firestore_Example_macOS.app/Contents/MacOS/Firestore_Example_macOS";
			};
			name = Debug;
		};
		544AB19A2248072200F851E6 /* Release */ = {
			isa = XCBuildConfiguration;
			baseConfigurationReference = 397FB002E298B780F1E223E2 /* Pods-Firestore_Tests_macOS.release.xcconfig */;
			buildSettings = {
				BUNDLE_LOADER = "$(TEST_HOST)";
				CLANG_ANALYZER_NONNULL = YES;
				CLANG_ANALYZER_NUMBER_OBJECT_CONVERSION = YES_AGGRESSIVE;
				CLANG_ENABLE_OBJC_WEAK = YES;
				CLANG_WARN_DOCUMENTATION_COMMENTS = YES;
				CLANG_WARN_UNGUARDED_AVAILABILITY = YES_AGGRESSIVE;
				CODE_SIGN_IDENTITY = "";
				"CODE_SIGN_IDENTITY[sdk=iphoneos*]" = "";
				COMBINE_HIDPI_IMAGES = YES;
				COPY_PHASE_STRIP = NO;
				DEVELOPMENT_TEAM = "";
				INFOPLIST_FILE = "Tests/Tests-Info.plist";
				MTL_ENABLE_DEBUG_INFO = NO;
				MTL_FAST_MATH = YES;
				PRODUCT_BUNDLE_IDENTIFIER = "com.google.Firestore-Tests-macOS";
				PRODUCT_NAME = "$(TARGET_NAME)";
				PROVISIONING_PROFILE_SPECIFIER = "";
				SDKROOT = macosx;
				TEST_HOST = "$(BUILT_PRODUCTS_DIR)/Firestore_Example_macOS.app/Contents/MacOS/Firestore_Example_macOS";
			};
			name = Release;
		};
		54AA339F224BF936006CE580 /* Debug */ = {
			isa = XCBuildConfiguration;
			baseConfigurationReference = A70E82DD627B162BEF92B8ED /* Pods-Firestore_Example_tvOS.debug.xcconfig */;
			buildSettings = {
				ASSETCATALOG_COMPILER_APPICON_NAME = "App Icon & Top Shelf Image";
				ASSETCATALOG_COMPILER_LAUNCHIMAGE_NAME = LaunchImage;
				CLANG_ANALYZER_NONNULL = YES;
				CLANG_ANALYZER_NUMBER_OBJECT_CONVERSION = YES_AGGRESSIVE;
				CLANG_ENABLE_OBJC_WEAK = YES;
				CLANG_WARN_DOCUMENTATION_COMMENTS = YES;
				CLANG_WARN_UNGUARDED_AVAILABILITY = YES_AGGRESSIVE;
				CODE_SIGN_STYLE = Automatic;
				INFOPLIST_FILE = "$(SRCROOT)/App/tvOS/Info.plist";
				LD_RUNPATH_SEARCH_PATHS = "$(inherited) @executable_path/Frameworks";
				MTL_ENABLE_DEBUG_INFO = INCLUDE_SOURCE;
				MTL_FAST_MATH = YES;
				PRODUCT_BUNDLE_IDENTIFIER = "com.google.Firestore-Example-tvOS";
				PRODUCT_NAME = "$(TARGET_NAME)";
				SDKROOT = appletvos;
				TARGETED_DEVICE_FAMILY = 3;
			};
			name = Debug;
		};
		54AA33A0224BF936006CE580 /* Release */ = {
			isa = XCBuildConfiguration;
			baseConfigurationReference = FC738525340E594EBFAB121E /* Pods-Firestore_Example_tvOS.release.xcconfig */;
			buildSettings = {
				ASSETCATALOG_COMPILER_APPICON_NAME = "App Icon & Top Shelf Image";
				ASSETCATALOG_COMPILER_LAUNCHIMAGE_NAME = LaunchImage;
				CLANG_ANALYZER_NONNULL = YES;
				CLANG_ANALYZER_NUMBER_OBJECT_CONVERSION = YES_AGGRESSIVE;
				CLANG_ENABLE_OBJC_WEAK = YES;
				CLANG_WARN_DOCUMENTATION_COMMENTS = YES;
				CLANG_WARN_UNGUARDED_AVAILABILITY = YES_AGGRESSIVE;
				CODE_SIGN_STYLE = Automatic;
				COPY_PHASE_STRIP = NO;
				INFOPLIST_FILE = "$(SRCROOT)/App/tvOS/Info.plist";
				LD_RUNPATH_SEARCH_PATHS = "$(inherited) @executable_path/Frameworks";
				MTL_ENABLE_DEBUG_INFO = NO;
				MTL_FAST_MATH = YES;
				PRODUCT_BUNDLE_IDENTIFIER = "com.google.Firestore-Example-tvOS";
				PRODUCT_NAME = "$(TARGET_NAME)";
				SDKROOT = appletvos;
				TARGETED_DEVICE_FAMILY = 3;
			};
			name = Release;
		};
		54AA33AD224BFE0A006CE580 /* Debug */ = {
			isa = XCBuildConfiguration;
			baseConfigurationReference = 2E48431B0EDA400BEA91D4AB /* Pods-Firestore_Tests_tvOS.debug.xcconfig */;
			buildSettings = {
				BUNDLE_LOADER = "$(TEST_HOST)";
				CLANG_ANALYZER_NONNULL = YES;
				CLANG_ANALYZER_NUMBER_OBJECT_CONVERSION = YES_AGGRESSIVE;
				CLANG_ENABLE_OBJC_WEAK = YES;
				CLANG_WARN_DOCUMENTATION_COMMENTS = YES;
				CLANG_WARN_UNGUARDED_AVAILABILITY = YES_AGGRESSIVE;
				CODE_SIGN_STYLE = Automatic;
				INFOPLIST_FILE = "Tests/Tests-Info.plist";
				MTL_ENABLE_DEBUG_INFO = INCLUDE_SOURCE;
				MTL_FAST_MATH = YES;
				PRODUCT_BUNDLE_IDENTIFIER = "com.google.Firestore-Tests-tvOS";
				PRODUCT_NAME = "$(TARGET_NAME)";
				SDKROOT = appletvos;
				TARGETED_DEVICE_FAMILY = 3;
				TEST_HOST = "$(BUILT_PRODUCTS_DIR)/Firestore_Example_tvOS.app/Firestore_Example_tvOS";
			};
			name = Debug;
		};
		54AA33AE224BFE0A006CE580 /* Release */ = {
			isa = XCBuildConfiguration;
			baseConfigurationReference = 6AE927CDFC7A72BF825BE4CB /* Pods-Firestore_Tests_tvOS.release.xcconfig */;
			buildSettings = {
				BUNDLE_LOADER = "$(TEST_HOST)";
				CLANG_ANALYZER_NONNULL = YES;
				CLANG_ANALYZER_NUMBER_OBJECT_CONVERSION = YES_AGGRESSIVE;
				CLANG_ENABLE_OBJC_WEAK = YES;
				CLANG_WARN_DOCUMENTATION_COMMENTS = YES;
				CLANG_WARN_UNGUARDED_AVAILABILITY = YES_AGGRESSIVE;
				CODE_SIGN_STYLE = Automatic;
				COPY_PHASE_STRIP = NO;
				INFOPLIST_FILE = "Tests/Tests-Info.plist";
				MTL_ENABLE_DEBUG_INFO = NO;
				MTL_FAST_MATH = YES;
				PRODUCT_BUNDLE_IDENTIFIER = "com.google.Firestore-Tests-tvOS";
				PRODUCT_NAME = "$(TARGET_NAME)";
				SDKROOT = appletvos;
				TARGETED_DEVICE_FAMILY = 3;
				TEST_HOST = "$(BUILT_PRODUCTS_DIR)/Firestore_Example_tvOS.app/Firestore_Example_tvOS";
			};
			name = Release;
		};
		54AA33BC224C0035006CE580 /* Debug */ = {
			isa = XCBuildConfiguration;
			baseConfigurationReference = 74AC2ADBF1BAD9A8EF30CF41 /* Pods-Firestore_IntegrationTests_tvOS.debug.xcconfig */;
			buildSettings = {
				BUNDLE_LOADER = "$(TEST_HOST)";
				CLANG_ANALYZER_NONNULL = YES;
				CLANG_ANALYZER_NUMBER_OBJECT_CONVERSION = YES_AGGRESSIVE;
				CLANG_ENABLE_OBJC_WEAK = YES;
				CLANG_WARN_DOCUMENTATION_COMMENTS = YES;
				CLANG_WARN_UNGUARDED_AVAILABILITY = YES_AGGRESSIVE;
				CODE_SIGN_STYLE = Automatic;
				INFOPLIST_FILE = "Tests/Tests-Info.plist";
				MTL_ENABLE_DEBUG_INFO = INCLUDE_SOURCE;
				MTL_FAST_MATH = YES;
				PRODUCT_BUNDLE_IDENTIFIER = "com.google.Firestore-IntegrationTests-tvOS";
				PRODUCT_NAME = "$(TARGET_NAME)";
				SDKROOT = appletvos;
				TARGETED_DEVICE_FAMILY = 3;
				TEST_HOST = "$(BUILT_PRODUCTS_DIR)/Firestore_Example_tvOS.app/Firestore_Example_tvOS";
			};
			name = Debug;
		};
		54AA33BD224C0035006CE580 /* Release */ = {
			isa = XCBuildConfiguration;
			baseConfigurationReference = 36D235D9F1240D5195CDB670 /* Pods-Firestore_IntegrationTests_tvOS.release.xcconfig */;
			buildSettings = {
				BUNDLE_LOADER = "$(TEST_HOST)";
				CLANG_ANALYZER_NONNULL = YES;
				CLANG_ANALYZER_NUMBER_OBJECT_CONVERSION = YES_AGGRESSIVE;
				CLANG_ENABLE_OBJC_WEAK = YES;
				CLANG_WARN_DOCUMENTATION_COMMENTS = YES;
				CLANG_WARN_UNGUARDED_AVAILABILITY = YES_AGGRESSIVE;
				CODE_SIGN_STYLE = Automatic;
				COPY_PHASE_STRIP = NO;
				INFOPLIST_FILE = "Tests/Tests-Info.plist";
				MTL_ENABLE_DEBUG_INFO = NO;
				MTL_FAST_MATH = YES;
				PRODUCT_BUNDLE_IDENTIFIER = "com.google.Firestore-IntegrationTests-tvOS";
				PRODUCT_NAME = "$(TARGET_NAME)";
				SDKROOT = appletvos;
				TARGETED_DEVICE_FAMILY = 3;
				TEST_HOST = "$(BUILT_PRODUCTS_DIR)/Firestore_Example_tvOS.app/Firestore_Example_tvOS";
			};
			name = Release;
		};
		54B8E4B1224BDC4100930F18 /* Debug */ = {
			isa = XCBuildConfiguration;
			baseConfigurationReference = 2F901F31BC62444A476B779F /* Pods-Firestore_IntegrationTests_macOS.debug.xcconfig */;
			buildSettings = {
				BUNDLE_LOADER = "$(TEST_HOST)";
				CLANG_ANALYZER_NONNULL = YES;
				CLANG_ANALYZER_NUMBER_OBJECT_CONVERSION = YES_AGGRESSIVE;
				CLANG_ENABLE_OBJC_WEAK = YES;
				CLANG_WARN_DOCUMENTATION_COMMENTS = YES;
				CLANG_WARN_UNGUARDED_AVAILABILITY = YES_AGGRESSIVE;
				CODE_SIGN_IDENTITY = "";
				"CODE_SIGN_IDENTITY[sdk=iphoneos*]" = "";
				COMBINE_HIDPI_IMAGES = YES;
				DEVELOPMENT_TEAM = "";
				INFOPLIST_FILE = "Tests/Tests-Info.plist";
				MTL_ENABLE_DEBUG_INFO = INCLUDE_SOURCE;
				MTL_FAST_MATH = YES;
				PRODUCT_BUNDLE_IDENTIFIER = "com.google.Firestore-IntegrationTests-macOS";
				PRODUCT_NAME = "$(TARGET_NAME)";
				SDKROOT = macosx;
				TEST_HOST = "$(BUILT_PRODUCTS_DIR)/Firestore_Example_macOS.app/Contents/MacOS/Firestore_Example_macOS";
			};
			name = Debug;
		};
		54B8E4B2224BDC4100930F18 /* Release */ = {
			isa = XCBuildConfiguration;
			baseConfigurationReference = B953604968FBF5483BD20F5A /* Pods-Firestore_IntegrationTests_macOS.release.xcconfig */;
			buildSettings = {
				BUNDLE_LOADER = "$(TEST_HOST)";
				CLANG_ANALYZER_NONNULL = YES;
				CLANG_ANALYZER_NUMBER_OBJECT_CONVERSION = YES_AGGRESSIVE;
				CLANG_ENABLE_OBJC_WEAK = YES;
				CLANG_WARN_DOCUMENTATION_COMMENTS = YES;
				CLANG_WARN_UNGUARDED_AVAILABILITY = YES_AGGRESSIVE;
				CODE_SIGN_IDENTITY = "";
				"CODE_SIGN_IDENTITY[sdk=iphoneos*]" = "";
				COMBINE_HIDPI_IMAGES = YES;
				COPY_PHASE_STRIP = NO;
				DEVELOPMENT_TEAM = "";
				INFOPLIST_FILE = "Tests/Tests-Info.plist";
				MTL_ENABLE_DEBUG_INFO = NO;
				MTL_FAST_MATH = YES;
				PRODUCT_BUNDLE_IDENTIFIER = "com.google.Firestore-IntegrationTests-macOS";
				PRODUCT_NAME = "$(TARGET_NAME)";
				SDKROOT = macosx;
				TEST_HOST = "$(BUILT_PRODUCTS_DIR)/Firestore_Example_macOS.app/Contents/MacOS/Firestore_Example_macOS";
			};
			name = Release;
		};
		5CAE132120FFFED600BE9A4A /* Debug */ = {
			isa = XCBuildConfiguration;
			baseConfigurationReference = FA2E9952BA2B299C1156C43C /* Pods-Firestore_Benchmarks_iOS.debug.xcconfig */;
			buildSettings = {
				BUNDLE_LOADER = "$(TEST_HOST)";
				DEVELOPMENT_TEAM = EQHXZ8M8AV;
				GCC_PRECOMPILE_PREFIX_HEADER = YES;
				GCC_PREFIX_HEADER = "";
				PRODUCT_BUNDLE_IDENTIFIER = "Firebase.Firestore-Benchmarks-iOS";
				PRODUCT_NAME = "$(TARGET_NAME)";
				TEST_HOST = "$(BUILT_PRODUCTS_DIR)/Firestore_Example_iOS.app/Firestore_Example_iOS";
			};
			name = Debug;
		};
		5CAE132220FFFED600BE9A4A /* Release */ = {
			isa = XCBuildConfiguration;
			baseConfigurationReference = A5FA86650A18F3B7A8162287 /* Pods-Firestore_Benchmarks_iOS.release.xcconfig */;
			buildSettings = {
				BUNDLE_LOADER = "$(TEST_HOST)";
				DEVELOPMENT_TEAM = EQHXZ8M8AV;
				GCC_PRECOMPILE_PREFIX_HEADER = YES;
				GCC_PREFIX_HEADER = "";
				PRODUCT_BUNDLE_IDENTIFIER = "Firebase.Firestore-Benchmarks-iOS";
				PRODUCT_NAME = "$(TARGET_NAME)";
				TEST_HOST = "$(BUILT_PRODUCTS_DIR)/Firestore_Example_iOS.app/Firestore_Example_iOS";
			};
			name = Release;
		};
		6003F5BD195388D20070C39A /* Debug */ = {
			isa = XCBuildConfiguration;
			buildSettings = {
				ALWAYS_SEARCH_USER_PATHS = NO;
				CLANG_CXX_LANGUAGE_STANDARD = "c++0x";
				CLANG_CXX_LIBRARY = "libc++";
				CLANG_ENABLE_MODULES = YES;
				CLANG_ENABLE_OBJC_ARC = YES;
				CLANG_WARN_BLOCK_CAPTURE_AUTORELEASING = YES;
				CLANG_WARN_BOOL_CONVERSION = YES;
				CLANG_WARN_CONSTANT_CONVERSION = YES;
				CLANG_WARN_DEPRECATED_OBJC_IMPLEMENTATIONS = YES;
				CLANG_WARN_DIRECT_OBJC_ISA_USAGE = YES_ERROR;
				CLANG_WARN_EMPTY_BODY = YES;
				CLANG_WARN_ENUM_CONVERSION = YES;
				CLANG_WARN_INFINITE_RECURSION = YES;
				CLANG_WARN_INT_CONVERSION = YES;
				CLANG_WARN_NON_LITERAL_NULL_CONVERSION = YES;
				CLANG_WARN_OBJC_IMPLICIT_RETAIN_SELF = YES;
				CLANG_WARN_OBJC_LITERAL_CONVERSION = YES;
				CLANG_WARN_OBJC_ROOT_CLASS = YES_ERROR;
				CLANG_WARN_RANGE_LOOP_ANALYSIS = YES;
				CLANG_WARN_STRICT_PROTOTYPES = YES;
				CLANG_WARN_SUSPICIOUS_MOVE = YES;
				CLANG_WARN_UNREACHABLE_CODE = YES;
				CLANG_WARN__DUPLICATE_METHOD_MATCH = YES;
				"CODE_SIGN_IDENTITY[sdk=iphoneos*]" = "iPhone Developer";
				COPY_PHASE_STRIP = NO;
				DEBUG_INFORMATION_FORMAT = dwarf;
				ENABLE_STRICT_OBJC_MSGSEND = YES;
				ENABLE_TESTABILITY = YES;
				GCC_C_LANGUAGE_STANDARD = c99;
				GCC_DYNAMIC_NO_PIC = NO;
				GCC_NO_COMMON_BLOCKS = YES;
				GCC_OPTIMIZATION_LEVEL = 0;
				GCC_PREPROCESSOR_DEFINITIONS = (
					"DEBUG=1",
					"$(inherited)",
				);
				GCC_SYMBOLS_PRIVATE_EXTERN = NO;
				GCC_WARN_64_TO_32_BIT_CONVERSION = YES;
				GCC_WARN_ABOUT_RETURN_TYPE = YES_ERROR;
				GCC_WARN_UNDECLARED_SELECTOR = YES;
				GCC_WARN_UNINITIALIZED_AUTOS = YES_AGGRESSIVE;
				GCC_WARN_UNUSED_FUNCTION = YES;
				GCC_WARN_UNUSED_VARIABLE = YES;
				HEADER_SEARCH_PATHS = "";
				IPHONEOS_DEPLOYMENT_TARGET = 10.0;
				MACOSX_DEPLOYMENT_TARGET = 10.12;
				ONLY_ACTIVE_ARCH = YES;
				OTHER_CFLAGS = "";
				SDKROOT = iphoneos;
				TARGETED_DEVICE_FAMILY = "1,2";
				TVOS_DEPLOYMENT_TARGET = 10.0;
			};
			name = Debug;
		};
		6003F5BE195388D20070C39A /* Release */ = {
			isa = XCBuildConfiguration;
			buildSettings = {
				ALWAYS_SEARCH_USER_PATHS = NO;
				CLANG_CXX_LANGUAGE_STANDARD = "c++0x";
				CLANG_CXX_LIBRARY = "libc++";
				CLANG_ENABLE_MODULES = YES;
				CLANG_ENABLE_OBJC_ARC = YES;
				CLANG_WARN_BLOCK_CAPTURE_AUTORELEASING = YES;
				CLANG_WARN_BOOL_CONVERSION = YES;
				CLANG_WARN_CONSTANT_CONVERSION = YES;
				CLANG_WARN_DEPRECATED_OBJC_IMPLEMENTATIONS = YES;
				CLANG_WARN_DIRECT_OBJC_ISA_USAGE = YES_ERROR;
				CLANG_WARN_EMPTY_BODY = YES;
				CLANG_WARN_ENUM_CONVERSION = YES;
				CLANG_WARN_INFINITE_RECURSION = YES;
				CLANG_WARN_INT_CONVERSION = YES;
				CLANG_WARN_NON_LITERAL_NULL_CONVERSION = YES;
				CLANG_WARN_OBJC_IMPLICIT_RETAIN_SELF = YES;
				CLANG_WARN_OBJC_LITERAL_CONVERSION = YES;
				CLANG_WARN_OBJC_ROOT_CLASS = YES_ERROR;
				CLANG_WARN_RANGE_LOOP_ANALYSIS = YES;
				CLANG_WARN_STRICT_PROTOTYPES = YES;
				CLANG_WARN_SUSPICIOUS_MOVE = YES;
				CLANG_WARN_UNREACHABLE_CODE = YES;
				CLANG_WARN__DUPLICATE_METHOD_MATCH = YES;
				"CODE_SIGN_IDENTITY[sdk=iphoneos*]" = "iPhone Developer";
				COPY_PHASE_STRIP = YES;
				ENABLE_NS_ASSERTIONS = NO;
				ENABLE_STRICT_OBJC_MSGSEND = YES;
				GCC_C_LANGUAGE_STANDARD = c99;
				GCC_NO_COMMON_BLOCKS = YES;
				GCC_WARN_64_TO_32_BIT_CONVERSION = YES;
				GCC_WARN_ABOUT_RETURN_TYPE = YES_ERROR;
				GCC_WARN_UNDECLARED_SELECTOR = YES;
				GCC_WARN_UNINITIALIZED_AUTOS = YES_AGGRESSIVE;
				GCC_WARN_UNUSED_FUNCTION = YES;
				GCC_WARN_UNUSED_VARIABLE = YES;
				HEADER_SEARCH_PATHS = "";
				IPHONEOS_DEPLOYMENT_TARGET = 10.0;
				MACOSX_DEPLOYMENT_TARGET = 10.12;
				OTHER_CFLAGS = "";
				SDKROOT = iphoneos;
				SWIFT_COMPILATION_MODE = wholemodule;
				TARGETED_DEVICE_FAMILY = "1,2";
				TVOS_DEPLOYMENT_TARGET = 10.0;
				VALIDATE_PRODUCT = YES;
			};
			name = Release;
		};
		6003F5C0195388D20070C39A /* Debug */ = {
			isa = XCBuildConfiguration;
			baseConfigurationReference = 3C81DE3772628FE297055662 /* Pods-Firestore_Example_iOS.debug.xcconfig */;
			buildSettings = {
				ASSETCATALOG_COMPILER_APPICON_NAME = AppIcon;
				CLANG_ENABLE_MODULES = YES;
				GCC_PRECOMPILE_PREFIX_HEADER = YES;
				GCC_PREFIX_HEADER = "";
				HEADER_SEARCH_PATHS = (
					"$(inherited)",
					"\"${PODS_ROOT}/leveldb-library/include\"",
				);
				INFOPLIST_FILE = "App/iOS/Firestore-Info.plist";
				MODULE_NAME = ExampleApp;
				PRODUCT_BUNDLE_IDENTIFIER = "org.cocoapods.demo.${PRODUCT_NAME:rfc1034identifier}";
				PRODUCT_NAME = "$(TARGET_NAME)";
				SWIFT_OPTIMIZATION_LEVEL = "-Onone";
				SWIFT_VERSION = 4.0;
				WRAPPER_EXTENSION = app;
			};
			name = Debug;
		};
		6003F5C1195388D20070C39A /* Release */ = {
			isa = XCBuildConfiguration;
			baseConfigurationReference = 3F0992A4B83C60841C52E960 /* Pods-Firestore_Example_iOS.release.xcconfig */;
			buildSettings = {
				ASSETCATALOG_COMPILER_APPICON_NAME = AppIcon;
				CLANG_ENABLE_MODULES = YES;
				GCC_PRECOMPILE_PREFIX_HEADER = YES;
				GCC_PREFIX_HEADER = "";
				HEADER_SEARCH_PATHS = (
					"$(inherited)",
					"\"${PODS_ROOT}/leveldb-library/include\"",
				);
				INFOPLIST_FILE = "App/iOS/Firestore-Info.plist";
				LD_RUNPATH_SEARCH_PATHS = "$(inherited) @executable_path/Frameworks";
				MODULE_NAME = ExampleApp;
				PRODUCT_BUNDLE_IDENTIFIER = "org.cocoapods.demo.${PRODUCT_NAME:rfc1034identifier}";
				PRODUCT_NAME = "$(TARGET_NAME)";
				SWIFT_VERSION = 4.0;
				WRAPPER_EXTENSION = app;
			};
			name = Release;
		};
		6003F5C3195388D20070C39A /* Debug */ = {
			isa = XCBuildConfiguration;
			baseConfigurationReference = E592181BFD7C53C305123739 /* Pods-Firestore_Tests_iOS.debug.xcconfig */;
			buildSettings = {
				BUNDLE_LOADER = "$(TEST_HOST)";
				DEVELOPMENT_TEAM = EQHXZ8M8AV;
				GCC_PRECOMPILE_PREFIX_HEADER = YES;
				GCC_PREFIX_HEADER = "";
				GCC_PREPROCESSOR_DEFINITIONS = (
					"$(inherited)",
					"COCOAPODS=1",
					"GPB_USE_PROTOBUF_FRAMEWORK_IMPORTS=1",
				);
				INFOPLIST_FILE = "Tests/Tests-Info.plist";
				OTHER_CFLAGS = (
					"$(inherited)",
					"-iquote",
					"\"${PODS_CONFIGURATION_BUILD_DIR}/GoogleTest/GoogleTest.framework/Headers\"",
					"-iquote",
					"\"${PODS_CONFIGURATION_BUILD_DIR}/OCMock/OCMock.framework/Headers\"",
					"-iquote",
					"\"${PODS_CONFIGURATION_BUILD_DIR}/ProtobufCpp/ProtobufCpp.framework/Headers\"",
					"-iquote",
					"\"${PODS_CONFIGURATION_BUILD_DIR}/leveldb-library/leveldb.framework/Headers\"",
					"$(inherited)",
					"-iquote",
					"\"${PODS_CONFIGURATION_BUILD_DIR}/BoringSSL/openssl.framework/Headers\"",
					"-iquote",
					"\"${PODS_CONFIGURATION_BUILD_DIR}/FirebaseAuth/FirebaseAuth.framework/Headers\"",
					"-iquote",
					"\"${PODS_CONFIGURATION_BUILD_DIR}/FirebaseCore/FirebaseCore.framework/Headers\"",
					"-iquote",
					"\"${PODS_CONFIGURATION_BUILD_DIR}/FirebaseFirestore/FirebaseFirestore.framework/Headers\"",
					"-iquote",
					"\"${PODS_CONFIGURATION_BUILD_DIR}/GTMSessionFetcher/GTMSessionFetcher.framework/Headers\"",
					"-iquote",
					"\"${PODS_CONFIGURATION_BUILD_DIR}/GoogleToolboxForMac/GoogleToolboxForMac.framework/Headers\"",
					"-iquote",
					"\"${PODS_CONFIGURATION_BUILD_DIR}/Protobuf/Protobuf.framework/Headers\"",
					"-iquote",
					"\"${PODS_CONFIGURATION_BUILD_DIR}/leveldb-library/leveldb.framework/Headers\"",
					"-iquote",
					"\"${PODS_CONFIGURATION_BUILD_DIR}/nanopb/nanopb.framework/Headers\"",
					"-isystem",
					"\"${PODS_ROOT}/Headers/Public\"",
					"-isystem",
					"\"${PODS_ROOT}/Headers/Public/Firebase\"",
					"-isystem",
					"\"${PODS_ROOT}/Headers/Public/FirebaseAnalytics\"",
					"-isystem",
					"\"${PODS_ROOT}/Headers/Public/FirebaseInstanceID\"",
					"-DPB_FIELD_32BIT",
					"-DPB_NO_PACKED_STRUCTS=1",
				);
				PRODUCT_BUNDLE_IDENTIFIER = "org.cocoapods.demo.${PRODUCT_NAME:rfc1034identifier}";
				PRODUCT_NAME = "$(TARGET_NAME)";
				TEST_HOST = "$(BUILT_PRODUCTS_DIR)/Firestore_Example_iOS.app/Firestore_Example_iOS";
				WRAPPER_EXTENSION = xctest;
			};
			name = Debug;
		};
		6003F5C4195388D20070C39A /* Release */ = {
			isa = XCBuildConfiguration;
			baseConfigurationReference = B3F5B3AAE791A5911B9EAA82 /* Pods-Firestore_Tests_iOS.release.xcconfig */;
			buildSettings = {
				BUNDLE_LOADER = "$(TEST_HOST)";
				DEVELOPMENT_TEAM = EQHXZ8M8AV;
				GCC_PRECOMPILE_PREFIX_HEADER = YES;
				GCC_PREFIX_HEADER = "";
				GCC_PREPROCESSOR_DEFINITIONS = (
					"$(inherited)",
					"COCOAPODS=1",
					"GPB_USE_PROTOBUF_FRAMEWORK_IMPORTS=1",
				);
				INFOPLIST_FILE = "Tests/Tests-Info.plist";
				OTHER_CFLAGS = (
					"$(inherited)",
					"-iquote",
					"\"${PODS_CONFIGURATION_BUILD_DIR}/GoogleTest/GoogleTest.framework/Headers\"",
					"-iquote",
					"\"${PODS_CONFIGURATION_BUILD_DIR}/OCMock/OCMock.framework/Headers\"",
					"-iquote",
					"\"${PODS_CONFIGURATION_BUILD_DIR}/ProtobufCpp/ProtobufCpp.framework/Headers\"",
					"-iquote",
					"\"${PODS_CONFIGURATION_BUILD_DIR}/leveldb-library/leveldb.framework/Headers\"",
					"$(inherited)",
					"-iquote",
					"\"${PODS_CONFIGURATION_BUILD_DIR}/BoringSSL/openssl.framework/Headers\"",
					"-iquote",
					"\"${PODS_CONFIGURATION_BUILD_DIR}/FirebaseAuth/FirebaseAuth.framework/Headers\"",
					"-iquote",
					"\"${PODS_CONFIGURATION_BUILD_DIR}/FirebaseCore/FirebaseCore.framework/Headers\"",
					"-iquote",
					"\"${PODS_CONFIGURATION_BUILD_DIR}/FirebaseFirestore/FirebaseFirestore.framework/Headers\"",
					"-iquote",
					"\"${PODS_CONFIGURATION_BUILD_DIR}/GTMSessionFetcher/GTMSessionFetcher.framework/Headers\"",
					"-iquote",
					"\"${PODS_CONFIGURATION_BUILD_DIR}/GoogleToolboxForMac/GoogleToolboxForMac.framework/Headers\"",
					"-iquote",
					"\"${PODS_CONFIGURATION_BUILD_DIR}/Protobuf/Protobuf.framework/Headers\"",
					"-iquote",
					"\"${PODS_CONFIGURATION_BUILD_DIR}/leveldb-library/leveldb.framework/Headers\"",
					"-iquote",
					"\"${PODS_CONFIGURATION_BUILD_DIR}/nanopb/nanopb.framework/Headers\"",
					"-isystem",
					"\"${PODS_ROOT}/Headers/Public\"",
					"-isystem",
					"\"${PODS_ROOT}/Headers/Public/Firebase\"",
					"-isystem",
					"\"${PODS_ROOT}/Headers/Public/FirebaseAnalytics\"",
					"-isystem",
					"\"${PODS_ROOT}/Headers/Public/FirebaseInstanceID\"",
					"-DPB_FIELD_32BIT",
					"-DPB_NO_PACKED_STRUCTS=1",
				);
				PRODUCT_BUNDLE_IDENTIFIER = "org.cocoapods.demo.${PRODUCT_NAME:rfc1034identifier}";
				PRODUCT_NAME = "$(TARGET_NAME)";
				TEST_HOST = "$(BUILT_PRODUCTS_DIR)/Firestore_Example_iOS.app/Firestore_Example_iOS";
				WRAPPER_EXTENSION = xctest;
			};
			name = Release;
		};
		6EDD3B5920BF247500C33877 /* Debug */ = {
			isa = XCBuildConfiguration;
			baseConfigurationReference = 84434E57CA72951015FC71BC /* Pods-Firestore_FuzzTests_iOS.debug.xcconfig */;
			buildSettings = {
				BUNDLE_LOADER = "$(TEST_HOST)";
				DEVELOPMENT_TEAM = EQHXZ8M8AV;
				GCC_PRECOMPILE_PREFIX_HEADER = YES;
				GCC_PREFIX_HEADER = "";
				PRODUCT_BUNDLE_IDENTIFIER = "org.cocoapods.demo.${PRODUCT_NAME:rfc1034identifier}";
				PRODUCT_NAME = "$(TARGET_NAME)";
				TEST_HOST = "$(BUILT_PRODUCTS_DIR)/Firestore_Example_iOS.app/Firestore_Example_iOS";
				WRAPPER_EXTENSION = xctest;
			};
			name = Debug;
		};
		6EDD3B5A20BF247500C33877 /* Release */ = {
			isa = XCBuildConfiguration;
			baseConfigurationReference = 97C492D2524E92927C11F425 /* Pods-Firestore_FuzzTests_iOS.release.xcconfig */;
			buildSettings = {
				BUNDLE_LOADER = "$(TEST_HOST)";
				DEVELOPMENT_TEAM = EQHXZ8M8AV;
				GCC_PRECOMPILE_PREFIX_HEADER = YES;
				GCC_PREFIX_HEADER = "";
				PRODUCT_BUNDLE_IDENTIFIER = "org.cocoapods.demo.${PRODUCT_NAME:rfc1034identifier}";
				PRODUCT_NAME = "$(TARGET_NAME)";
				TEST_HOST = "$(BUILT_PRODUCTS_DIR)/Firestore_Example_iOS.app/Firestore_Example_iOS";
				WRAPPER_EXTENSION = xctest;
			};
			name = Release;
		};
		DAFF0D0321E64AC40062958F /* Debug */ = {
			isa = XCBuildConfiguration;
			baseConfigurationReference = 98366480BD1FD44A1FEDD982 /* Pods-Firestore_Example_macOS.debug.xcconfig */;
			buildSettings = {
				ASSETCATALOG_COMPILER_APPICON_NAME = AppIcon;
				CLANG_ANALYZER_NONNULL = YES;
				CLANG_ANALYZER_NUMBER_OBJECT_CONVERSION = YES_AGGRESSIVE;
				CLANG_ENABLE_OBJC_WEAK = YES;
				CLANG_WARN_BLOCK_CAPTURE_AUTORELEASING = YES;
				CLANG_WARN_DEPRECATED_OBJC_IMPLEMENTATIONS = YES;
				CLANG_WARN_DOCUMENTATION_COMMENTS = YES;
				CLANG_WARN_INFINITE_RECURSION = YES;
				CLANG_WARN_NON_LITERAL_NULL_CONVERSION = YES;
				CLANG_WARN_OBJC_IMPLICIT_RETAIN_SELF = YES;
				CLANG_WARN_OBJC_LITERAL_CONVERSION = YES;
				CLANG_WARN_RANGE_LOOP_ANALYSIS = YES;
				CLANG_WARN_STRICT_PROTOTYPES = YES;
				CLANG_WARN_SUSPICIOUS_MOVE = YES;
				CLANG_WARN_UNGUARDED_AVAILABILITY = YES_AGGRESSIVE;
				CLANG_WARN_UNREACHABLE_CODE = YES;
				CODE_SIGN_IDENTITY = "";
				"CODE_SIGN_IDENTITY[sdk=iphoneos*]" = "";
				CODE_SIGN_STYLE = Automatic;
				COMBINE_HIDPI_IMAGES = YES;
				DEVELOPMENT_TEAM = "";
				ENABLE_STRICT_OBJC_MSGSEND = YES;
				GCC_NO_COMMON_BLOCKS = YES;
				INFOPLIST_FILE = "$(SRCROOT)/App/macOS/Info.plist";
				LD_RUNPATH_SEARCH_PATHS = "$(inherited) @executable_path/../Frameworks";
				MTL_ENABLE_DEBUG_INFO = INCLUDE_SOURCE;
				MTL_FAST_MATH = YES;
				PRODUCT_BUNDLE_IDENTIFIER = "com.google.Firestore-macOS";
				PRODUCT_NAME = "$(TARGET_NAME)";
				SDKROOT = macosx;
			};
			name = Debug;
		};
		DAFF0D0421E64AC40062958F /* Release */ = {
			isa = XCBuildConfiguration;
			baseConfigurationReference = DF148C0D5EEC4A2CD9FA484C /* Pods-Firestore_Example_macOS.release.xcconfig */;
			buildSettings = {
				ASSETCATALOG_COMPILER_APPICON_NAME = AppIcon;
				CLANG_ANALYZER_NONNULL = YES;
				CLANG_ANALYZER_NUMBER_OBJECT_CONVERSION = YES_AGGRESSIVE;
				CLANG_ENABLE_OBJC_WEAK = YES;
				CLANG_WARN_BLOCK_CAPTURE_AUTORELEASING = YES;
				CLANG_WARN_DEPRECATED_OBJC_IMPLEMENTATIONS = YES;
				CLANG_WARN_DOCUMENTATION_COMMENTS = YES;
				CLANG_WARN_INFINITE_RECURSION = YES;
				CLANG_WARN_NON_LITERAL_NULL_CONVERSION = YES;
				CLANG_WARN_OBJC_IMPLICIT_RETAIN_SELF = YES;
				CLANG_WARN_OBJC_LITERAL_CONVERSION = YES;
				CLANG_WARN_RANGE_LOOP_ANALYSIS = YES;
				CLANG_WARN_STRICT_PROTOTYPES = YES;
				CLANG_WARN_SUSPICIOUS_MOVE = YES;
				CLANG_WARN_UNGUARDED_AVAILABILITY = YES_AGGRESSIVE;
				CLANG_WARN_UNREACHABLE_CODE = YES;
				CODE_SIGN_IDENTITY = "";
				"CODE_SIGN_IDENTITY[sdk=iphoneos*]" = "";
				CODE_SIGN_STYLE = Automatic;
				COMBINE_HIDPI_IMAGES = YES;
				COPY_PHASE_STRIP = NO;
				DEVELOPMENT_TEAM = "";
				ENABLE_STRICT_OBJC_MSGSEND = YES;
				GCC_NO_COMMON_BLOCKS = YES;
				INFOPLIST_FILE = "$(SRCROOT)/App/macOS/Info.plist";
				LD_RUNPATH_SEARCH_PATHS = "$(inherited) @executable_path/../Frameworks";
				MTL_ENABLE_DEBUG_INFO = NO;
				MTL_FAST_MATH = YES;
				PRODUCT_BUNDLE_IDENTIFIER = "com.google.Firestore-macOS";
				PRODUCT_NAME = "$(TARGET_NAME)";
				SDKROOT = macosx;
			};
			name = Release;
		};
		DE03B2E71F2149D600A30B9C /* Debug */ = {
			isa = XCBuildConfiguration;
			baseConfigurationReference = 1277F98C20D2DF0867496976 /* Pods-Firestore_IntegrationTests_iOS.debug.xcconfig */;
			buildSettings = {
				BUNDLE_LOADER = "$(TEST_HOST)";
				DEVELOPMENT_TEAM = EQHXZ8M8AV;
				GCC_PRECOMPILE_PREFIX_HEADER = YES;
				GCC_PREFIX_HEADER = "";
				GCC_PREPROCESSOR_DEFINITIONS = (
					"$(inherited)",
					"COCOAPODS=1",
					"GPB_USE_PROTOBUF_FRAMEWORK_IMPORTS=1",
				);
				INFOPLIST_FILE = "Tests/Tests-Info.plist";
				OTHER_LDFLAGS = (
					"$(inherited)",
					"-l\"c++\"",
				);
				PRODUCT_BUNDLE_IDENTIFIER = "org.cocoapods.demo.${PRODUCT_NAME:rfc1034identifier}";
				PRODUCT_NAME = "$(TARGET_NAME)";
				TEST_HOST = "$(BUILT_PRODUCTS_DIR)/Firestore_Example_iOS.app/Firestore_Example_iOS";
				WRAPPER_EXTENSION = xctest;
			};
			name = Debug;
		};
		DE03B2E81F2149D600A30B9C /* Release */ = {
			isa = XCBuildConfiguration;
			baseConfigurationReference = F354C0FE92645B56A6C6FD44 /* Pods-Firestore_IntegrationTests_iOS.release.xcconfig */;
			buildSettings = {
				BUNDLE_LOADER = "$(TEST_HOST)";
				DEVELOPMENT_TEAM = EQHXZ8M8AV;
				GCC_PRECOMPILE_PREFIX_HEADER = YES;
				GCC_PREFIX_HEADER = "";
				GCC_PREPROCESSOR_DEFINITIONS = (
					"$(inherited)",
					"COCOAPODS=1",
					"GPB_USE_PROTOBUF_FRAMEWORK_IMPORTS=1",
				);
				INFOPLIST_FILE = "Tests/Tests-Info.plist";
				OTHER_LDFLAGS = (
					"$(inherited)",
					"-l\"c++\"",
				);
				PRODUCT_BUNDLE_IDENTIFIER = "org.cocoapods.demo.${PRODUCT_NAME:rfc1034identifier}";
				PRODUCT_NAME = "$(TARGET_NAME)";
				TEST_HOST = "$(BUILT_PRODUCTS_DIR)/Firestore_Example_iOS.app/Firestore_Example_iOS";
				WRAPPER_EXTENSION = xctest;
			};
			name = Release;
		};
/* End XCBuildConfiguration section */

/* Begin XCConfigurationList section */
		544AB19B2248072200F851E6 /* Build configuration list for PBXNativeTarget "Firestore_Tests_macOS" */ = {
			isa = XCConfigurationList;
			buildConfigurations = (
				544AB1992248072200F851E6 /* Debug */,
				544AB19A2248072200F851E6 /* Release */,
			);
			defaultConfigurationIsVisible = 0;
			defaultConfigurationName = Release;
		};
		54AA33A1224BF936006CE580 /* Build configuration list for PBXNativeTarget "Firestore_Example_tvOS" */ = {
			isa = XCConfigurationList;
			buildConfigurations = (
				54AA339F224BF936006CE580 /* Debug */,
				54AA33A0224BF936006CE580 /* Release */,
			);
			defaultConfigurationIsVisible = 0;
			defaultConfigurationName = Release;
		};
		54AA33AF224BFE0A006CE580 /* Build configuration list for PBXNativeTarget "Firestore_Tests_tvOS" */ = {
			isa = XCConfigurationList;
			buildConfigurations = (
				54AA33AD224BFE0A006CE580 /* Debug */,
				54AA33AE224BFE0A006CE580 /* Release */,
			);
			defaultConfigurationIsVisible = 0;
			defaultConfigurationName = Release;
		};
		54AA33BB224C0035006CE580 /* Build configuration list for PBXNativeTarget "Firestore_IntegrationTests_tvOS" */ = {
			isa = XCConfigurationList;
			buildConfigurations = (
				54AA33BC224C0035006CE580 /* Debug */,
				54AA33BD224C0035006CE580 /* Release */,
			);
			defaultConfigurationIsVisible = 0;
			defaultConfigurationName = Release;
		};
		54B8E4B3224BDC4100930F18 /* Build configuration list for PBXNativeTarget "Firestore_IntegrationTests_macOS" */ = {
			isa = XCConfigurationList;
			buildConfigurations = (
				54B8E4B1224BDC4100930F18 /* Debug */,
				54B8E4B2224BDC4100930F18 /* Release */,
			);
			defaultConfigurationIsVisible = 0;
			defaultConfigurationName = Release;
		};
		5CAE132020FFFED600BE9A4A /* Build configuration list for PBXNativeTarget "Firestore_Benchmarks_iOS" */ = {
			isa = XCConfigurationList;
			buildConfigurations = (
				5CAE132120FFFED600BE9A4A /* Debug */,
				5CAE132220FFFED600BE9A4A /* Release */,
			);
			defaultConfigurationIsVisible = 0;
			defaultConfigurationName = Release;
		};
		6003F585195388D10070C39A /* Build configuration list for PBXProject "Firestore" */ = {
			isa = XCConfigurationList;
			buildConfigurations = (
				6003F5BD195388D20070C39A /* Debug */,
				6003F5BE195388D20070C39A /* Release */,
			);
			defaultConfigurationIsVisible = 0;
			defaultConfigurationName = Release;
		};
		6003F5BF195388D20070C39A /* Build configuration list for PBXNativeTarget "Firestore_Example_iOS" */ = {
			isa = XCConfigurationList;
			buildConfigurations = (
				6003F5C0195388D20070C39A /* Debug */,
				6003F5C1195388D20070C39A /* Release */,
			);
			defaultConfigurationIsVisible = 0;
			defaultConfigurationName = Release;
		};
		6003F5C2195388D20070C39A /* Build configuration list for PBXNativeTarget "Firestore_Tests_iOS" */ = {
			isa = XCConfigurationList;
			buildConfigurations = (
				6003F5C3195388D20070C39A /* Debug */,
				6003F5C4195388D20070C39A /* Release */,
			);
			defaultConfigurationIsVisible = 0;
			defaultConfigurationName = Release;
		};
		6EDD3B5820BF247500C33877 /* Build configuration list for PBXNativeTarget "Firestore_FuzzTests_iOS" */ = {
			isa = XCConfigurationList;
			buildConfigurations = (
				6EDD3B5920BF247500C33877 /* Debug */,
				6EDD3B5A20BF247500C33877 /* Release */,
			);
			defaultConfigurationIsVisible = 0;
			defaultConfigurationName = Release;
		};
		DAFF0D0521E64AC40062958F /* Build configuration list for PBXNativeTarget "Firestore_Example_macOS" */ = {
			isa = XCConfigurationList;
			buildConfigurations = (
				DAFF0D0321E64AC40062958F /* Debug */,
				DAFF0D0421E64AC40062958F /* Release */,
			);
			defaultConfigurationIsVisible = 0;
			defaultConfigurationName = Release;
		};
		DE03B2E61F2149D600A30B9C /* Build configuration list for PBXNativeTarget "Firestore_IntegrationTests_iOS" */ = {
			isa = XCConfigurationList;
			buildConfigurations = (
				DE03B2E71F2149D600A30B9C /* Debug */,
				DE03B2E81F2149D600A30B9C /* Release */,
			);
			defaultConfigurationIsVisible = 0;
			defaultConfigurationName = Release;
		};
/* End XCConfigurationList section */
	};
	rootObject = 6003F582195388D10070C39A /* Project object */;
}<|MERGE_RESOLUTION|>--- conflicted
+++ resolved
@@ -2263,12 +2263,8 @@
 		A8E54ABDC6E8D052AEEE1796 /* bundle */ = {
 			isa = PBXGroup;
 			children = (
-<<<<<<< HEAD
 				483B3D6241EE0FC6436ADDA5 /* bundle_loader_test.cc */,
 				F390E69A574C60591DCB7B4C /* bundle_reader_test.cc */,
-=======
-				0807462AC4EDFE52ADF03328 /* bundle_reader_test.cc */,
->>>>>>> dae51e95
 				C7A7E952C5323949C5204837 /* bundle_serializer_test.cc */,
 			);
 			name = bundle;
@@ -3414,12 +3410,8 @@
 				0DAA255C2FEB387895ADEE12 /* bits_test.cc in Sources */,
 				A9BE29B3005F95724A868BFF /* bundle.pb.cc in Sources */,
 				3CD210B5D50395E29E8B5FA0 /* bundle_cache_test.cc in Sources */,
-<<<<<<< HEAD
 				A82ABD6DF5979B34CB05BB79 /* bundle_loader_test.cc in Sources */,
 				FED46CDB218A2D1BEE418BBD /* bundle_reader_test.cc in Sources */,
-=======
-				540B0E1C8DA358E0257EAD05 /* bundle_reader_test.cc in Sources */,
->>>>>>> dae51e95
 				078989FAA00BEC6731058DB6 /* bundle_serializer_test.cc in Sources */,
 				3D90438B7A5C222F4EF3F82E /* byte_stream_apple_test.mm in Sources */,
 				9730F08BEFDD12B4865856BC /* byte_stream_istream_test.cc in Sources */,
@@ -3605,12 +3597,8 @@
 				B6FDE6F91D3F81D045E962A0 /* bits_test.cc in Sources */,
 				AEF2AFF9B950BBDFF17FBB36 /* bundle.pb.cc in Sources */,
 				1DA930526021AA860E24FE66 /* bundle_cache_test.cc in Sources */,
-<<<<<<< HEAD
 				08EC65ED3220BA4537299826 /* bundle_loader_test.cc in Sources */,
 				01D1C45D738BAB81C83CE1ED /* bundle_reader_test.cc in Sources */,
-=======
-				92D32D76D8A44F45695D542A /* bundle_reader_test.cc in Sources */,
->>>>>>> dae51e95
 				AAACAA2927F50C4C56EB620F /* bundle_serializer_test.cc in Sources */,
 				C6C0C87D08BC383B0ED17058 /* byte_stream_apple_test.mm in Sources */,
 				28FC563880C5BDAB1AB09BAB /* byte_stream_istream_test.cc in Sources */,
@@ -3808,12 +3796,8 @@
 				146C140B254F3837A4DD7AE8 /* bits_test.cc in Sources */,
 				C3AAB5A662AD7EDF0D6B8BEA /* bundle.pb.cc in Sources */,
 				F33C9EB357085AEB9789B961 /* bundle_cache_test.cc in Sources */,
-<<<<<<< HEAD
 				2B555969F53137FC15AF3BC6 /* bundle_loader_test.cc in Sources */,
 				9A3A82057CE0F25082BBD941 /* bundle_reader_test.cc in Sources */,
-=======
-				AC13D30C3D0F9F837664BE34 /* bundle_reader_test.cc in Sources */,
->>>>>>> dae51e95
 				DA060A709110C5BC9BD4EDFA /* bundle_serializer_test.cc in Sources */,
 				7E94A1DE02173DAC1EE84CE3 /* byte_stream_apple_test.mm in Sources */,
 				3CA8FAA53B0D896AAFFD2517 /* byte_stream_istream_test.cc in Sources */,
@@ -4011,12 +3995,8 @@
 				C1B4621C0820EEB0AC9CCD22 /* bits_test.cc in Sources */,
 				775087B0D8983BB2C3A3A1C7 /* bundle.pb.cc in Sources */,
 				33B3CEBFCDAF130D43F52AA5 /* bundle_cache_test.cc in Sources */,
-<<<<<<< HEAD
 				46E6532414AFECF538313CA9 /* bundle_loader_test.cc in Sources */,
 				3DA1D6FA6DB87B00351BA3D5 /* bundle_reader_test.cc in Sources */,
-=======
-				1469E8DB2BC4283E51CA690B /* bundle_reader_test.cc in Sources */,
->>>>>>> dae51e95
 				524669619B1652D132086D09 /* bundle_serializer_test.cc in Sources */,
 				816EADEFF6A29926F14D1E43 /* byte_stream_apple_test.mm in Sources */,
 				45521D3594942D93C5ECA700 /* byte_stream_istream_test.cc in Sources */,
@@ -4212,12 +4192,8 @@
 				AB380D02201BC69F00D97691 /* bits_test.cc in Sources */,
 				CE12F3E5B34588236326BA73 /* bundle.pb.cc in Sources */,
 				6D6F3A632A980AE255A47A3D /* bundle_cache_test.cc in Sources */,
-<<<<<<< HEAD
 				F159D599AA6EACAB754C7B91 /* bundle_loader_test.cc in Sources */,
 				49746FF2B13A9981278B1CC2 /* bundle_reader_test.cc in Sources */,
-=======
-				6C7F7DD24A7C97ACC3C6067A /* bundle_reader_test.cc in Sources */,
->>>>>>> dae51e95
 				89B296C8F6513BABFE5BAA18 /* bundle_serializer_test.cc in Sources */,
 				FC4620B1AE046EDC974AD9DA /* byte_stream_apple_test.mm in Sources */,
 				72AF1D063E23AABD1FF91979 /* byte_stream_istream_test.cc in Sources */,
@@ -4434,12 +4410,8 @@
 				0B9BD73418289EFF91917934 /* bits_test.cc in Sources */,
 				C3031FE7AF2E682867FBB788 /* bundle.pb.cc in Sources */,
 				E968206D9D706C54C6F0D225 /* bundle_cache_test.cc in Sources */,
-<<<<<<< HEAD
 				77E970D1AD5456D8037D97D8 /* bundle_loader_test.cc in Sources */,
 				587A501AC6BDE3F1AD8EE3B7 /* bundle_reader_test.cc in Sources */,
-=======
-				755EE5748AD04B39BC1EC4AC /* bundle_reader_test.cc in Sources */,
->>>>>>> dae51e95
 				9F9FD9E675B79EC2938057A1 /* bundle_serializer_test.cc in Sources */,
 				309C8AFAA1F6E24FBDD9D2AE /* byte_stream_apple_test.mm in Sources */,
 				1E1F094011930C71457B0EF7 /* byte_stream_istream_test.cc in Sources */,
