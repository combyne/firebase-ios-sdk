--- conflicted
+++ resolved
@@ -157,14 +157,8 @@
 
 #pragma mark - FSTView
 
-<<<<<<< HEAD
-static NSComparisonResult FSTCompareDocumentViewChangeTypes(
-    firebase::firestore::core::DocumentViewChangeType c1,
-    firebase::firestore::core::DocumentViewChangeType c2);
-=======
 static NSComparisonResult FSTCompareDocumentViewChangeTypes(DocumentViewChangeType c1,
                                                             DocumentViewChangeType c2);
->>>>>>> 0a58581b
 
 @interface FSTView ()
 
@@ -269,11 +263,7 @@
         if (![self shouldWaitForSyncedDocument:newDoc oldDocument:oldDoc]) {
           [changeSet addChange:[FSTDocumentViewChange
                                    changeWithDocument:newDoc
-<<<<<<< HEAD
-                                                 type:DocumentViewChangeType::Modified]];
-=======
                                                  type:DocumentViewChangeType::kModified]];
->>>>>>> 0a58581b
           changeApplied = YES;
 
           if (lastDocInLimit && self.query.comparator(newDoc, lastDocInLimit) > 0) {
@@ -285,31 +275,19 @@
       } else if (oldDocHadPendingMutations != newDocHasPendingMutations) {
         [changeSet
             addChange:[FSTDocumentViewChange changeWithDocument:newDoc
-<<<<<<< HEAD
-                                                           type:DocumentViewChangeType::Metadata]];
-=======
                                                            type:DocumentViewChangeType::kMetadata]];
->>>>>>> 0a58581b
         changeApplied = YES;
       }
 
     } else if (!oldDoc && newDoc) {
       [changeSet
           addChange:[FSTDocumentViewChange changeWithDocument:newDoc
-<<<<<<< HEAD
-                                                         type:DocumentViewChangeType::Added]];
-=======
                                                          type:DocumentViewChangeType::kAdded]];
->>>>>>> 0a58581b
       changeApplied = YES;
     } else if (oldDoc && !newDoc) {
       [changeSet
           addChange:[FSTDocumentViewChange changeWithDocument:oldDoc
-<<<<<<< HEAD
-                                                         type:DocumentViewChangeType::Removed]];
-=======
                                                          type:DocumentViewChangeType::kRemoved]];
->>>>>>> 0a58581b
       changeApplied = YES;
 
       if (lastDocInLimit) {
@@ -341,11 +319,7 @@
       newMutatedKeys = newMutatedKeys.erase(oldDoc.key);
       [changeSet
           addChange:[FSTDocumentViewChange changeWithDocument:oldDoc
-<<<<<<< HEAD
-                                                         type:DocumentViewChangeType::Removed]];
-=======
                                                          type:DocumentViewChangeType::kRemoved]];
->>>>>>> 0a58581b
     }
   }
 
@@ -514,15 +488,6 @@
 
 static inline int DocumentViewChangeTypePosition(DocumentViewChangeType changeType) {
   switch (changeType) {
-<<<<<<< HEAD
-    case DocumentViewChangeType::Removed:
-      return 0;
-    case DocumentViewChangeType::Added:
-      return 1;
-    case DocumentViewChangeType::Modified:
-      return 2;
-    case DocumentViewChangeType::Metadata:
-=======
     case DocumentViewChangeType::kRemoved:
       return 0;
     case DocumentViewChangeType::kAdded:
@@ -530,7 +495,6 @@
     case DocumentViewChangeType::kModified:
       return 2;
     case DocumentViewChangeType::kMetadata:
->>>>>>> 0a58581b
       // A metadata change is converted to a modified change at the public API layer. Since we sort
       // by document key and then change type, metadata and modified changes must be sorted
       // equivalently.
