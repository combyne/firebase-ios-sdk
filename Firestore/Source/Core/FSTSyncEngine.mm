/*
 * Copyright 2017 Google
 *
 * Licensed under the Apache License, Version 2.0 (the "License");
 * you may not use this file except in compliance with the License.
 * You may obtain a copy of the License at
 *
 *      http://www.apache.org/licenses/LICENSE-2.0
 *
 * Unless required by applicable law or agreed to in writing, software
 * distributed under the License is distributed on an "AS IS" BASIS,
 * WITHOUT WARRANTIES OR CONDITIONS OF ANY KIND, either express or implied.
 * See the License for the specific language governing permissions and
 * limitations under the License.
 */

#import "Firestore/Source/Core/FSTSyncEngine.h"

#include <map>
#include <set>
#include <unordered_map>
#include <utility>

#import "FIRFirestoreErrors.h"
#import "Firestore/Source/Core/FSTQuery.h"
#import "Firestore/Source/Core/FSTTransaction.h"
#import "Firestore/Source/Core/FSTView.h"
#import "Firestore/Source/Core/FSTViewSnapshot.h"
#import "Firestore/Source/Local/FSTLocalStore.h"
#import "Firestore/Source/Local/FSTLocalViewChanges.h"
#import "Firestore/Source/Local/FSTLocalWriteResult.h"
#import "Firestore/Source/Local/FSTQueryData.h"
#import "Firestore/Source/Model/FSTDocument.h"
#import "Firestore/Source/Model/FSTDocumentSet.h"
#import "Firestore/Source/Model/FSTMutationBatch.h"

#include "Firestore/core/src/firebase/firestore/auth/user.h"
#include "Firestore/core/src/firebase/firestore/core/target_id_generator.h"
#include "Firestore/core/src/firebase/firestore/local/reference_set.h"
#include "Firestore/core/src/firebase/firestore/model/document_key.h"
#include "Firestore/core/src/firebase/firestore/model/document_map.h"
#include "Firestore/core/src/firebase/firestore/model/snapshot_version.h"
#include "Firestore/core/src/firebase/firestore/remote/remote_event.h"
#include "Firestore/core/src/firebase/firestore/util/hard_assert.h"
#include "Firestore/core/src/firebase/firestore/util/log.h"
#include "absl/types/optional.h"

using firebase::firestore::auth::HashUser;
using firebase::firestore::auth::User;
using firebase::firestore::core::TargetIdGenerator;
using firebase::firestore::local::ReferenceSet;
using firebase::firestore::model::BatchId;
using firebase::firestore::model::DocumentKey;
using firebase::firestore::model::DocumentKeySet;
using firebase::firestore::model::DocumentMap;
using firebase::firestore::model::MaybeDocumentMap;
using firebase::firestore::model::ListenSequenceNumber;
using firebase::firestore::model::OnlineState;
using firebase::firestore::model::SnapshotVersion;
using firebase::firestore::model::TargetId;
using firebase::firestore::remote::RemoteEvent;
using firebase::firestore::remote::TargetChange;
using firebase::firestore::util::AsyncQueue;

NS_ASSUME_NONNULL_BEGIN

// Limbo documents don't use persistence, and are eagerly GC'd. So, listens for them don't need
// real sequence numbers.
static const ListenSequenceNumber kIrrelevantSequenceNumber = -1;

#pragma mark - FSTQueryView

/**
 * FSTQueryView contains all of the info that FSTSyncEngine needs to track for a particular
 * query and view.
 */
@interface FSTQueryView : NSObject

- (instancetype)initWithQuery:(FSTQuery *)query
                     targetID:(TargetId)targetID
                  resumeToken:(NSData *)resumeToken
                         view:(FSTView *)view NS_DESIGNATED_INITIALIZER;

- (instancetype)init NS_UNAVAILABLE;

/** The query itself. */
@property(nonatomic, strong, readonly) FSTQuery *query;

/** The targetID created by the client that is used in the watch stream to identify this query. */
@property(nonatomic, assign, readonly) TargetId targetID;

/**
 * An identifier from the datastore backend that indicates the last state of the results that
 * was received. This can be used to indicate where to continue receiving new doc changes for the
 * query.
 */
@property(nonatomic, copy, readonly) NSData *resumeToken;

/**
 * The view is responsible for computing the final merged truth of what docs are in the query.
 * It gets notified of local and remote changes, and applies the query filters and limits to
 * determine the most correct possible results.
 */
@property(nonatomic, strong, readonly) FSTView *view;

@end

@implementation FSTQueryView

- (instancetype)initWithQuery:(FSTQuery *)query
                     targetID:(TargetId)targetID
                  resumeToken:(NSData *)resumeToken
                         view:(FSTView *)view {
  if (self = [super init]) {
    _query = query;
    _targetID = targetID;
    _resumeToken = resumeToken;
    _view = view;
  }
  return self;
}

@end

#pragma mark - LimboResolution

/** Tracks a limbo resolution. */
class LimboResolution {
 public:
  LimboResolution() {
  }

  explicit LimboResolution(const DocumentKey &key) : key{key} {
  }

  DocumentKey key;

  /**
   * Set to true once we've received a document. This is used in remoteKeysForTarget and
   * ultimately used by `WatchChangeAggregator` to decide whether it needs to manufacture a delete
   * event for the target once the target is CURRENT.
   */
  bool document_received = false;
};

#pragma mark - FSTSyncEngine

@interface FSTSyncEngine ()

/** The local store, used to persist mutations and cached documents. */
@property(nonatomic, strong, readonly) FSTLocalStore *localStore;

/** The remote store for sending writes, watches, etc. to the backend. */
@property(nonatomic, strong, readonly) FSTRemoteStore *remoteStore;

/** FSTQueryViews for all active queries, indexed by query. */
@property(nonatomic, strong, readonly)
    NSMutableDictionary<FSTQuery *, FSTQueryView *> *queryViewsByQuery;

<<<<<<< HEAD
/** FSTQueryViews for all active queries, indexed by target ID. */
@property(nonatomic, strong, readonly)
    NSMutableDictionary<NSNumber *, FSTQueryView *> *queryViewsByTarget;

=======
>>>>>>> 6df99be0
@end

@implementation FSTSyncEngine {
  /** Used for creating the TargetId for the listens used to resolve limbo documents. */
  TargetIdGenerator _targetIdGenerator;

  /** Stores user completion blocks, indexed by user and BatchId. */
  std::unordered_map<User, NSMutableDictionary<NSNumber *, FSTVoidErrorBlock> *, HashUser>
      _mutationCompletionBlocks;

  /** FSTQueryViews for all active queries, indexed by target ID. */
  std::unordered_map<TargetId, FSTQueryView *> _queryViewsByTarget;

  /**
   * When a document is in limbo, we create a special listen to resolve it. This maps the
   * DocumentKey of each limbo document to the TargetId of the listen resolving it.
   */
  std::map<DocumentKey, TargetId> _limboTargetsByKey;

  /**
   * Basically the inverse of limboTargetsByKey, a map of target ID to a LimboResolution (which
   * includes the DocumentKey as well as whether we've received a document for the target).
   */
  std::map<TargetId, LimboResolution> _limboResolutionsByTarget;

  User _currentUser;

  /** Used to track any documents that are currently in limbo. */
  ReferenceSet _limboDocumentRefs;
}

- (instancetype)initWithLocalStore:(FSTLocalStore *)localStore
                       remoteStore:(FSTRemoteStore *)remoteStore
                       initialUser:(const User &)initialUser {
  if (self = [super init]) {
    _localStore = localStore;
    _remoteStore = remoteStore;

    _queryViewsByQuery = [NSMutableDictionary dictionary];

    _targetIdGenerator = TargetIdGenerator::SyncEngineTargetIdGenerator();
    _currentUser = initialUser;
  }
  return self;
}

- (TargetId)listenToQuery:(FSTQuery *)query {
  [self assertDelegateExistsForSelector:_cmd];
  HARD_ASSERT(self.queryViewsByQuery[query] == nil, "We already listen to query: %s", query);

  FSTQueryData *queryData = [self.localStore allocateQuery:query];
  FSTViewSnapshot *viewSnapshot = [self initializeViewAndComputeSnapshotForQueryData:queryData];
  [self.syncEngineDelegate handleViewSnapshots:@[ viewSnapshot ]];

  [self.remoteStore listenToTargetWithQueryData:queryData];
  return queryData.targetID;
}

- (FSTViewSnapshot *)initializeViewAndComputeSnapshotForQueryData:(FSTQueryData *)queryData {
  DocumentMap docs = [self.localStore executeQuery:queryData.query];
  DocumentKeySet remoteKeys = [self.localStore remoteDocumentKeysForTarget:queryData.targetID];

  FSTView *view = [[FSTView alloc] initWithQuery:queryData.query
                                 remoteDocuments:std::move(remoteKeys)];
  FSTViewDocumentChanges *viewDocChanges = [view computeChangesWithDocuments:docs.underlying_map()];
  FSTViewChange *viewChange = [view applyChangesToDocuments:viewDocChanges];
  HARD_ASSERT(viewChange.limboChanges.count == 0,
              "View returned limbo docs before target ack from the server.");

  FSTQueryView *queryView = [[FSTQueryView alloc] initWithQuery:queryData.query
                                                       targetID:queryData.targetID
                                                    resumeToken:queryData.resumeToken
                                                           view:view];
  self.queryViewsByQuery[queryData.query] = queryView;
  _queryViewsByTarget[queryData.targetID] = queryView;

  return viewChange.snapshot;
}

- (void)stopListeningToQuery:(FSTQuery *)query {
  [self assertDelegateExistsForSelector:_cmd];

  FSTQueryView *queryView = self.queryViewsByQuery[query];
  HARD_ASSERT(queryView, "Trying to stop listening to a query not found");

  [self.localStore releaseQuery:query];
  [self.remoteStore stopListeningToTargetID:queryView.targetID];
  [self removeAndCleanupQuery:queryView];
}

- (void)writeMutations:(NSArray<FSTMutation *> *)mutations
            completion:(FSTVoidErrorBlock)completion {
  [self assertDelegateExistsForSelector:_cmd];

  FSTLocalWriteResult *result = [self.localStore locallyWriteMutations:mutations];
  [self addMutationCompletionBlock:completion batchID:result.batchID];

  [self emitNewSnapshotsAndNotifyLocalStoreWithChanges:result.changes remoteEvent:absl::nullopt];
  [self.remoteStore fillWritePipeline];
}

- (void)addMutationCompletionBlock:(FSTVoidErrorBlock)completion batchID:(BatchId)batchID {
  NSMutableDictionary<NSNumber *, FSTVoidErrorBlock> *completionBlocks =
      _mutationCompletionBlocks[_currentUser];
  if (!completionBlocks) {
    completionBlocks = [NSMutableDictionary dictionary];
    _mutationCompletionBlocks[_currentUser] = completionBlocks;
  }
  [completionBlocks setObject:completion forKey:@(batchID)];
}

/**
 * Takes an updateBlock in which a set of reads and writes can be performed atomically. In the
 * updateBlock, user code can read and write values using a transaction object. After the
 * updateBlock, all changes will be committed. If someone else has changed any of the data
 * referenced, then the updateBlock will be called again. If the updateBlock still fails after the
 * given number of retries, then the transaction will be rejected.
 *
 * The transaction object passed to the updateBlock contains methods for accessing documents
 * and collections. Unlike other firestore access, data accessed with the transaction will not
 * reflect local changes that have not been committed. For this reason, it is required that all
 * reads are performed before any writes. Transactions must be performed while online.
 */
- (void)transactionWithRetries:(int)retries
                   workerQueue:(AsyncQueue *)workerQueue
                   updateBlock:(FSTTransactionBlock)updateBlock
                    completion:(FSTVoidIDErrorBlock)completion {
  workerQueue->VerifyIsCurrentQueue();
  HARD_ASSERT(retries >= 0, "Got negative number of retries for transaction");
  FSTTransaction *transaction = [self.remoteStore transaction];
  updateBlock(transaction, ^(id _Nullable result, NSError *_Nullable error) {
    workerQueue->Enqueue(
        [self, retries, workerQueue, updateBlock, completion, transaction, result, error] {
          if (error) {
            completion(nil, error);
            return;
          }
          [transaction commitWithCompletion:^(NSError *_Nullable transactionError) {
            if (!transactionError) {
              completion(result, nil);
              return;
            }
            // TODO(b/35201829): Only retry on real transaction failures.
            if (retries == 0) {
              NSError *wrappedError =
                  [NSError errorWithDomain:FIRFirestoreErrorDomain
                                      code:FIRFirestoreErrorCodeFailedPrecondition
                                  userInfo:@{
                                    NSLocalizedDescriptionKey : @"Transaction failed all retries.",
                                    NSUnderlyingErrorKey : transactionError
                                  }];
              completion(nil, wrappedError);
              return;
            }
            workerQueue->VerifyIsCurrentQueue();
            return [self transactionWithRetries:(retries - 1)
                                    workerQueue:workerQueue
                                    updateBlock:updateBlock
                                     completion:completion];
          }];
        });
  });
}

- (void)applyRemoteEvent:(const RemoteEvent &)remoteEvent {
  [self assertDelegateExistsForSelector:_cmd];

  // Update `receivedDocument` as appropriate for any limbo targets.
  for (const auto &entry : remoteEvent.target_changes()) {
    TargetId targetID = entry.first;
    const TargetChange &change = entry.second;
    const auto iter = _limboResolutionsByTarget.find(targetID);
    if (iter != _limboResolutionsByTarget.end()) {
      LimboResolution &limboResolution = iter->second;
      // Since this is a limbo resolution lookup, it's for a single document and it could be
      // added, modified, or removed, but not a combination.
      HARD_ASSERT(change.added_documents().size() + change.modified_documents().size() +
                          change.removed_documents().size() <=
                      1,
                  "Limbo resolution for single document contains multiple changes.");

      if (change.added_documents().size() > 0) {
        limboResolution.document_received = true;
      } else if (change.modified_documents().size() > 0) {
        HARD_ASSERT(limboResolution.document_received,
                    "Received change for limbo target document without add.");
      } else if (change.removed_documents().size() > 0) {
        HARD_ASSERT(limboResolution.document_received,
                    "Received remove for limbo target document without add.");
        limboResolution.document_received = false;
      } else {
        // This was probably just a CURRENT targetChange or similar.
      }
    }
  }

  MaybeDocumentMap changes = [self.localStore applyRemoteEvent:remoteEvent];
  [self emitNewSnapshotsAndNotifyLocalStoreWithChanges:changes remoteEvent:remoteEvent];
}

- (void)applyChangedOnlineState:(OnlineState)onlineState {
  NSMutableArray<FSTViewSnapshot *> *newViewSnapshots = [NSMutableArray array];
  [self.queryViewsByQuery
      enumerateKeysAndObjectsUsingBlock:^(FSTQuery *query, FSTQueryView *queryView, BOOL *stop) {
        FSTViewChange *viewChange = [queryView.view applyChangedOnlineState:onlineState];
        HARD_ASSERT(viewChange.limboChanges.count == 0,
                    "OnlineState should not affect limbo documents.");
        if (viewChange.snapshot) {
          [newViewSnapshots addObject:viewChange.snapshot];
        }
      }];

  [self.syncEngineDelegate handleViewSnapshots:newViewSnapshots];
  [self.syncEngineDelegate applyChangedOnlineState:onlineState];
}

- (void)rejectListenWithTargetID:(const TargetId)targetID error:(NSError *)error {
  [self assertDelegateExistsForSelector:_cmd];

  const auto iter = _limboResolutionsByTarget.find(targetID);
  if (iter != _limboResolutionsByTarget.end()) {
    const DocumentKey limboKey = iter->second.key;
    // Since this query failed, we won't want to manually unlisten to it.
    // So go ahead and remove it from bookkeeping.
    _limboTargetsByKey.erase(limboKey);
    _limboResolutionsByTarget.erase(targetID);

    // TODO(dimond): Retry on transient errors?

    // It's a limbo doc. Create a synthetic event saying it was deleted. This is kind of a hack.
    // Ideally, we would have a method in the local store to purge a document. However, it would
    // be tricky to keep all of the local store's invariants with another method.
    FSTDeletedDocument *doc = [FSTDeletedDocument documentWithKey:limboKey
                                                          version:SnapshotVersion::None()
                                            hasCommittedMutations:NO];
    DocumentKeySet limboDocuments = DocumentKeySet{doc.key};
    RemoteEvent event{SnapshotVersion::None(), /*target_changes=*/{}, /*target_mismatches=*/{},
                      /*document_updates=*/{{limboKey, doc}}, std::move(limboDocuments)};
    [self applyRemoteEvent:event];
  } else {
    auto found = _queryViewsByTarget.find(targetID);
    HARD_ASSERT(found != _queryViewsByTarget.end(), "Unknown targetId: %s", targetID);
    FSTQueryView *queryView = found->second;
    FSTQuery *query = queryView.query;
    [self.localStore releaseQuery:query];
    [self removeAndCleanupQuery:queryView];
    if ([self errorIsInteresting:error]) {
      LOG_WARN("Listen for query at %s failed: %s", query.path.CanonicalString(),
               error.localizedDescription);
    }
    [self.syncEngineDelegate handleError:error forQuery:query];
  }
}

- (void)applySuccessfulWriteWithResult:(FSTMutationBatchResult *)batchResult {
  [self assertDelegateExistsForSelector:_cmd];

  // The local store may or may not be able to apply the write result and raise events immediately
  // (depending on whether the watcher is caught up), so we raise user callbacks first so that they
  // consistently happen before listen events.
  [self processUserCallbacksForBatchID:batchResult.batch.batchID error:nil];

  MaybeDocumentMap changes = [self.localStore acknowledgeBatchWithResult:batchResult];
<<<<<<< HEAD
  [self emitNewSnapshotsAndNotifyLocalStoreWithChanges:changes remoteEvent:nil];
=======
  [self emitNewSnapshotsAndNotifyLocalStoreWithChanges:changes remoteEvent:absl::nullopt];
>>>>>>> 6df99be0
}

- (void)rejectFailedWriteWithBatchID:(BatchId)batchID error:(NSError *)error {
  [self assertDelegateExistsForSelector:_cmd];
  MaybeDocumentMap changes = [self.localStore rejectBatchID:batchID];

  if (!changes.empty() && [self errorIsInteresting:error]) {
    const DocumentKey &minKey = changes.min()->first;
    LOG_WARN("Write at %s failed: %s", minKey.ToString(), error.localizedDescription);
  }

  // The local store may or may not be able to apply the write result and raise events immediately
  // (depending on whether the watcher is caught up), so we raise user callbacks first so that they
  // consistently happen before listen events.
  [self processUserCallbacksForBatchID:batchID error:error];

  [self emitNewSnapshotsAndNotifyLocalStoreWithChanges:changes remoteEvent:absl::nullopt];
}

- (void)processUserCallbacksForBatchID:(BatchId)batchID error:(NSError *_Nullable)error {
  NSMutableDictionary<NSNumber *, FSTVoidErrorBlock> *completionBlocks =
      _mutationCompletionBlocks[_currentUser];

  // NOTE: Mutations restored from persistence won't have completion blocks, so it's okay for
  // this (or the completion below) to be nil.
  if (completionBlocks) {
    NSNumber *boxedBatchID = @(batchID);
    FSTVoidErrorBlock completion = completionBlocks[boxedBatchID];
    if (completion) {
      completion(error);
      [completionBlocks removeObjectForKey:boxedBatchID];
    }
  }
}

- (void)assertDelegateExistsForSelector:(SEL)methodSelector {
  HARD_ASSERT(self.syncEngineDelegate, "Tried to call '%s' before delegate was registered.",
              NSStringFromSelector(methodSelector));
}

- (void)removeAndCleanupQuery:(FSTQueryView *)queryView {
  [self.queryViewsByQuery removeObjectForKey:queryView.query];
  _queryViewsByTarget.erase(queryView.targetID);

  DocumentKeySet limboKeys = _limboDocumentRefs.ReferencedKeys(queryView.targetID);
  _limboDocumentRefs.RemoveReferences(queryView.targetID);
  for (const DocumentKey &key : limboKeys) {
    if (!_limboDocumentRefs.ContainsKey(key)) {
      // We removed the last reference for this key.
      [self removeLimboTargetForKey:key];
    }
  }
}

/**
 * Computes a new snapshot from the changes and calls the registered callback with the new snapshot.
 */
- (void)emitNewSnapshotsAndNotifyLocalStoreWithChanges:(const MaybeDocumentMap &)changes
<<<<<<< HEAD
                                           remoteEvent:(FSTRemoteEvent *_Nullable)remoteEvent {
=======
                                           remoteEvent:(const absl::optional<RemoteEvent> &)
                                                           maybeRemoteEvent {
>>>>>>> 6df99be0
  NSMutableArray<FSTViewSnapshot *> *newSnapshots = [NSMutableArray array];
  NSMutableArray<FSTLocalViewChanges *> *documentChangesInAllViews = [NSMutableArray array];

  [self.queryViewsByQuery
      enumerateKeysAndObjectsUsingBlock:^(FSTQuery *query, FSTQueryView *queryView, BOOL *stop) {
        FSTView *view = queryView.view;
        FSTViewDocumentChanges *viewDocChanges = [view computeChangesWithDocuments:changes];
        if (viewDocChanges.needsRefill) {
          // The query has a limit and some docs were removed/updated, so we need to re-run the
          // query against the local store to make sure we didn't lose any good docs that had been
          // past the limit.
          DocumentMap docs = [self.localStore executeQuery:queryView.query];
          viewDocChanges = [view computeChangesWithDocuments:docs.underlying_map()
                                             previousChanges:viewDocChanges];
        }

        absl::optional<TargetChange> targetChange;
        if (maybeRemoteEvent.has_value()) {
          const RemoteEvent &remoteEvent = maybeRemoteEvent.value();
          auto it = remoteEvent.target_changes().find(queryView.targetID);
          if (it != remoteEvent.target_changes().end()) {
            targetChange = it->second;
          }
        }
        FSTViewChange *viewChange = [queryView.view applyChangesToDocuments:viewDocChanges
                                                               targetChange:targetChange];

        [self updateTrackedLimboDocumentsWithChanges:viewChange.limboChanges
                                            targetID:queryView.targetID];

        if (viewChange.snapshot) {
          [newSnapshots addObject:viewChange.snapshot];
          FSTLocalViewChanges *docChanges =
              [FSTLocalViewChanges changesForViewSnapshot:viewChange.snapshot
                                             withTargetID:queryView.targetID];
          [documentChangesInAllViews addObject:docChanges];
        }
      }];

  [self.syncEngineDelegate handleViewSnapshots:newSnapshots];
  [self.localStore notifyLocalViewChanges:documentChangesInAllViews];
}

/** Updates the limbo document state for the given targetID. */
- (void)updateTrackedLimboDocumentsWithChanges:(NSArray<FSTLimboDocumentChange *> *)limboChanges
                                      targetID:(TargetId)targetID {
  for (FSTLimboDocumentChange *limboChange in limboChanges) {
    switch (limboChange.type) {
      case FSTLimboDocumentChangeTypeAdded:
        _limboDocumentRefs.AddReference(limboChange.key, targetID);
        [self trackLimboChange:limboChange];
        break;

      case FSTLimboDocumentChangeTypeRemoved:
        LOG_DEBUG("Document no longer in limbo: %s", limboChange.key.ToString());
        _limboDocumentRefs.RemoveReference(limboChange.key, targetID);
        if (!_limboDocumentRefs.ContainsKey(limboChange.key)) {
          // We removed the last reference for this key
          [self removeLimboTargetForKey:limboChange.key];
        }
        break;

      default:
        HARD_FAIL("Unknown limbo change type: %s", limboChange.type);
    }
  }
}

- (void)trackLimboChange:(FSTLimboDocumentChange *)limboChange {
  DocumentKey key{limboChange.key};

  if (_limboTargetsByKey.find(key) == _limboTargetsByKey.end()) {
    LOG_DEBUG("New document in limbo: %s", key.ToString());
    TargetId limboTargetID = _targetIdGenerator.NextId();
    FSTQuery *query = [FSTQuery queryWithPath:key.path()];
    FSTQueryData *queryData = [[FSTQueryData alloc] initWithQuery:query
                                                         targetID:limboTargetID
                                             listenSequenceNumber:kIrrelevantSequenceNumber
                                                          purpose:FSTQueryPurposeLimboResolution];
    _limboResolutionsByTarget.emplace(limboTargetID, LimboResolution{key});
    [self.remoteStore listenToTargetWithQueryData:queryData];
    _limboTargetsByKey[key] = limboTargetID;
  }
}

- (void)removeLimboTargetForKey:(const DocumentKey &)key {
  const auto iter = _limboTargetsByKey.find(key);
  if (iter == _limboTargetsByKey.end()) {
    // This target already got removed, because the query failed.
    return;
  }
  TargetId limboTargetID = iter->second;
  [self.remoteStore stopListeningToTargetID:limboTargetID];
  _limboTargetsByKey.erase(key);
  _limboResolutionsByTarget.erase(limboTargetID);
}

// Used for testing
- (std::map<DocumentKey, TargetId>)currentLimboDocuments {
  // Return defensive copy
  return _limboTargetsByKey;
}

- (void)credentialDidChangeWithUser:(const firebase::firestore::auth::User &)user {
  BOOL userChanged = (_currentUser != user);
  _currentUser = user;

  if (userChanged) {
    // Notify local store and emit any resulting events from swapping out the mutation queue.
    MaybeDocumentMap changes = [self.localStore userDidChange:user];
<<<<<<< HEAD
    [self emitNewSnapshotsAndNotifyLocalStoreWithChanges:changes remoteEvent:nil];
=======
    [self emitNewSnapshotsAndNotifyLocalStoreWithChanges:changes remoteEvent:absl::nullopt];
>>>>>>> 6df99be0
  }

  // Notify remote store so it can restart its streams.
  [self.remoteStore credentialDidChange];
}

- (DocumentKeySet)remoteKeysForTarget:(TargetId)targetId {
  const auto iter = _limboResolutionsByTarget.find(targetId);
  if (iter != _limboResolutionsByTarget.end() && iter->second.document_received) {
    return DocumentKeySet{iter->second.key};
  } else {
    auto found = _queryViewsByTarget.find(targetId);
    FSTQueryView *queryView = found != _queryViewsByTarget.end() ? found->second : nil;
    return queryView ? queryView.view.syncedDocuments : DocumentKeySet{};
  }
}

/**
 * Decides if the error likely represents a developer mistake such as forgetting to create an index
 * or permission denied. Used to decide whether an error is worth automatically logging as a
 * warning.
 */
- (BOOL)errorIsInteresting:(NSError *)error {
  if (error.domain == FIRFirestoreErrorDomain) {
    if (error.code == FIRFirestoreErrorCodeFailedPrecondition &&
        [error.localizedDescription containsString:@"requires an index"]) {
      return YES;
    } else if (error.code == FIRFirestoreErrorCodePermissionDenied) {
      return YES;
    }
  }

  return NO;
}

@end

NS_ASSUME_NONNULL_END<|MERGE_RESOLUTION|>--- conflicted
+++ resolved
@@ -157,13 +157,6 @@
 @property(nonatomic, strong, readonly)
     NSMutableDictionary<FSTQuery *, FSTQueryView *> *queryViewsByQuery;
 
-<<<<<<< HEAD
-/** FSTQueryViews for all active queries, indexed by target ID. */
-@property(nonatomic, strong, readonly)
-    NSMutableDictionary<NSNumber *, FSTQueryView *> *queryViewsByTarget;
-
-=======
->>>>>>> 6df99be0
 @end
 
 @implementation FSTSyncEngine {
@@ -427,11 +420,7 @@
   [self processUserCallbacksForBatchID:batchResult.batch.batchID error:nil];
 
   MaybeDocumentMap changes = [self.localStore acknowledgeBatchWithResult:batchResult];
-<<<<<<< HEAD
-  [self emitNewSnapshotsAndNotifyLocalStoreWithChanges:changes remoteEvent:nil];
-=======
   [self emitNewSnapshotsAndNotifyLocalStoreWithChanges:changes remoteEvent:absl::nullopt];
->>>>>>> 6df99be0
 }
 
 - (void)rejectFailedWriteWithBatchID:(BatchId)batchID error:(NSError *)error {
@@ -490,12 +479,8 @@
  * Computes a new snapshot from the changes and calls the registered callback with the new snapshot.
  */
 - (void)emitNewSnapshotsAndNotifyLocalStoreWithChanges:(const MaybeDocumentMap &)changes
-<<<<<<< HEAD
-                                           remoteEvent:(FSTRemoteEvent *_Nullable)remoteEvent {
-=======
                                            remoteEvent:(const absl::optional<RemoteEvent> &)
                                                            maybeRemoteEvent {
->>>>>>> 6df99be0
   NSMutableArray<FSTViewSnapshot *> *newSnapshots = [NSMutableArray array];
   NSMutableArray<FSTLocalViewChanges *> *documentChangesInAllViews = [NSMutableArray array];
 
@@ -606,11 +591,7 @@
   if (userChanged) {
     // Notify local store and emit any resulting events from swapping out the mutation queue.
     MaybeDocumentMap changes = [self.localStore userDidChange:user];
-<<<<<<< HEAD
-    [self emitNewSnapshotsAndNotifyLocalStoreWithChanges:changes remoteEvent:nil];
-=======
     [self emitNewSnapshotsAndNotifyLocalStoreWithChanges:changes remoteEvent:absl::nullopt];
->>>>>>> 6df99be0
   }
 
   // Notify remote store so it can restart its streams.
