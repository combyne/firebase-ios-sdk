--- conflicted
+++ resolved
@@ -90,16 +90,11 @@
                      CredentialsProvider *credentials,
                      FSTSerializerBeta *serializer)
     : grpc_connection_{database_info, worker_queue, &grpc_queue_},
-<<<<<<< HEAD
       worker_queue_{worker_queue},
       credentials_{credentials},
-      dedicated_executor_{CreateExecutor()},
+      rpc_executor_{CreateExecutor()},
       serializer_bridge_{serializer} {
-  dedicated_executor_->Execute([this] { PollGrpcQueue(); });
-=======
-      rpc_executor_{CreateExecutor()} {
   rpc_executor_->Execute([this] { PollGrpcQueue(); });
->>>>>>> 9c5812bc
 }
 
 void Datastore::Shutdown() {
