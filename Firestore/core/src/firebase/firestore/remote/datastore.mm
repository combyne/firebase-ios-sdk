/*
 * Copyright 2018 Google
 *
 * Licensed under the Apache License, Version 2.0 (the "License");
 * you may not use this file except in compliance with the License.
 * You may obtain a copy of the License at
 *
 *      http://www.apache.org/licenses/LICENSE-2.0
 *
 * Unless required by applicable law or agreed to in writing, software
 * distributed under the License is distributed on an "AS IS" BASIS,
 * WITHOUT WARRANTIES OR CONDITIONS OF ANY KIND, either express or implied.
 * See the License for the specific language governing permissions and
 * limitations under the License.
 */

#include "Firestore/core/src/firebase/firestore/remote/datastore.h"

#include <unordered_set>

#include <grpcpp/create_channel.h>
#include "Firestore/core/src/firebase/firestore/auth/credentials_provider.h"
#include "Firestore/core/src/firebase/firestore/auth/token.h"
#include "Firestore/core/src/firebase/firestore/core/database_info.h"
#include "Firestore/core/src/firebase/firestore/model/database_id.h"
#include "Firestore/core/src/firebase/firestore/model/document_key.h"
#include "Firestore/core/src/firebase/firestore/util/executor_libdispatch.h"
#include "Firestore/core/src/firebase/firestore/util/hard_assert.h"
#include "absl/memory/memory.h"
#include "absl/strings/match.h"
<<<<<<< HEAD

#import "Firestore/Source/API/FIRFirestoreVersion.h"
=======
#include "absl/strings/str_cat.h"
#include "absl/strings/string_view.h"
>>>>>>> 4b9f7429

namespace firebase {
namespace firestore {
namespace remote {

using auth::CredentialsProvider;
using auth::Token;
using core::DatabaseInfo;
using model::DatabaseId;
using model::DocumentKey;
using util::StringFormat;
using util::internal::ExecutorLibdispatch;

namespace {

<<<<<<< HEAD
std::unique_ptr<util::internal::Executor> CreateExecutor() {
  auto queue = dispatch_queue_create("com.google.firebase.firestore.datastore",
                                     DISPATCH_QUEUE_SERIAL);
  return absl::make_unique<ExecutorLibdispatch>(queue);
}

absl::string_view ToStringView(grpc::string_ref grpc_str) {
=======
absl::string_view MakeStringView(grpc::string_ref grpc_str) {
>>>>>>> 4b9f7429
  return {grpc_str.begin(), grpc_str.size()};
}

}  // namespace

<<<<<<< HEAD
const char *const kXGoogAPIClientHeader = "x-goog-api-client";
const char *const kGoogleCloudResourcePrefix = "google-cloud-resource-prefix";

Datastore::Datastore(util::AsyncQueue *firestore_queue,
                     const core::DatabaseInfo &database_info)
    : firestore_queue_{firestore_queue},
      database_info_{&database_info},
      grpc_channel_{CreateGrpcChannel()},
      grpc_stub_{grpc_channel_},
      dedicated_executor_{CreateExecutor()} {
  dedicated_executor_->Execute([this] { PollGrpcQueue(); });
}

void Datastore::Shutdown() {
  grpc_queue_.Shutdown();
  // Drain the executor to make sure it extracted all the operations from gRPC
  // completion queue.
  dedicated_executor_->ExecuteBlocking([] {});
}

void Datastore::PollGrpcQueue() {
  HARD_ASSERT(dedicated_executor_->IsCurrentExecutor(),
              "PollGrpcQueue should only be called on the "
              "dedicated Datastore executor");

  void *tag = nullptr;
  bool ok = false;
  while (grpc_queue_.Next(&tag, &ok)) {
    auto operation = static_cast<GrpcOperation *>(tag);
    HARD_ASSERT(tag, "GRPC queue returned a null tag");
    operation->Complete(ok);
  }
}

std::shared_ptr<grpc::Channel> Datastore::CreateGrpcChannel() const {
  return grpc::CreateChannel(
      database_info_->host(),
      grpc::SslCredentials(grpc::SslCredentialsOptions()));
}

void Datastore::EnsureValidGrpcStub() {
  // TODO(varconst): find out in which cases a gRPC channel might shut down.
  // This might be overkill.
  if (!grpc_channel_ ||
      grpc_channel_->GetState(false) == GRPC_CHANNEL_SHUTDOWN) {
    grpc_channel_ = CreateGrpcChannel();
    grpc_stub_ = grpc::GenericStub{grpc_channel_};
  }
}

std::unique_ptr<GrpcStream> Datastore::CreateGrpcStream(
    absl::string_view token,
    absl::string_view path,
    GrpcStreamObserver *observer) {
  EnsureValidGrpcStub();

  auto context = CreateGrpcContext(token);
  auto reader_writer = CreateGrpcReaderWriter(context.get(), path);
  return absl::make_unique<GrpcStream>(
      std::move(context), std::move(reader_writer), observer, firestore_queue_);
}

std::unique_ptr<grpc::ClientContext> Datastore::CreateGrpcContext(
    absl::string_view token) const {
  auto context = absl::make_unique<grpc::ClientContext>();
  if (token.data()) {
    context->set_credentials(grpc::AccessTokenCredentials(token.data()));
  }

  // TODO(dimond): This should ideally also include the grpc version, however,
  // gRPC defines the version as a macro, so it would be hardcoded based on
  // version we have at compile time of the Firestore library, rather than the
  // version available at runtime/at compile time by the user of the library.
  //
  // TODO(varconst): once C++ SDK is ready, this should be "gl-cpp" or similar.
  context->AddMetadata(
      kXGoogAPIClientHeader,
      StringFormat("gl-objc/ fire/%s grpc/",
                   reinterpret_cast<const char *>(FIRFirestoreVersionString)));

  // This header is used to improve routing and project isolation by the
  // backend.
  const model::DatabaseId& db_id = database_info_->database_id();
  context->AddMetadata(kGoogleCloudResourcePrefix,
                       StringFormat("projects/%s/databases/%s",
                                    db_id.project_id(), db_id.database_id()));
  return context;
}

std::unique_ptr<grpc::GenericClientAsyncReaderWriter>
Datastore::CreateGrpcReaderWriter(grpc::ClientContext *context,
                                  absl::string_view path) {
  return grpc_stub_.PrepareCall(context, path.data(), &grpc_queue_);
}

=======
>>>>>>> 4b9f7429
util::Status Datastore::ConvertStatus(grpc::Status from) {
  if (from.ok()) {
    return {};
  }

  grpc::StatusCode error_code = from.error_code();
  HARD_ASSERT(
      error_code >= grpc::CANCELLED && error_code <= grpc::UNAUTHENTICATED,
      "Unknown gRPC error code: %s", error_code);

  return {static_cast<FirestoreErrorCode>(error_code), from.error_message()};
}

<<<<<<< HEAD
GrpcStream::MetadataT Datastore::ExtractWhitelistedHeaders(
    const GrpcStream::MetadataT &headers) {
  std::string whitelist[] = {"date", "x-google-backends",
                             "x-google-netmon-label", "x-google-service",
                             "x-google-gfe-request-trace"};

  GrpcStream::MetadataT whitelisted_headers;
  for (const auto &kv : headers) {
    auto found = std::find_if(std::begin(whitelist), std::end(whitelist),
                              [&](const std::string &str) {
                                return str.size() == kv.first.size() &&
                                       absl::StartsWithIgnoreCase(
                                           str, ToStringView(kv.first));
                              });
    if (found != std::end(whitelist)) {
      whitelisted_headers.emplace(kv.first, kv.second);
    }
  }

  return whitelisted_headers;
}

=======
>>>>>>> 4b9f7429
std::string Datastore::GetWhitelistedHeadersAsString(
    const GrpcStream::MetadataT& headers) {
  static std::unordered_set<std::string> whitelist = {
      "date", "x-google-backends", "x-google-netmon-label", "x-google-service",
      "x-google-gfe-request-trace"};

  std::string result;

  for (const auto& kv : headers) {
    absl::StrAppend(&result, MakeStringView(kv.first), ": ",
                    MakeStringView(kv.second), "\n");
  }
  return result;
}

}  // namespace remote
}  // namespace firestore
}  // namespace firebase<|MERGE_RESOLUTION|>--- conflicted
+++ resolved
@@ -28,13 +28,10 @@
 #include "Firestore/core/src/firebase/firestore/util/hard_assert.h"
 #include "absl/memory/memory.h"
 #include "absl/strings/match.h"
-<<<<<<< HEAD
+#include "absl/strings/str_cat.h"
+#include "absl/strings/string_view.h"
 
 #import "Firestore/Source/API/FIRFirestoreVersion.h"
-=======
-#include "absl/strings/str_cat.h"
-#include "absl/strings/string_view.h"
->>>>>>> 4b9f7429
 
 namespace firebase {
 namespace firestore {
@@ -46,27 +43,23 @@
 using model::DatabaseId;
 using model::DocumentKey;
 using util::StringFormat;
+using util::internal::Executor;
 using util::internal::ExecutorLibdispatch;
 
 namespace {
 
-<<<<<<< HEAD
-std::unique_ptr<util::internal::Executor> CreateExecutor() {
+std::unique_ptr<Executor> CreateExecutor() {
   auto queue = dispatch_queue_create("com.google.firebase.firestore.datastore",
                                      DISPATCH_QUEUE_SERIAL);
   return absl::make_unique<ExecutorLibdispatch>(queue);
 }
 
-absl::string_view ToStringView(grpc::string_ref grpc_str) {
-=======
 absl::string_view MakeStringView(grpc::string_ref grpc_str) {
->>>>>>> 4b9f7429
   return {grpc_str.begin(), grpc_str.size()};
 }
 
 }  // namespace
 
-<<<<<<< HEAD
 const char *const kXGoogAPIClientHeader = "x-goog-api-client";
 const char *const kGoogleCloudResourcePrefix = "google-cloud-resource-prefix";
 
@@ -95,9 +88,9 @@
   void *tag = nullptr;
   bool ok = false;
   while (grpc_queue_.Next(&tag, &ok)) {
-    auto operation = static_cast<GrpcOperation *>(tag);
+    auto completion = static_cast<GrpcCompletion *>(tag);
     HARD_ASSERT(tag, "GRPC queue returned a null tag");
-    operation->Complete(ok);
+    completion->Complete(ok);
   }
 }
 
@@ -162,8 +155,6 @@
   return grpc_stub_.PrepareCall(context, path.data(), &grpc_queue_);
 }
 
-=======
->>>>>>> 4b9f7429
 util::Status Datastore::ConvertStatus(grpc::Status from) {
   if (from.ok()) {
     return {};
@@ -177,31 +168,6 @@
   return {static_cast<FirestoreErrorCode>(error_code), from.error_message()};
 }
 
-<<<<<<< HEAD
-GrpcStream::MetadataT Datastore::ExtractWhitelistedHeaders(
-    const GrpcStream::MetadataT &headers) {
-  std::string whitelist[] = {"date", "x-google-backends",
-                             "x-google-netmon-label", "x-google-service",
-                             "x-google-gfe-request-trace"};
-
-  GrpcStream::MetadataT whitelisted_headers;
-  for (const auto &kv : headers) {
-    auto found = std::find_if(std::begin(whitelist), std::end(whitelist),
-                              [&](const std::string &str) {
-                                return str.size() == kv.first.size() &&
-                                       absl::StartsWithIgnoreCase(
-                                           str, ToStringView(kv.first));
-                              });
-    if (found != std::end(whitelist)) {
-      whitelisted_headers.emplace(kv.first, kv.second);
-    }
-  }
-
-  return whitelisted_headers;
-}
-
-=======
->>>>>>> 4b9f7429
 std::string Datastore::GetWhitelistedHeadersAsString(
     const GrpcStream::MetadataT& headers) {
   static std::unordered_set<std::string> whitelist = {
