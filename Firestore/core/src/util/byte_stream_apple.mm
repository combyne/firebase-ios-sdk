--- conflicted
+++ resolved
@@ -42,13 +42,8 @@
     }
   }
 
-<<<<<<< HEAD
-  // Still not found, or the buffer happens to be of the sized as requested
-  // either way, return the whole `buffer_` and clear it.
-=======
   // Still not found, or the buffer happens to be of the sized as requested.
   // Either way, return the whole `buffer_` and clear it.
->>>>>>> 6f451aa4
   if (found_at == std::string::npos && buffer_.size() == max_length) {
     return ConsumeBuffer();
   }
@@ -95,13 +90,8 @@
   // NSInputStream does not have consistent behavior with streamStatus, we
   // perform a "peek" operation here to match with C++ istream implementation,
   // and make the behavior deterministic.
-<<<<<<< HEAD
-  std::string peek_result(1, '\0');
-  auto* data_ptr = reinterpret_cast<uint8_t*>(&peek_result[0]);
-=======
   char peek_result = '\0';
   auto* data_ptr = reinterpret_cast<uint8_t*>(&peek_result);
->>>>>>> 6f451aa4
   NSInteger read = [input_ read:data_ptr maxLength:1];
 
   bool is_eof = (read == 0);
@@ -110,11 +100,7 @@
   buffer_.clear();
   // If peek actually succeeds, append the read char.
   if (read > 0) {
-<<<<<<< HEAD
-    buffer_.push_back(peek_result.at(0));
-=======
     buffer_.push_back(peek_result);
->>>>>>> 6f451aa4
   }
   return read_result;
 }
