// swift-tools-version:5.3
// The swift-tools-version declares the minimum version of Swift required to build this package.

// Copyright 2020 Google LLC
//
// Licensed under the Apache License, Version 2.0 (the "License");
// you may not use this file except in compliance with the License.
// You may obtain a copy of the License at
//
//      http://www.apache.org/licenses/LICENSE-2.0
//
// Unless required by applicable law or agreed to in writing, software
// distributed under the License is distributed on an "AS IS" BASIS,
// WITHOUT WARRANTIES OR CONDITIONS OF ANY KIND, either express or implied.
// See the License for the specific language governing permissions and
// limitations under the License.

// This Package.swift is a Work in Progress. We intend to keep it functional
// on the master branch, but it is rapidly evolving and may have occasional
// breakages. Please report any issues at
// https://github.com/firebase/firebase-ios-sdk/issues/new/choose.

import PackageDescription

let firebaseVersion = "7.0.0"

let package = Package(
  name: "Firebase",
  platforms: [.iOS(.v10), .macOS(.v10_12), .tvOS(.v10), .watchOS(.v6)],
  products: [
    .library(
      name: "FirebaseAnalytics",
      targets: ["FirebaseAnalyticsTarget"]
    ),
    .library(
      name: "FirebaseAuth",
      targets: ["FirebaseAuth"]
    ),
    .library(
      name: "FirebaseCrashlytics",
      targets: ["FirebaseCrashlytics"]
    ),
    .library(
      name: "FirebaseDatabase",
      targets: ["FirebaseDatabaseTarget"]
    ),
    .library(
      name: "FirebaseDynamicLinks",
      targets: ["FirebaseDynamicLinksTarget"]
    ),
    .library(
      name: "FirebaseFirestore",
      targets: ["FirebaseFirestoreTarget"]
    ),
    .library(
      name: "FirebaseFirestoreSwift-Beta",
      targets: ["FirebaseFirestoreSwiftTarget"]
    ),
    .library(
      name: "FirebaseFunctions",
      targets: ["FirebaseFunctionsTarget"]
    ),
    .library(
      name: "FirebaseInAppMessaging-Beta",
      targets: ["FirebaseInAppMessagingTarget"]
    ),
    .library(
      name: "FirebaseInstallations",
      targets: ["FirebaseInstallations"]
    ),
    .library(
      name: "FirebaseMessaging",
      targets: ["FirebaseMessaging"]
    ),
    .library(
      name: "FirebaseRemoteConfig",
      targets: ["FirebaseRemoteConfigTarget"]
    ),
    .library(
      name: "FirebaseStorage",
      targets: ["FirebaseStorage"]
    ),
    .library(
      name: "FirebaseStorageSwift-Beta",
      targets: ["FirebaseStorageSwift"]
    ),

    // Not intended for public consumption, but needed for FirebaseUI.
    .library(
      name: "GoogleUtilities_UserDefaults",
      targets: ["GoogleUtilities_UserDefaults"]
    ),
  ],
  dependencies: [
    .package(name: "Promises", url: "https://github.com/google/promises.git", "1.2.8" ..< "1.3.0"),
    .package(
      name: "GTMSessionFetcher",
      url: "https://github.com/google/gtm-session-fetcher.git",
      "1.4.0" ..< "2.0.0"
    ),
    .package(
      name: "nanopb",
      url: "https://github.com/firebase/nanopb.git",
      // This revision adds SPM enablement to the 0.3.9.6 release tag.
      "2.30906.0" ..< "2.30907.0"
    ),
    .package(name: "abseil",
             url: "https://github.com/firebase/abseil-cpp-SwiftPM.git",
             from: "0.20200225.0"),
    .package(
      name: "gRPC",
      url: "https://github.com/firebase/grpc-SwiftPM.git",
      "1.28.2" ..< "1.29.0"
    ),
    .package(
      name: "OCMock",
      url: "https://github.com/firebase/ocmock.git",
      .revision("7291762d3551c5c7e31c49cce40a0e391a52e889")
    ),
    .package(
      name: "leveldb",
      url: "https://github.com/firebase/leveldb.git",
      "1.22.1" ..< "1.23.0"
    ),
    // Branches need a force update with a run with the revision set like below.
    //   .package(url: "https://github.com/paulb777/nanopb.git", .revision("564392bd87bd093c308a3aaed3997466efb95f74"))
  ],
  targets: [
    .target(
      name: "Firebase",
      path: "CoreOnly/Sources",
      publicHeadersPath: "./"
    ),
    .target(
      name: "FirebaseCore",
      dependencies: [
        "Firebase",
        "FirebaseCoreDiagnostics",
        "GoogleUtilities_Environment",
        "GoogleUtilities_Logger",
      ],
      path: "FirebaseCore/Sources",
      publicHeadersPath: "Public",
      cSettings: [
        .headerSearchPath("../.."),
        .define("Firebase_VERSION", to: firebaseVersion),
        // TODO: - Add support for cflags cSetting so that we can set the -fno-autolink option
      ],
      linkerSettings: [
        .linkedFramework("UIKit", .when(platforms: .some([.iOS, .tvOS]))),
        .linkedFramework("AppKit", .when(platforms: .some([.macOS]))),
      ]
    ),
    .testTarget(
      name: "CoreUnit",
      dependencies: ["FirebaseCore", "SharedTestUtilities", "OCMock"],
      path: "FirebaseCore/Tests/Unit",
      exclude: ["Resources/GoogleService-Info.plist"],
      cSettings: [
        .headerSearchPath("../../.."),
      ]
    ),
    .target(
      name: "FirebaseCoreDiagnostics",
      dependencies: [
        "GoogleDataTransport",
        "GoogleUtilities_Environment",
        "GoogleUtilities_Logger",
        .product(name: "nanopb", package: "nanopb"),
      ],
      path: "Firebase/CoreDiagnostics/FIRCDLibrary",
      publicHeadersPath: ".",
      cSettings: [
        .headerSearchPath("../../.."),
        .define("PB_FIELD_32BIT", to: "1"),
        .define("PB_NO_PACKED_STRUCTS", to: "1"),
        .define("PB_ENABLE_MALLOC", to: "1"),
      ]
    ),
    .target(
      name: "FirebaseABTesting",
      dependencies: ["FirebaseCore"],
      path: "FirebaseABTesting/Sources",
      publicHeadersPath: "Public",
      cSettings: [
        .headerSearchPath("../../"),
      ]
    ),
    .testTarget(
      name: "ABTestingUnit",
      dependencies: ["FirebaseABTesting", "OCMock"],
      path: "FirebaseABTesting/Tests/Unit",
      resources: [.process("Resources")],
      cSettings: [
        .headerSearchPath("../../.."),
      ]
    ),

    .target(
      name: "FirebaseAnalyticsTarget",
      dependencies: [.target(name: "FirebaseAnalyticsWrapper",
                             condition: .when(platforms: [.iOS]))],
      path: "SwiftPM-PlatformExclude/FirebaseAnalyticsWrap"
    ),

    .target(
      name: "FirebaseAnalyticsWrapper",
      dependencies: [
        .target(name: "FirebaseAnalytics", condition: .when(platforms: .some([.iOS]))),
        .target(name: "FIRAnalyticsConnector", condition: .when(platforms: .some([.iOS]))),
        .target(name: "GoogleAppMeasurement", condition: .when(platforms: .some([.iOS]))),
        "FirebaseCore",
        "FirebaseInstallations",
        "GoogleUtilities_AppDelegateSwizzler",
        "GoogleUtilities_MethodSwizzler",
        "GoogleUtilities_NSData",
        "GoogleUtilities_Network",
        .product(name: "nanopb", package: "nanopb"),
      ],
      path: "FirebaseAnalyticsWrapper",
      linkerSettings: [
        .linkedLibrary("sqlite3"),
        .linkedLibrary("c++"),
        .linkedLibrary("z"),
        .linkedFramework("StoreKit"),
      ]
    ),
    .binaryTarget(
      name: "FirebaseAnalytics",
      url: "https://dl.google.com/firebase/ios/swiftpm/7.0.0/FirebaseAnalytics.zip",
      checksum: "8d835a816ec3f279d76d0d164f0b6fc0827239e26ed59a1acd277ed40d26243f"
    ),
    .binaryTarget(
      name: "FIRAnalyticsConnector",
      url: "https://dl.google.com/firebase/ios/swiftpm/7.0.0/FIRAnalyticsConnector.zip",
      checksum: "bdbf31a06ef741456bd386ad3f10529103953c330771d140e021e5a467d89395"
    ),
    .binaryTarget(
      name: "GoogleAppMeasurement",
      url: "https://dl.google.com/firebase/ios/swiftpm/7.0.0/GoogleAppMeasurement.zip",
      checksum: "50fd6e762fc44f92a835bebf34ce8ecc9589ef34681be1cb41779bec9e44e652"
    ),

    .target(
      name: "FirebaseAuth",
      dependencies: ["FirebaseCore",
                     "GoogleUtilities_Environment",
                     "GoogleUtilities_AppDelegateSwizzler",
                     .product(name: "GTMSessionFetcherCore", package: "GTMSessionFetcher")],
      path: "FirebaseAuth/Sources",
      publicHeadersPath: "Public",
      cSettings: [
        .headerSearchPath("../../"),
      ],
      linkerSettings: [
        .linkedFramework("Security"),
        .linkedFramework("SafariServices", .when(platforms: .some([.iOS]))),
      ]
    ),
    .testTarget(
      name: "AuthUnit",
      dependencies: ["FirebaseAuth", "OCMock"],
      path: "FirebaseAuth/Tests/Unit",
      exclude: [
        "FIRAuthKeychainServicesTests.m", // TODO: figure out SPM keychain testing
        "FIRAuthTests.m",
        "FIRUserTests.m",
      ],
      cSettings: [
        .headerSearchPath("../../.."),
      ]
    ),
    .target(
      name: "FirebaseCrashlytics",
      dependencies: ["FirebaseCore", "FirebaseInstallations", "GoogleDataTransport",
                     .product(name: "FBLPromises", package: "Promises"),
                     .product(name: "nanopb", package: "nanopb")],
      path: "Crashlytics",
      exclude: [
        "run",
        "CHANGELOG.md",
        "LICENSE",
        "README.md",
        "Data/",
        "Protos/",
        "ProtoSupport/",
        "UnitTests/",
        "generate_project.sh",
        "upload-symbols",
        "third_party/libunwind/LICENSE",
      ],
      sources: [
        "Crashlytics/",
        "Protogen/",
        "Shared/",
        "third_party/libunwind/dwarf.h",
      ],
      publicHeadersPath: "Crashlytics/Public",
      cSettings: [
        .headerSearchPath(".."),
        .define("DISPLAY_VERSION", to: firebaseVersion),
        .define("CLS_SDK_NAME", to: "Crashlytics iOS SDK", .when(platforms: .some([.iOS]))),
        .define("CLS_SDK_NAME", to: "Crashlytics macOS SDK", .when(platforms: .some([.macOS]))),
        .define("CLS_SDK_NAME", to: "Crashlytics tvOS SDK", .when(platforms: .some([.tvOS]))),
        .define("CLS_SDK_NAME", to: "Crashlytics watchOS SDK", .when(platforms: .some([.watchOS]))),
        .define("PB_FIELD_32BIT", to: "1"),
        .define("PB_NO_PACKED_STRUCTS", to: "1"),
        .define("PB_ENABLE_MALLOC", to: "1"),
      ],
      linkerSettings: [
        .linkedFramework("Security"),
        .linkedFramework("SystemConfiguration", .when(platforms: .some([.iOS, .macOS, .tvOS]))),
      ]
    ),

    .target(
      name: "FirebaseDatabaseTarget",
      dependencies: [.target(name: "FirebaseDatabase",
                             condition: .when(platforms: [.iOS, .tvOS, .macOS]))],
      path: "SwiftPM-PlatformExclude/FirebaseDatabaseWrap"
    ),

    .target(
      name: "FirebaseDatabase",
      dependencies: [
        "FirebaseCore",
        "leveldb",
      ],
      path: "FirebaseDatabase/Sources",
      exclude: [
        "third_party/Wrap-leveldb/LICENSE",
        "third_party/SocketRocket/LICENSE",
        "third_party/FImmutableSortedDictionary/LICENSE",
        "third_party/SocketRocket/aa2297808c225710e267afece4439c256f6efdb3",
      ],
      publicHeadersPath: "Public",
      cSettings: [
        .headerSearchPath("../../"),
      ],
      linkerSettings: [
        .linkedFramework("CFNetwork"),
        .linkedFramework("Security"),
        .linkedFramework("SystemConfiguration", .when(platforms: .some([.iOS, .macOS, .tvOS]))),
      ]
    ),
    .testTarget(
      name: "DatabaseUnit",
      dependencies: ["FirebaseDatabase", "OCMock", "SharedTestUtilities"],
      path: "FirebaseDatabase/Tests/",
      exclude: [
        "Integration/",
      ],
      resources: [.process("Resources")],
      cSettings: [
        .headerSearchPath("../.."),
      ]
    ),

    .target(
      name: "FirebaseDynamicLinksTarget",
      dependencies: [.target(name: "FirebaseDynamicLinks",
                             condition: .when(platforms: [.iOS]))],
      path: "SwiftPM-PlatformExclude/FirebaseDynamicLinksWrap"
    ),

    .target(
      name: "FirebaseDynamicLinks",
      dependencies: ["FirebaseCore"],
      path: "FirebaseDynamicLinks/Sources",
      publicHeadersPath: "Public",
      cSettings: [
        .headerSearchPath("../../"),
        .define("FIRDynamicLinks3P", to: "1"),
        .define("GIN_SCION_LOGGING", to: "1"),
      ],
      linkerSettings: [
        .linkedFramework("QuartzCore"),
      ]
    ),

    .target(
      name: "FirebaseFirestoreTarget",
      dependencies: [.target(name: "FirebaseFirestore",
                             condition: .when(platforms: [.iOS, .tvOS, .macOS]))],
      path: "SwiftPM-PlatformExclude/FirebaseFirestoreWrap"
    ),

    .target(
      name: "FirebaseFirestore",
      dependencies: [
        "FirebaseCore",
        "leveldb",
        .product(name: "nanopb", package: "nanopb"),
        .product(name: "abseil", package: "abseil"),
        .product(name: "gRPC-cpp", package: "gRPC"),
      ],
      path: "Firestore",
      exclude: [
        "CHANGELOG.md",
        "CMakeLists.txt",
        "Example/",
        "Protos/CMakeLists.txt",
        "Protos/Podfile",
        "Protos/README.md",
        "Protos/build_protos.py",
        "Protos/cpp/",
        "Protos/lib/",
        "Protos/nanopb_cpp_generator.py",
        "Protos/protos/",
        "README.md",
        "Source/CMakeLists.txt",
        "Swift/",
        "core/CMakeLists.txt",
        "core/src/util/config_detected.h.in",
        "core/test/",
        "fuzzing/",
        "test.sh",
        "third_party/",

        // Exclude alternate implementations for other platforms
        "core/src/api/input_validation_std.cc",
        "core/src/remote/connectivity_monitor_noop.cc",
        "core/src/util/filesystem_win.cc",
        "core/src/util/hard_assert_stdio.cc",
        "core/src/util/log_stdio.cc",
        "core/src/util/secure_random_openssl.cc",
      ],
      sources: [
        "Source/",
        "Protos/nanopb/",
        "core/include/",
        "core/src",
      ],
      publicHeadersPath: "Source/Public",
      cSettings: [
        .headerSearchPath("../"),
        .headerSearchPath("Source/Public/FirebaseFirestore"),
        .headerSearchPath("Protos/nanopb"),
        .define("PB_FIELD_32BIT", to: "1"),
        .define("PB_NO_PACKED_STRUCTS", to: "1"),
        .define("PB_ENABLE_MALLOC", to: "1"),
        .define("FIRFirestore_VERSION", to: firebaseVersion),
      ],
      linkerSettings: [
        .linkedFramework("SystemConfiguration", .when(platforms: .some([.iOS, .macOS, .tvOS]))),
        .linkedFramework("UIKit", .when(platforms: .some([.iOS, .tvOS]))),
        .linkedLibrary("c++"),
      ]
    ),

    .target(
      name: "FirebaseFirestoreSwiftTarget",
      dependencies: [.target(name: "FirebaseFirestoreSwift",
                             condition: .when(platforms: [.iOS, .tvOS, .macOS]))],
      path: "SwiftPM-PlatformExclude/FirebaseFirestoreSwiftWrap"
    ),

    .target(
      name: "FirebaseFirestoreSwift",
      dependencies: ["FirebaseFirestore"],
      path: "Firestore",
      exclude: [
        "CHANGELOG.md",
        "CMakeLists.txt",
        "Example/",
        "Protos/",
        "README.md",
        "Source/",
        "core/",
        "fuzzing/",
        "test.sh",
        "Swift/CHANGELOG.md",
        "Swift/README.md",
        "Swift/Tests/",
        "third_party/FirestoreEncoder/LICENSE",
        "third_party/FirestoreEncoder/METADATA",
      ],
      sources: [
        "Swift/Source/",
        "third_party/FirestoreEncoder/",
      ]
    ),

    .target(
      name: "FirebaseFunctionsTarget",
      dependencies: [.target(name: "FirebaseFunctions",
                             condition: .when(platforms: [.iOS, .tvOS, .macOS]))],
      path: "SwiftPM-PlatformExclude/FirebaseFunctionsWrap"
    ),

    .target(
      name: "FirebaseFunctions",
      dependencies: [
        "FirebaseCore",
        .product(name: "GTMSessionFetcherCore", package: "GTMSessionFetcher"),
      ],
      path: "Functions/FirebaseFunctions",
      publicHeadersPath: "Public",
      cSettings: [
        .headerSearchPath("../../"),
      ]
    ),

    .target(
      name: "FirebaseInAppMessagingTarget",
      dependencies: [.target(name: "FirebaseInAppMessaging",
                             condition: .when(platforms: [.iOS]))],
      path: "SwiftPM-PlatformExclude/FirebaseInAppMessagingWrap"
    ),

    .target(
      name: "FirebaseInAppMessaging",
      dependencies: [
        "FirebaseCore",
        "FirebaseInstallations",
        "FirebaseABTesting",
        "GoogleUtilities_Environment",
        .product(name: "nanopb", package: "nanopb"),
      ],
      path: "FirebaseInAppMessaging/Sources",
      exclude: [
        "DefaultUI/CHANGELOG.md",
        "DefaultUI/README.md",
      ],
      resources: [.process("Resources")],
      publicHeadersPath: "Public",
      cSettings: [
        .headerSearchPath("../../"),
        .define("PB_FIELD_32BIT", to: "1"),
        .define("PB_NO_PACKED_STRUCTS", to: "1"),
        .define("PB_ENABLE_MALLOC", to: "1"),
      ]
    ),

    .target(
      name: "FirebaseInstanceID",
      dependencies: ["FirebaseCore", "FirebaseInstallations",
                     "GoogleUtilities_Environment", "GoogleUtilities_UserDefaults"],
      path: "Firebase/InstanceID",
      exclude: [
        "CHANGELOG.md",
      ],
      publicHeadersPath: "Public",
      cSettings: [
        .headerSearchPath("../../"),
      ]
    ),

    .target(
      name: "FirebaseInstallations",
      dependencies: ["FirebaseCore", .product(name: "FBLPromises", package: "Promises"),
                     "GoogleUtilities_Environment", "GoogleUtilities_UserDefaults"],
      path: "FirebaseInstallations/Source/Library",
      publicHeadersPath: "Public",
      cSettings: [
        .headerSearchPath("../../../"),
      ],
      linkerSettings: [
        .linkedFramework("Security"),
      ]
    ),

    .target(
<<<<<<< HEAD
      name: "FirebaseMLModelDownloader",
      dependencies: [
        "FirebaseCore",
      ],
      path: "FirebaseMLModelDownloader/Sources",
      cSettings: [
        .define("FIRMLModelDownloader_VERSION", to: firebaseVersion),
      ]
    ),
    .testTarget(
      name: "FirebaseMLModelDownloaderUnit",
      dependencies: ["FirebaseMLModelDownloader"],
      path: "FirebaseMLModelDownloader/Tests/Unit"
=======
      name: "FirebaseMessaging",
      dependencies: [
        "FirebaseCore",
        "FirebaseInstanceID",
        "GoogleUtilities_AppDelegateSwizzler",
        "GoogleUtilities_Environment",
        "GoogleUtilities_Reachability",
        "GoogleUtilities_UserDefaults",
      ],
      path: "FirebaseMessaging/Sources",
      publicHeadersPath: "Public",
      cSettings: [
        .headerSearchPath("../../"),
      ],
      linkerSettings: [
        .linkedFramework("SystemConfiguration", .when(platforms: .some([.iOS, .macOS, .tvOS]))),
      ]
    ),
    .testTarget(
      name: "MessagingUnit",
      dependencies: ["FirebaseMessaging", "OCMock"],
      path: "FirebaseMessaging/Tests/UnitTests",
      exclude: [
        "FIRMessagingContextManagerServiceTest.m", // TODO: Adapt its NSBundle usage to SPM.
      ],
      cSettings: [
        .headerSearchPath("../../.."),
      ]
>>>>>>> b4b1cf48
    ),

    .target(
      name: "SharedTestUtilities",
      dependencies: ["FirebaseCore", "OCMock"],
      path: "SharedTestUtilities",
      publicHeadersPath: "./",
      cSettings: [
        .headerSearchPath("../"),
      ]
    ),

    .target(
      name: "FirebaseRemoteConfigTarget",
      dependencies: [.target(name: "FirebaseRemoteConfig",
                             condition: .when(platforms: [.iOS, .tvOS, .macOS]))],
      path: "SwiftPM-PlatformExclude/FirebaseRemoteConfigWrap"
    ),

    .target(
      name: "FirebaseRemoteConfig",
      dependencies: [
        "FirebaseCore",
        "FirebaseABTesting",
        "FirebaseInstallations",
        "GoogleUtilities_NSData",
      ],
      path: "FirebaseRemoteConfig/Sources",
      publicHeadersPath: "Public",
      cSettings: [
        .headerSearchPath("../../"),
      ]
    ),
    .testTarget(
      name: "RemoteConfigUnit",
      dependencies: ["FirebaseRemoteConfig", "OCMock"],
      path: "FirebaseRemoteConfig/Tests/Unit",
      exclude: [
        // Need to be evaluated/ported to RC V2.
        "RCNConfigAnalyticsTest.m",
        "RCNConfigSettingsTest.m",
        "RCNConfigTest.m",
        "RCNRemoteConfig+FIRAppTest.m",
        "RCNThrottlingTests.m",
      ],
      resources: [
        .process("SecondApp-GoogleService-Info.plist"),
        .process("Defaults-testInfo.plist"),
        .process("TestABTPayload.txt"),
      ],
      cSettings: [
        .headerSearchPath("../../.."),
      ]
    ),
    .target(
      name: "FirebaseStorage",
      dependencies: [
        "FirebaseCore",
        .product(name: "GTMSessionFetcherCore", package: "GTMSessionFetcher"),
      ],
      path: "FirebaseStorage/Sources",
      publicHeadersPath: "Public",
      cSettings: [
        .headerSearchPath("../../"),
      ],
      linkerSettings: [
        .linkedFramework("MobileCoreServices", .when(platforms: .some([.iOS]))),
        .linkedFramework("CoreServices", .when(platforms: .some([.macOS]))),
      ]
    ),
    .testTarget(
      name: "StorageUnit",
      dependencies: ["FirebaseStorage", "OCMock", "SharedTestUtilities"],
      path: "FirebaseStorage/Tests/Unit",
      cSettings: [
        .headerSearchPath("../../.."),
      ]
    ),
    .target(
      name: "FirebaseStorageSwift",
      dependencies: ["FirebaseStorage"],
      path: "FirebaseStorageSwift/Sources"
    ),
    .target(
      name: "GoogleDataTransport",
      dependencies: [
        .product(name: "nanopb", package: "nanopb"),
      ],
      path: "GoogleDataTransport",
      exclude: [
        "CHANGELOG.md",
        "README.md",
        "generate_project.sh",
        "GDTCCTWatchOSTestApp/",
        "GDTWatchOSTestApp/",
        "GDTCCTTestApp/",
        "GDTTestApp/",
        "GDTCCTTests/",
        "GDTCORTests/",
        "ProtoSupport/",
      ],
      sources: [
        "GDTCORLibrary",
        "GDTCCTLibrary",
      ],
      publicHeadersPath: "GDTCORLibrary/Public",
      cSettings: [
        .headerSearchPath("../"),
        .define("GDTCOR_VERSION", to: "0.0.1"),
        .define("PB_FIELD_32BIT", to: "1"),
        .define("PB_NO_PACKED_STRUCTS", to: "1"),
        .define("PB_ENABLE_MALLOC", to: "1"),
      ],
      linkerSettings: [
        .linkedFramework("SystemConfiguration", .when(platforms: .some([.iOS, .macOS, .tvOS]))),
        .linkedFramework("CoreTelephony", .when(platforms: .some([.macOS, .iOS]))),
      ]
    ),
    .testTarget(
      name: "swift-test",
      dependencies: [
        "FirebaseAuth",
        "FirebaseABTesting",
        "Firebase",
        "FirebaseCrashlytics",
        "FirebaseCore",
        "FirebaseDatabase",
        "FirebaseDynamicLinks",
        "FirebaseFirestore",
        "FirebaseFirestoreSwift",
        "FirebaseFunctions",
        "FirebaseInAppMessaging",
        "FirebaseInstallations",
        "FirebaseMessaging",
        "FirebaseRemoteConfig",
        "FirebaseStorage",
        "FirebaseStorageSwift",
        "GoogleDataTransport",
        "GoogleUtilities_AppDelegateSwizzler",
        "GoogleUtilities_Environment",
        // "GoogleUtilities_ISASwizzler", // Build needs to disable ARC.
        "GoogleUtilities_Logger",
        "GoogleUtilities_MethodSwizzler",
        "GoogleUtilities_Network",
        "GoogleUtilities_NSData",
        "GoogleUtilities_Reachability",
        "GoogleUtilities_UserDefaults",
        .product(name: "nanopb", package: "nanopb"),
      ],
      path: "SwiftPMTests/swift-test"
    ),
    .testTarget(
      name: "analytics-import-test",
      dependencies: [
        "FirebaseAnalyticsWrapper",
        "Firebase",
      ],
      path: "SwiftPMTests/analytics-import-test"
    ),
    .testTarget(
      name: "objc-import-test",
      dependencies: [
        "FirebaseAuth",
        "FirebaseABTesting",
        "Firebase",
        "FirebaseCrashlytics",
        "FirebaseCore",
        "FirebaseDatabase",
        "FirebaseDynamicLinks",
        "FirebaseFirestore",
        "FirebaseFunctions",
        "FirebaseInAppMessaging",
        "FirebaseInstallations",
        "FirebaseMessaging",
        "FirebaseRemoteConfig",
        "FirebaseStorage",
      ],
      path: "SwiftPMTests/objc-import-test"
    ),
    .testTarget(
      name: "version-test",
      dependencies: [
        "FirebaseCore",
      ],
      path: "SwiftPMTests/version-test",
      cSettings: [
        .define("FIR_VERSION", to: firebaseVersion),
      ]
    ),
    .target(
      name: "GoogleUtilities_AppDelegateSwizzler",
      dependencies: ["GoogleUtilities_Environment", "GoogleUtilities_Logger",
                     "GoogleUtilities_Network"],
      path: "GoogleUtilities",
      exclude: [
        "CHANGELOG.md",
        "CMakeLists.txt",
        "LICENSE",
        "README.md",
        "AppDelegateSwizzler/README.md",
        "Environment/",
        "Network/",
        "ISASwizzler/",
        "Logger/",
        "MethodSwizzler/",
        "NSData+zlib/",
        "Reachability",
        "SwizzlerTestHelpers/",
        "Tests",
        "UserDefaults/",
      ],
      sources: [
        "AppDelegateSwizzler/",
        "SceneDelegateSwizzler/",
        "Common/*.h",
      ],
      publicHeadersPath: "AppDelegateSwizzler/Public",
      cSettings: [
        .headerSearchPath("../"),
      ]
    ),
    .target(
      name: "GoogleUtilities_Environment",
      dependencies: [.product(name: "FBLPromises", package: "Promises")],
      path: "GoogleUtilities/Environment",
      exclude: ["third_party/LICENSE"],
      publicHeadersPath: "Public",
      cSettings: [
        .headerSearchPath("../../"),
      ]
    ),

    .target(
      name: "GoogleUtilities_Logger",
      dependencies: ["GoogleUtilities_Environment"],
      path: "GoogleUtilities/Logger",
      publicHeadersPath: "Public",
      cSettings: [
        .headerSearchPath("../../"),
      ]
    ),

    // TODO: ISA_Swizzler requires building without ARC.

    .target(
      name: "GoogleUtilities_MethodSwizzler",
      dependencies: ["GoogleUtilities_Logger"],
      path: "GoogleUtilities/MethodSwizzler",
      publicHeadersPath: "Public",
      cSettings: [
        .headerSearchPath("../../"),
      ]
    ),
    .target(
      name: "GoogleUtilities_Network",
      dependencies: ["GoogleUtilities_Logger", "GoogleUtilities_NSData",
                     "GoogleUtilities_Reachability"],
      path: "GoogleUtilities/Network",
      publicHeadersPath: "Public",
      cSettings: [
        .headerSearchPath("../.."),
      ]
    ),
    .target(
      name: "GoogleUtilities_NSData",
      path: "GoogleUtilities/NSData+zlib",
      publicHeadersPath: "Public",
      cSettings: [
        .headerSearchPath("../.."),
      ],
      linkerSettings: [
        .linkedLibrary("z"),
      ]
    ),
    .target(
      name: "GoogleUtilities_Reachability",
      dependencies: ["GoogleUtilities_Logger"],
      path: "GoogleUtilities/Reachability",
      publicHeadersPath: "Public",
      cSettings: [
        .headerSearchPath("../../"),
      ]
    ),
    .target(
      name: "GoogleUtilities_UserDefaults",
      dependencies: ["GoogleUtilities_Logger"],
      path: "GoogleUtilities/UserDefaults",
      publicHeadersPath: "Public",
      cSettings: [
        .headerSearchPath("../../"),
      ]
    ),
    // TODO: - need to port Network/third_party/GTMHTTPServer.m to ARC.
    // .testTarget(
    //   name: "UtilitiesUnit",
    //   dependencies: [
    //     "OCMock",
    //     "GoogleUtilities_AppDelegateSwizzler",
    //     "GoogleUtilities_Environment",
    //     "GoogleUtilities_ISASwizzler", // Build needs to disable ARC.
    //     "GoogleUtilities_Logger",
    //     "GoogleUtilities_MethodSwizzler",
    //     "GoogleUtilities_Network",
    //     "GoogleUtilities_NSData",
    //     "GoogleUtilities_Reachability",
    //     "GoogleUtilities_UserDefaults",
    //   ],
    //   path: "GoogleUtilities/Tests/Unit",
    //   exclude: [
    //     "Network/third_party/LICENSE",
    //     "Network/third_party/GTMHTTPServer.m", // Requires disabling ARC
    //   ],
    //   cSettings: [
    //     .headerSearchPath("../../.."),
    //   ]
    // ),
  ],
  cLanguageStandard: .c99,
  cxxLanguageStandard: CXXLanguageStandard.gnucxx14
)<|MERGE_RESOLUTION|>--- conflicted
+++ resolved
@@ -561,7 +561,6 @@
     ),
 
     .target(
-<<<<<<< HEAD
       name: "FirebaseMLModelDownloader",
       dependencies: [
         "FirebaseCore",
@@ -575,7 +574,9 @@
       name: "FirebaseMLModelDownloaderUnit",
       dependencies: ["FirebaseMLModelDownloader"],
       path: "FirebaseMLModelDownloader/Tests/Unit"
-=======
+    ),
+
+  .target(
       name: "FirebaseMessaging",
       dependencies: [
         "FirebaseCore",
@@ -604,7 +605,6 @@
       cSettings: [
         .headerSearchPath("../../.."),
       ]
->>>>>>> b4b1cf48
     ),
 
     .target(
