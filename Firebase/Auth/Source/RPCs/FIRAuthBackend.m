/*
 * Copyright 2017 Google
 *
 * Licensed under the Apache License, Version 2.0 (the "License");
 * you may not use this file except in compliance with the License.
 * You may obtain a copy of the License at
 *
 *      http://www.apache.org/licenses/LICENSE-2.0
 *
 * Unless required by applicable law or agreed to in writing, software
 * distributed under the License is distributed on an "AS IS" BASIS,
 * WITHOUT WARRANTIES OR CONDITIONS OF ANY KIND, either express or implied.
 * See the License for the specific language governing permissions and
 * limitations under the License.
 */

#import <Foundation/Foundation.h>

#import "FIRAuthBackend.h"

#import "FIRAuthErrorUtils.h"
#import "FIRAuthGlobalWorkQueue.h"
#import "FirebaseAuth.h"
#import "FIRAuthRPCRequest.h"
#import "FIRAuthRPCResponse.h"
#import "FIRCreateAuthURIRequest.h"
#import "FIRCreateAuthURIResponse.h"
#import "FIRDeleteAccountRequest.h"
#import "FIRDeleteAccountResponse.h"
#import "FIRGetAccountInfoRequest.h"
#import "FIRGetAccountInfoResponse.h"
#import "FIRGetOOBConfirmationCodeRequest.h"
#import "FIRGetOOBConfirmationCodeResponse.h"
#import "FIRGetProjectConfigRequest.h"
#import "FIRGetProjectConfigResponse.h"
#import "FIRResetPasswordRequest.h"
#import "FIRResetPasswordResponse.h"
#import "FIRSendVerificationCodeRequest.h"
#import "FIRSendVerificationCodeResponse.h"
#import "FIRSecureTokenRequest.h"
#import "FIRSecureTokenResponse.h"
#import "FIRSetAccountInfoRequest.h"
#import "FIRSetAccountInfoResponse.h"
#import "FIRSignUpNewUserRequest.h"
#import "FIRSignUpNewUserResponse.h"
#import "FIRVerifyAssertionRequest.h"
#import "FIRVerifyAssertionResponse.h"
#import "FIRVerifyClientRequest.h"
#import "FIRVerifyClientResponse.h"
#import "FIRVerifyCustomTokenRequest.h"
#import "FIRVerifyCustomTokenResponse.h"
#import "FIRVerifyPasswordRequest.h"
#import "FIRVerifyPasswordResponse.h"
#import "FIRVerifyPhoneNumberRequest.h"
#import "FIRVerifyPhoneNumberResponse.h"
#import <GTMSessionFetcher/GTMSessionFetcher.h>
#import <GTMSessionFetcher/GTMSessionFetcherService.h>

#if TARGET_OS_IOS
#import "../AuthProviders/Phone/FIRPhoneAuthCredential_Internal.h"
#import "FIRPhoneAuthProvider.h"
#endif

/** @var kClientVersionHeader
    @brief HTTP header name for the client version.
 */
static NSString *const kClientVersionHeader = @"X-Client-Version";

/** @var kIosBundleIdentifierHeader
    @brief HTTP header name for iOS bundle ID.
 */
static NSString *const kIosBundleIdentifierHeader = @"X-Ios-Bundle-Identifier";

/** @var kFirebaseLocalHeader
    @brief HTTP header name for the firebase locale.
 */
static NSString *const kFirebaseLocalHeader = @"X-Firebase-Locale";

/** @var kFirebaseAuthCoreFrameworkMarker
    @brief The marker in the HTTP header that indicates the request comes from Firebase Auth Core.
 */
static NSString *const kFirebaseAuthCoreFrameworkMarker = @"FirebaseCore-iOS";

/** @var kJSONContentType
    @brief The value of the HTTP content-type header for JSON payloads.
 */
static NSString *const kJSONContentType = @"application/json";

/** @var kErrorDataKey
    @brief Key for error data in NSError returned by @c GTMSessionFetcher.
 */
static NSString * const kErrorDataKey = @"data";

/** @var kErrorKey
    @brief The key for the "error" value in JSON responses from the server.
 */
static NSString *const kErrorKey = @"error";

/** @var kErrorsKey
    @brief The key for the "errors" value in JSON responses from the server.
 */
static NSString *const kErrorsKey = @"errors";

/** @var kReasonKey
    @brief The key for the "reason" value in JSON responses from the server.
 */
static NSString *const kReasonKey = @"reason";

/** @var kInvalidKeyReasonValue
    @brief The value for the "reason" key indicating an invalid API Key was received by the server.
 */
static NSString *const kInvalidKeyReasonValue = @"keyInvalid";

/** @var kAppNotAuthorizedReasonValue
    @brief The value for the "reason" key indicating the App is not authorized to use Firebase
        Authentication.
 */
static NSString *const kAppNotAuthorizedReasonValue = @"ipRefererBlocked";

/** @var kErrorMessageKey
    @brief The key for an error's "message" value in JSON responses from the server.
 */
static NSString *const kErrorMessageKey = @"message";

/** @var kUserNotFoundErrorMessage
    @brief This is the error message returned when the user is not found, which means the user
        account has been deleted given the token was once valid.
 */
static NSString *const kUserNotFoundErrorMessage = @"USER_NOT_FOUND";

/** @var kUserDeletedErrorMessage
    @brief This is the error message the server will respond with if the user entered an invalid
        email address.
 */
static NSString *const kUserDeletedErrorMessage = @"EMAIL_NOT_FOUND";

/** @var kInvalidLocalIDErrorMessage
    @brief This is the error message the server responds with if the user local id in the id token
        does not exit.
 */
static NSString *const kInvalidLocalIDErrorMessage = @"INVALID_LOCAL_ID";

/** @var kUserTokenExpiredErrorMessage
    @brief The error returned by the server if the token issue time is older than the account's
        valid_since time.
 */
static NSString *const kUserTokenExpiredErrorMessage = @"TOKEN_EXPIRED";

/** @var kTooManyRequestsErrorMessage
    @brief This is the error message the server will respond with if too many requests were made to
        a server method.
 */
static NSString *const kTooManyRequestsErrorMessage = @"TOO_MANY_ATTEMPTS_TRY_LATER";

/** @var kInvalidTokenCustomErrorMessage
    @brief This is the error message the server will respond with if there is a validation error
        with the custom token.
 */
static NSString *const kInvalidCustomTokenErrorMessage = @"INVALID_CUSTOM_TOKEN";

/** @var kCustomTokenMismatch
    @brief This is the error message the server will respond with if the service account and API key
        belong to different projects.
 */
static NSString *const kCustomTokenMismatch = @"CREDENTIAL_MISMATCH";

/** @var kInvalidCredentialErrorMessage
    @brief This is the error message the server responds with if the IDP token or requestUri is
        invalid.
 */
static NSString *const kInvalidCredentialErrorMessage = @"INVALID_IDP_RESPONSE";

/** @var kUserDisabledErrorMessage
    @brief The error returned by the server if the user account is diabled.
 */
static NSString *const kUserDisabledErrorMessage = @"USER_DISABLED";

/** @var kOperationNotAllowedErrorMessage
    @brief This is the error message the server will respond with if Admin disables IDP specified by
        provider.
 */
static NSString *const kOperationNotAllowedErrorMessage = @"OPERATION_NOT_ALLOWED";

/** @var kPasswordLoginDisabledErrorMessage
    @brief This is the error message the server responds with if password login is disabled.
 */
static NSString *const kPasswordLoginDisabledErrorMessage = @"PASSWORD_LOGIN_DISABLED";

/** @var kEmailAlreadyInUseErrorMessage
    @brief This is the error message the server responds with if the email address already exists.
 */
static NSString *const kEmailAlreadyInUseErrorMessage = @"EMAIL_EXISTS";

/** @var kInvalidEmailErrorMessage
    @brief The error returned by the server if the email is invalid.
 */
static NSString *const kInvalidEmailErrorMessage = @"INVALID_EMAIL";

/** @var kInvalidIdentifierErrorMessage
    @brief The error returned by the server if the identifier is invalid.
 */
static NSString *const kInvalidIdentifierErrorMessage = @"INVALID_IDENTIFIER";

/** @var kWrongPasswordErrorMessage
    @brief This is the error message the server will respond with if the user entered a wrong
        password.
 */
static NSString *const kWrongPasswordErrorMessage = @"INVALID_PASSWORD";

/** @var kCredentialTooOldErrorMessage
    @brief This is the error message the server responds with if account change is attempted 5
        minutes after signing in.
 */
static NSString *const kCredentialTooOldErrorMessage = @"CREDENTIAL_TOO_OLD_LOGIN_AGAIN";

/** @var kFederatedUserIDAlreadyLinkedMessage
    @brief This is the error message the server will respond with if the federated user ID has been
        already linked with another account.
 */
static NSString *const kFederatedUserIDAlreadyLinkedMessage = @"FEDERATED_USER_ID_ALREADY_LINKED";

/** @var kInvalidUserTokenErrorMessage
    @brief This is the error message the server responds with if user's saved auth credential is
        invalid, and the user needs to sign in again.
 */
static NSString *const kInvalidUserTokenErrorMessage = @"INVALID_ID_TOKEN";

/** @var kWeakPasswordErrorMessagePrefix
    @brief This is the prefix for the error message the server responds with if user's new password
        to be set is too weak.
 */
static NSString *const kWeakPasswordErrorMessagePrefix = @"WEAK_PASSWORD";

/** @var kExpiredActionCodeErrorMessage
    @brief This is the error message the server will respond with if the action code is expired.
 */
static NSString *const kExpiredActionCodeErrorMessage = @"EXPIRED_OOB_CODE";

/** @var kInvalidActionCodeErrorMessage
    @brief This is the error message the server will respond with if the action code is invalid.
 */
static NSString *const kInvalidActionCodeErrorMessage = @"INVALID_OOB_CODE";

/** @var kMissingEmailErrorMessage
    @brief This is the error message the server will respond with if the email address is missing
        during a "send password reset email" attempt.
 */
static NSString *const kMissingEmailErrorMessage = @"MISSING_EMAIL";

/** @var kInvalidSenderEmailErrorMessage
    @brief This is the error message the server will respond with if the sender email is invalid
        during a "send password reset email" attempt.
 */
static NSString *const kInvalidSenderEmailErrorMessage = @"INVALID_SENDER";

/** @var kInvalidMessagePayloadErrorMessage
    @brief This is the error message the server will respond with if there are invalid parameters in
        the payload during a "send password reset email" attempt.
 */
static NSString *const kInvalidMessagePayloadErrorMessage = @"INVALID_MESSAGE_PAYLOAD";

/** @var kInvalidRecipientEmailErrorMessage
    @brief This is the error message the server will respond with if the recipient email is invalid.
 */
static NSString *const kInvalidRecipientEmailErrorMessage = @"INVALID_RECIPIENT_EMAIL";

/** @var kMissingIosBundleIDErrorMessage
    @brief This is the error message the server will respond with if iOS bundle ID is missing but
        the iOS App store ID is provided.
 */
static NSString *const kMissingIosBundleIDErrorMessage = @"MISSING_IOS_BUNDLE_ID";

/** @var kMissingAndroidPackageNameErrorMessage
    @brief This is the error message the server will respond with if Android Package Name is missing
        but the flag indicating the app should be installed is set to true.
 */
static NSString *const kMissingAndroidPackageNameErrorMessage = @"MISSING_ANDROID_PACKAGE_NAME";

/** @var kUnauthorizedDomainErrorMessage
    @brief This is the error message the server will respond with if the domain of the continue URL
        specified is not whitelisted in the firebase console.
 */
static NSString *const kUnauthorizedDomainErrorMessage = @"UNAUTHORIZED_DOMAIN";

/** @var kInvalidContinueURIErrorMessage
    @brief This is the error message the server will respond with if the continue URL provided in
        the request is invalid.
 */
static NSString *const kInvalidContinueURIErrorMessage = @"INVALID_CONTINUE_URI";

/** @var kMissingContinueURIErrorMessage
    @brief This is the error message the server will respond with if there was no continue URI
        present in a request that required one.
 */
static NSString *const kMissingContinueURIErrorMessage = @"MISSING_CONTINUE_URI";

/** @var kInvalidPhoneNumberErrorMessage
    @brief This is the error message the server will respond with if an incorrectly formatted phone
        number is provided.
 */
static NSString *const kInvalidPhoneNumberErrorMessage = @"INVALID_PHONE_NUMBER";

/** @var kInvalidVerificationCodeErrorMessage
    @brief This is the error message the server will respond with if an invalid verification code is
        provided.
 */
static NSString *const kInvalidVerificationCodeErrorMessage = @"INVALID_CODE";

/** @var kInvalidSessionInfoErrorMessage
    @brief This is the error message the server will respond with if an invalid session info
        (verification ID) is provided.
 */
static NSString *const kInvalidSessionInfoErrorMessage = @"INVALID_SESSION_INFO";

/** @var kSessionExpiredErrorMessage
    @brief This is the error message the server will respond with if the SMS code has expired before
        it is used.
 */
static NSString *const kSessionExpiredErrorMessage = @"SESSION_EXPIRED";

/** @var kMissingAppTokenErrorMessage
    @brief This is the error message the server will respond with if the APNS token is missing in a
        verifyClient request.
 */
static NSString *const kMissingAppTokenErrorMessage = @"MISSING_IOS_APP_TOKEN";

/** @var kMissingAppCredentialErrorMessage
    @brief This is the error message the server will respond with if the app token is missing in a
        sendVerificationCode request.
 */
static NSString *const kMissingAppCredentialErrorMessage = @"MISSING_APP_CREDENTIAL";

/** @var kInvalidAppCredentialErrorMessage
    @brief This is the error message the server will respond with if the app credential in a
        sendVerificationCode request is invalid.
 */
static NSString *const kInvalidAppCredentialErrorMessage = @"INVALID_APP_CREDENTIAL";

/** @var kQuoutaExceededErrorMessage
    @brief This is the error message the server will respond with if the quota for SMS text messages
        has been exceeded for the project.
 */
static NSString *const kQuoutaExceededErrorMessage = @"QUOTA_EXCEEDED";

/** @var kAppNotVerifiedErrorMessage
    @brief This is the error message the server will respond with if Firebase could not verify the
        app during a phone authentication flow.
 */
static NSString *const kAppNotVerifiedErrorMessage = @"APP_NOT_VERIFIED";

/** @var kCaptchaCheckFailedErrorMessage
    @brief This is the error message the server will respond with if the reCAPTCHA token provided is
        invalid.
 */
static NSString *const kCaptchaCheckFailedErrorMessage = @"CAPTCHA_CHECK_FAILED";

/** @var gBackendImplementation
    @brief The singleton FIRAuthBackendImplementation instance to use.
 */
static id<FIRAuthBackendImplementation> gBackendImplementation;

/** @class FIRAuthBackendRPCImplementation
    @brief The default RPC-based backend implementation.
 */
@interface FIRAuthBackendRPCImplementation : NSObject <FIRAuthBackendImplementation>

/** @property RPCIssuer
    @brief An instance of FIRAuthBackendRPCIssuer for making RPC requests. Allows the RPC
        requests/responses to be easily faked.
 */
@property(nonatomic, strong) id<FIRAuthBackendRPCIssuer> RPCIssuer;

@end

@implementation FIRAuthBackend

+ (id<FIRAuthBackendImplementation>)implementation {
  if (!gBackendImplementation) {
    gBackendImplementation = [[FIRAuthBackendRPCImplementation alloc] init];
  }
  return gBackendImplementation;
}

+ (void)setBackendImplementation:(id<FIRAuthBackendImplementation>)backendImplementation {
  gBackendImplementation = backendImplementation;
}

+ (void)setDefaultBackendImplementationWithRPCIssuer:
    (nullable id<FIRAuthBackendRPCIssuer>)RPCIssuer {
  FIRAuthBackendRPCImplementation *defaultImplementation =
      [[FIRAuthBackendRPCImplementation alloc] init];
  if (RPCIssuer) {
    defaultImplementation.RPCIssuer = RPCIssuer;
  }
  gBackendImplementation = defaultImplementation;
}

+ (void)createAuthURI:(FIRCreateAuthURIRequest *)request
             callback:(FIRCreateAuthURIResponseCallback)callback {
  [[self implementation] createAuthURI:request callback:callback];
}

+ (void)getAccountInfo:(FIRGetAccountInfoRequest *)request
              callback:(FIRGetAccountInfoResponseCallback)callback {
  [[self implementation] getAccountInfo:request callback:callback];
}

+ (void)getProjectConfig:(FIRGetProjectConfigRequest *)request
                callback:(FIRGetProjectConfigResponseCallback)callback {
  [[self implementation] getProjectConfig:request callback:callback];
}

+ (void)setAccountInfo:(FIRSetAccountInfoRequest *)request
              callback:(FIRSetAccountInfoResponseCallback)callback {
  [[self implementation] setAccountInfo:request callback:callback];
}

+ (void)verifyAssertion:(FIRVerifyAssertionRequest *)request
               callback:(FIRVerifyAssertionResponseCallback)callback {
  [[self implementation] verifyAssertion:request callback:callback];
}

+ (void)verifyCustomToken:(FIRVerifyCustomTokenRequest *)request
                 callback:(FIRVerifyCustomTokenResponseCallback)callback {
  [[self implementation] verifyCustomToken:request callback:callback];
}

+ (void)verifyPassword:(FIRVerifyPasswordRequest *)request
              callback:(FIRVerifyPasswordResponseCallback)callback {
  [[self implementation] verifyPassword:request callback:callback];
}

+ (void)secureToken:(FIRSecureTokenRequest *)request
           callback:(FIRSecureTokenResponseCallback)callback {
  [[self implementation] secureToken:request callback:callback];
}

+ (void)getOOBConfirmationCode:(FIRGetOOBConfirmationCodeRequest *)request
                      callback:(FIRGetOOBConfirmationCodeResponseCallback)callback {
  [[self implementation] getOOBConfirmationCode:request callback:callback];
}

+ (void)signUpNewUser:(FIRSignUpNewUserRequest *)request
             callback:(FIRSignupNewUserCallback)callback {
  [[self implementation] signUpNewUser:request callback:callback];
}

+ (void)deleteAccount:(FIRDeleteAccountRequest *)request callback:(FIRDeleteCallBack)callback {
  [[self implementation] deleteAccount:request callback:callback];
}

#if TARGET_OS_IOS
+ (void)sendVerificationCode:(FIRSendVerificationCodeRequest *)request
                    callback:(FIRSendVerificationCodeResponseCallback)callback {
  [[self implementation] sendVerificationCode:request callback:callback];
}

+ (void)verifyPhoneNumber:(FIRVerifyPhoneNumberRequest *)request
                 callback:(FIRVerifyPhoneNumberResponseCallback)callback {
  [[self implementation] verifyPhoneNumber:request callback:callback];
}

+ (void)verifyClient:(id)request callback:(FIRVerifyClientResponseCallback)callback {
  [[self implementation] verifyClient:request callback:callback];
}
#endif

+ (void)resetPassword:(FIRResetPasswordRequest *)request
             callback:(FIRResetPasswordCallback)callback {
  [[self implementation] resetPassword:request callback:callback];
}

+ (NSString *)authUserAgent {
  return [NSString stringWithFormat:@"FirebaseAuth.iOS/%s %@",
      FirebaseAuthVersionString, GTMFetcherStandardUserAgentString(nil)];
}

@end

@interface FIRAuthBackendRPCIssuerImplementation : NSObject <FIRAuthBackendRPCIssuer>
@end

@implementation FIRAuthBackendRPCIssuerImplementation {
  /** @var The session fetcher service.
   */
  GTMSessionFetcherService *_fetcherService;
}

- (instancetype)init {
  self = [super init];
  if (self) {
    _fetcherService = [[GTMSessionFetcherService alloc] init];
<<<<<<< HEAD
    _fetcherService.userAgent = [NSString stringWithFormat:@"FirebaseAuth.iOS/%s %@",
        FirebaseAuthVersionStr, GTMFetcherStandardUserAgentString(nil)];
=======
    _fetcherService.userAgent = [FIRAuthBackend authUserAgent];
>>>>>>> cf17df7c
    _fetcherService.callbackQueue = FIRAuthGlobalWorkQueue();
  }
  return self;
}

- (void)asyncPostToURLWithRequestConfiguration:(FIRAuthRequestConfiguration *)requestConfiguration
                                           URL:(NSURL *)URL
                                          body:(NSData *)body
                                   contentType:(NSString *)contentType
                             completionHandler:(void (^)(NSData *_Nullable,
                               NSError *_Nullable))handler {
  NSMutableURLRequest *request = [NSMutableURLRequest requestWithURL:URL];
  [request setValue:contentType forHTTPHeaderField:@"Content-Type"];
<<<<<<< HEAD
  NSString *clientVersion =
      [NSString stringWithFormat:@"iOS/FirebaseSDK/%s", FirebaseAuthVersionStr];
=======
  NSString *additionalFrameworkMarker = requestConfiguration.additionalFrameworkMarker ?:
      kFirebaseAuthCoreFrameworkMarker;
  NSString *clientVersion = [NSString stringWithFormat:@"iOS/FirebaseSDK/%s/%@",
                                                       FirebaseAuthVersionString,
                                                       additionalFrameworkMarker];
>>>>>>> cf17df7c
  [request setValue:clientVersion forHTTPHeaderField:kClientVersionHeader];
  NSString *bundleID = [[NSBundle mainBundle] bundleIdentifier];
  [request setValue:bundleID forHTTPHeaderField:kIosBundleIdentifierHeader];

  NSArray<NSString *> *preferredLocalizations = [NSBundle mainBundle].preferredLocalizations;
  if (preferredLocalizations.count) {
    NSString *acceptLanguage = preferredLocalizations.firstObject;
    [request setValue:acceptLanguage forHTTPHeaderField:@"Accept-Language"];
  }
  NSString *languageCode = requestConfiguration.languageCode;
  if (languageCode.length) {
    [request setValue:languageCode forHTTPHeaderField:kFirebaseLocalHeader];
  }
  GTMSessionFetcher* fetcher = [_fetcherService fetcherWithRequest:request];
  fetcher.bodyData = body;
  [fetcher beginFetchWithCompletionHandler:handler];
}

@end

@implementation FIRAuthBackendRPCImplementation

- (instancetype)init {
  self = [super init];
  if (self) {
    _RPCIssuer = [[FIRAuthBackendRPCIssuerImplementation alloc] init];
  }
  return self;
}

- (void)createAuthURI:(FIRCreateAuthURIRequest *)request
             callback:(FIRCreateAuthURIResponseCallback)callback {
  FIRCreateAuthURIResponse *response = [[FIRCreateAuthURIResponse alloc] init];
  [self postWithRequest:request response:response callback:^(NSError *error) {
    if (error) {
      callback(nil, error);
    } else {
      callback(response, nil);
    }
  }];
}

- (void)getAccountInfo:(FIRGetAccountInfoRequest *)request
              callback:(FIRGetAccountInfoResponseCallback)callback {
  FIRGetAccountInfoResponse *response = [[FIRGetAccountInfoResponse alloc] init];
  [self postWithRequest:request response:response callback:^(NSError *error) {
    if (error) {
      callback(nil, error);
    } else {
      callback(response, nil);
    }
  }];
}

- (void)getProjectConfig:(FIRGetProjectConfigRequest *)request
                callback:(FIRGetProjectConfigResponseCallback)callback {
  FIRGetProjectConfigResponse *response = [[FIRGetProjectConfigResponse alloc] init];
  [self postWithRequest:request response:response callback:^(NSError *error) {
    if (error) {
      callback(nil, error);
    } else {
      callback(response, nil);
    }
  }];
}

- (void)setAccountInfo:(FIRSetAccountInfoRequest *)request
              callback:(FIRSetAccountInfoResponseCallback)callback {
  FIRSetAccountInfoResponse *response = [[FIRSetAccountInfoResponse alloc] init];
  [self postWithRequest:request response:response callback:^(NSError *error) {
    if (error) {
      callback(nil, error);
    } else {
      callback(response, nil);
    }
  }];
}

- (void)verifyAssertion:(FIRVerifyAssertionRequest *)request
               callback:(FIRVerifyAssertionResponseCallback)callback {
  FIRVerifyAssertionResponse *response = [[FIRVerifyAssertionResponse alloc] init];
  [self postWithRequest:request response:response callback:^(NSError *error) {
    if (error) {
      callback(nil, error);
      return;
    }
    callback(response, nil);
  }];
}

- (void)verifyCustomToken:(FIRVerifyCustomTokenRequest *)request
                 callback:(FIRVerifyCustomTokenResponseCallback)callback {
  FIRVerifyCustomTokenResponse *response = [[FIRVerifyCustomTokenResponse alloc] init];
  [self postWithRequest:request response:response callback:^(NSError *error) {
    if (error) {
      callback(nil, error);
    } else {
      callback(response, nil);
    }
  }];
}

- (void)verifyPassword:(FIRVerifyPasswordRequest *)request
              callback:(FIRVerifyPasswordResponseCallback)callback {
  FIRVerifyPasswordResponse *response = [[FIRVerifyPasswordResponse alloc] init];
  [self postWithRequest:request response:response callback:^(NSError *error) {
    if (error) {
      callback(nil, error);
    } else {
      callback(response, nil);
    }
  }];
}

- (void)secureToken:(FIRSecureTokenRequest *)request
           callback:(FIRSecureTokenResponseCallback)callback {
  FIRSecureTokenResponse *response = [[FIRSecureTokenResponse alloc] init];
  [self postWithRequest:request response:response callback:^(NSError *error) {
    if (error) {
      callback(nil, error);
    } else {
      callback(response, nil);
    }
  }];
}

- (void)getOOBConfirmationCode:(FIRGetOOBConfirmationCodeRequest *)request
                      callback:(FIRGetOOBConfirmationCodeResponseCallback)callback {
  FIRGetOOBConfirmationCodeResponse *response = [[FIRGetOOBConfirmationCodeResponse alloc] init];
  [self postWithRequest:request response:response callback:^(NSError *error) {
    if (error) {
      callback(nil, error);
    } else {
      callback(response, nil);
    }
  }];
}

- (void)signUpNewUser:(FIRSignUpNewUserRequest *)request
             callback:(FIRSignupNewUserCallback)callback{
  FIRSignUpNewUserResponse *response  = [[FIRSignUpNewUserResponse alloc] init];
  [self postWithRequest:request response:response callback:^(NSError *error) {
    if (error) {
      callback(nil, error);
    } else {
      callback(response, nil);
    }
  }];
}

- (void)deleteAccount:(FIRDeleteAccountRequest *)request callback:(FIRDeleteCallBack)callback {
  FIRDeleteAccountResponse *response = [[FIRDeleteAccountResponse alloc] init];
  [self postWithRequest:request response:response callback:callback];
}

#if TARGET_OS_IOS
- (void)sendVerificationCode:(FIRSendVerificationCodeRequest *)request
                    callback:(FIRSendVerificationCodeResponseCallback)callback {
  FIRSendVerificationCodeResponse *response = [[FIRSendVerificationCodeResponse alloc] init];
  [self postWithRequest:request response:response callback:^(NSError *error) {
    if (error) {
      callback(nil, error);
    } else {
      callback(response, error);
    }
  }];
}

- (void)verifyPhoneNumber:(FIRVerifyPhoneNumberRequest *)request
                 callback:(FIRVerifyPhoneNumberResponseCallback)callback {
  FIRVerifyPhoneNumberResponse *response = [[FIRVerifyPhoneNumberResponse alloc] init];
  [self postWithRequest:request response:response callback:^(NSError *error) {
    if (error) {
      callback(nil, error);
      return;
    }
    // Check whether or not the successful response is actually the special case phone auth flow
    // that returns a temporary proof and phone number.
    if (response.phoneNumber.length && response.temporaryProof.length) {
      FIRPhoneAuthCredential *credential =
          [[FIRPhoneAuthCredential alloc] initWithTemporaryProof:response.temporaryProof
                                                     phoneNumber:response.phoneNumber
                                                      providerID:FIRPhoneAuthProviderID];
      callback(nil,
               [FIRAuthErrorUtils credentialAlreadyInUseErrorWithMessage:nil
                                                              credential:credential]);
      return;
    }
    callback(response, nil);
  }];
}

- (void)verifyClient:(id)request callback:(FIRVerifyClientResponseCallback)callback {
  FIRVerifyClientResponse *response = [[FIRVerifyClientResponse alloc] init];
  [self postWithRequest:request response:response callback:^(NSError *error) {
    if (error) {
      callback(nil, error);
      return;
    }
    callback(response, nil);
  }];
}
#endif

- (void)resetPassword:(FIRResetPasswordRequest *)request
             callback:(FIRResetPasswordCallback)callback {
  FIRResetPasswordResponse *response = [[FIRResetPasswordResponse alloc] init];
  [self postWithRequest:request response:response callback:^(NSError *error) {
    if (error) {
      callback(nil, error);
      return;
    }
    callback(response, nil);
  }];
}

#pragma mark - Generic RPC handling methods

/** @fn postWithRequest:response:callback:
    @brief Calls the RPC using HTTP POST.
    @remarks Possible error responses:
        @see FIRAuthInternalErrorCodeRPCRequestEncodingError
        @see FIRAuthInternalErrorCodeJSONSerializationError
        @see FIRAuthInternalErrorCodeNetworkError
        @see FIRAuthInternalErrorCodeUnexpectedErrorResponse
        @see FIRAuthInternalErrorCodeUnexpectedResponse
        @see FIRAuthInternalErrorCodeRPCResponseDecodingError
    @param request The request.
    @param response The empty response to be filled.
    @param callback The callback for both success and failure.
 */
- (void)postWithRequest:(id<FIRAuthRPCRequest>)request
               response:(id<FIRAuthRPCResponse>)response
               callback:(void (^)(NSError *error))callback {
  NSError *error;
  NSData *bodyData;
  if ([request containsPostBody]) {
    id postBody = [request unencodedHTTPRequestBodyWithError:&error];
    if (!postBody) {
      callback([FIRAuthErrorUtils RPCRequestEncodingErrorWithUnderlyingError:error]);
      return;
    }

    NSJSONWritingOptions JSONWritingOptions = 0;
    #if DEBUG
      JSONWritingOptions |= NSJSONWritingPrettyPrinted;
    #endif

    if ([NSJSONSerialization isValidJSONObject:postBody]) {
      bodyData = [NSJSONSerialization dataWithJSONObject:postBody
                                                 options:JSONWritingOptions
                                                   error:&error];
      if (!bodyData) {
        // This is an untested case. This happens exclusively when there is an error in the framework
        // implementation of dataWithJSONObject:options:error:. This shouldn't normally occur as
        // isValidJSONObject: should return NO in any case we should encounter an error.
        error = [FIRAuthErrorUtils JSONSerializationErrorWithUnderlyingError:error];
      }
    } else {
      error = [FIRAuthErrorUtils JSONSerializationErrorForUnencodableType];
    }
    if (!bodyData) {
      callback(error);
      return;
    }
  }

  [_RPCIssuer asyncPostToURLWithRequestConfiguration:[request requestConfiguration]
                                                 URL:[request requestURL]
                                                body:bodyData
                                         contentType:kJSONContentType
                                   completionHandler:^(NSData *data, NSError *error) {
    // If there is an error with no body data at all, then this must be a network error.
    if (error && !data) {
      callback([FIRAuthErrorUtils networkErrorWithUnderlyingError:error]);
      return;
    }

    // Try to decode the HTTP response data which may contain either a successful response or error
    // message.
    NSError *jsonError;
    NSDictionary * dictionary =
        [NSJSONSerialization JSONObjectWithData:data
                                        options:NSJSONReadingMutableLeaves
                                          error:&jsonError];
    if (!dictionary) {
      if (error) {
        // We have an error, but we couldn't decode the body, so we have no additional information
        // other than the raw response and the original NSError (the jsonError is infered by the
        // error code (FIRAuthErrorCodeUnexpectedHTTPResponse, and is irrelevant.)
        callback([FIRAuthErrorUtils unexpectedErrorResponseWithData:data underlyingError:error]);
      } else {
        // This is supposed to be a "successful" response, but we couldn't deserialize the body.
        callback([FIRAuthErrorUtils unexpectedResponseWithData:data underlyingError:jsonError]);
      }
      return;
    }
    if (![dictionary isKindOfClass:[NSDictionary class]]) {
      if (error) {
        callback([FIRAuthErrorUtils unexpectedErrorResponseWithDeserializedResponse:dictionary]);
      } else {
        callback([FIRAuthErrorUtils unexpectedResponseWithDeserializedResponse:dictionary]);
      }
      return;
    }

    // At this point we either have an error with successfully decoded details in the body, or we
    // have a response which must pass further validation before we know it's truly successful.
    // We deal with the case where we have an error with successfully decoded error details first:
    if (error) {
      NSDictionary *errorDictionary = dictionary[kErrorKey];
      if ([errorDictionary isKindOfClass:[NSDictionary class]]) {
        id<NSObject> errorMessage = errorDictionary[kErrorMessageKey];
        if ([errorMessage isKindOfClass:[NSString class]]) {
          NSString *errorMessageString = (NSString *)errorMessage;

          // Contruct client error.
          NSError *clientError = [[self class] clientErrorWithServerErrorMessage:errorMessageString
                                                                 errorDictionary:errorDictionary
                                                                        response:response];
          if (clientError) {
            callback(clientError);
            return;
          }
        }
        // Not a message we know, return the message directly.
        if (errorMessage) {
          NSError *unexpecterErrorResponse =
              [FIRAuthErrorUtils unexpectedErrorResponseWithDeserializedResponse:errorDictionary];
          callback(unexpecterErrorResponse);
          return;
        }
      }
      // No error message at all, return the decoded response.
      callback([FIRAuthErrorUtils unexpectedErrorResponseWithDeserializedResponse:dictionary]);
      return;
    }

    // Finally, we try to populate the response object with the JSON values.
    if (![response setWithDictionary:dictionary error:&error]) {
      callback([FIRAuthErrorUtils RPCResponseDecodingErrorWithDeserializedResponse:dictionary
                                                                   underlyingError:error]);
      return;
    }

    // Success! The response object originally passed in can be used by the caller.
    callback(nil);
  }];
}

/** @fn clientErrorWithServerErrorMessage:errorDictionary:
    @brief Translates known server errors to client errors.
    @param serverErrorMessage The error message from the server.
    @param errorDictionary The error part of the response from the server.
    @param response The response from the server RPC.
    @return A client error, if any.
 */
+ (nullable NSError *)clientErrorWithServerErrorMessage:(NSString *)serverErrorMessage
                                        errorDictionary:(NSDictionary *)errorDictionary
                                               response:(id<FIRAuthRPCResponse>)response {
  NSString *shortErrorMessage = serverErrorMessage;
  NSString *serverDetailErrorMessage;
  NSRange colonRange = [serverErrorMessage rangeOfString:@":"];
  if (colonRange.location != NSNotFound) {
    shortErrorMessage = [serverErrorMessage substringToIndex:colonRange.location];
    shortErrorMessage =
        [shortErrorMessage stringByTrimmingCharactersInSet:[NSCharacterSet whitespaceCharacterSet]];
    serverDetailErrorMessage = [serverErrorMessage substringFromIndex:colonRange.location + 1];
    serverDetailErrorMessage = [serverDetailErrorMessage stringByTrimmingCharactersInSet:
        [NSCharacterSet whitespaceCharacterSet]];
  }

  // Delegate the responsibility for constructing the client error to the response object,
  // if possible.
  SEL clientErrorWithServerErrorMessageSelector =
      @selector(clientErrorWithShortErrorMessage:detailErrorMessage:);
  if ([response respondsToSelector:clientErrorWithServerErrorMessageSelector]) {
    NSError *error = [response clientErrorWithShortErrorMessage:shortErrorMessage
                                             detailErrorMessage:serverDetailErrorMessage];
    if (error) {
      return error;
    }
  }

  if ([shortErrorMessage isEqualToString:kUserNotFoundErrorMessage]) {
    return [FIRAuthErrorUtils userNotFoundErrorWithMessage:serverDetailErrorMessage];
  }

  if ([shortErrorMessage isEqualToString:kUserDeletedErrorMessage]) {
    return [FIRAuthErrorUtils userNotFoundErrorWithMessage:serverDetailErrorMessage];
  }

  if ([shortErrorMessage isEqualToString:kInvalidLocalIDErrorMessage]) {
    // This case shouldn't be necessary but it is for now: b/27908364 .
    return [FIRAuthErrorUtils userNotFoundErrorWithMessage:serverDetailErrorMessage];
  }

  if ([shortErrorMessage isEqualToString:kUserTokenExpiredErrorMessage]) {
    return [FIRAuthErrorUtils userTokenExpiredErrorWithMessage:serverDetailErrorMessage];
  }

  if ([shortErrorMessage isEqualToString:kTooManyRequestsErrorMessage]) {
    return [FIRAuthErrorUtils tooManyRequestsErrorWithMessage:serverDetailErrorMessage];
  }

  if ([shortErrorMessage isEqualToString:kInvalidCustomTokenErrorMessage]) {
    return [FIRAuthErrorUtils invalidCustomTokenErrorWithMessage:serverDetailErrorMessage];
  }

  if ([shortErrorMessage isEqualToString:kCustomTokenMismatch]) {
    return [FIRAuthErrorUtils customTokenMistmatchErrorWithMessage:serverDetailErrorMessage];
  }

  if ([shortErrorMessage isEqualToString:kInvalidCredentialErrorMessage]) {
    return [FIRAuthErrorUtils invalidCredentialErrorWithMessage:serverDetailErrorMessage];
  }

  if ([shortErrorMessage isEqualToString:kUserDisabledErrorMessage]) {
    return [FIRAuthErrorUtils userDisabledErrorWithMessage:serverDetailErrorMessage];
  }

  if ([shortErrorMessage isEqualToString:kOperationNotAllowedErrorMessage]) {
    return [FIRAuthErrorUtils operationNotAllowedErrorWithMessage:serverDetailErrorMessage];
  }

  if ([shortErrorMessage isEqualToString:kPasswordLoginDisabledErrorMessage]) {
    return [FIRAuthErrorUtils operationNotAllowedErrorWithMessage:serverDetailErrorMessage];
  }

  if ([shortErrorMessage isEqualToString:kEmailAlreadyInUseErrorMessage]) {
    return [FIRAuthErrorUtils emailAlreadyInUseErrorWithEmail:nil];
  }

  if ([shortErrorMessage isEqualToString:kInvalidEmailErrorMessage]) {
    return [FIRAuthErrorUtils invalidEmailErrorWithMessage:serverDetailErrorMessage];
  }

  // "INVALID_IDENTIFIER" can be returned by createAuthURI RPC. Considering email addresses are
  //  currently the only identifiers, we surface the FIRAuthErrorCodeInvalidEmail error code in this
  //  case.
  if ([shortErrorMessage isEqualToString:kInvalidIdentifierErrorMessage]) {
    return [FIRAuthErrorUtils invalidEmailErrorWithMessage:serverDetailErrorMessage];
  }

  if ([shortErrorMessage isEqualToString:kWrongPasswordErrorMessage]) {
    return [FIRAuthErrorUtils wrongPasswordErrorWithMessage:serverDetailErrorMessage];
  }

  if ([shortErrorMessage isEqualToString:kCredentialTooOldErrorMessage]) {
    return [FIRAuthErrorUtils requiresRecentLoginErrorWithMessage:serverDetailErrorMessage];
  }

  if ([shortErrorMessage isEqualToString:kInvalidUserTokenErrorMessage]) {
    return [FIRAuthErrorUtils invalidUserTokenErrorWithMessage:serverDetailErrorMessage];
  }

  if ([shortErrorMessage isEqualToString:kFederatedUserIDAlreadyLinkedMessage]) {
    return [FIRAuthErrorUtils credentialAlreadyInUseErrorWithMessage:serverDetailErrorMessage
                                                          credential:nil];
  }

  if ([shortErrorMessage isEqualToString:kWeakPasswordErrorMessagePrefix]) {
    return [FIRAuthErrorUtils weakPasswordErrorWithServerResponseReason:serverDetailErrorMessage];
  }

  if ([shortErrorMessage isEqualToString:kExpiredActionCodeErrorMessage]) {
    return [FIRAuthErrorUtils expiredActionCodeErrorWithMessage:serverDetailErrorMessage];
  }

  if ([shortErrorMessage isEqualToString:kInvalidActionCodeErrorMessage]) {
    return [FIRAuthErrorUtils invalidActionCodeErrorWithMessage:serverDetailErrorMessage];
  }

  if ([shortErrorMessage isEqualToString:kMissingEmailErrorMessage]) {
    return [FIRAuthErrorUtils missingEmailErrorWithMessage:serverDetailErrorMessage];
  }

  if ([shortErrorMessage isEqualToString:kInvalidSenderEmailErrorMessage]) {
    return [FIRAuthErrorUtils invalidSenderErrorWithMessage:serverDetailErrorMessage];
  }

  if ([shortErrorMessage isEqualToString:kInvalidMessagePayloadErrorMessage]) {
    return [FIRAuthErrorUtils invalidMessagePayloadErrorWithMessage:serverDetailErrorMessage];
  }

  if ([shortErrorMessage isEqualToString:kInvalidRecipientEmailErrorMessage]) {
    return [FIRAuthErrorUtils invalidRecipientEmailErrorWithMessage:serverDetailErrorMessage];
  }

  if ([shortErrorMessage isEqualToString:kMissingIosBundleIDErrorMessage]) {
    return [FIRAuthErrorUtils missingIosBundleIDErrorWithMessage:serverDetailErrorMessage];
  }

  if ([shortErrorMessage isEqualToString:kMissingAndroidPackageNameErrorMessage]) {
    return [FIRAuthErrorUtils missingAndroidPackageNameErrorWithMessage:serverDetailErrorMessage];
  }

  if ([shortErrorMessage isEqualToString:kUnauthorizedDomainErrorMessage]) {
    return [FIRAuthErrorUtils unauthorizedDomainErrorWithMessage:serverDetailErrorMessage];
  }

  if ([shortErrorMessage isEqualToString:kInvalidContinueURIErrorMessage]) {
    return [FIRAuthErrorUtils invalidContinueURIErrorWithMessage:serverDetailErrorMessage];
  }

  if ([shortErrorMessage isEqualToString:kMissingContinueURIErrorMessage]) {
    return [FIRAuthErrorUtils missingContinueURIErrorWithMessage:serverDetailErrorMessage];
  }

  if ([shortErrorMessage isEqualToString:kInvalidPhoneNumberErrorMessage]) {
    return [FIRAuthErrorUtils invalidPhoneNumberErrorWithMessage:serverDetailErrorMessage];
  }

  if ([shortErrorMessage isEqualToString:kInvalidSessionInfoErrorMessage]) {
    return [FIRAuthErrorUtils invalidVerificationIDErrorWithMessage:serverDetailErrorMessage];
  }

  if ([shortErrorMessage isEqualToString:kInvalidVerificationCodeErrorMessage]) {
    return [FIRAuthErrorUtils invalidVerificationCodeErrorWithMessage:serverDetailErrorMessage];
  }

  if ([shortErrorMessage isEqualToString:kSessionExpiredErrorMessage]) {
    return [FIRAuthErrorUtils sessionExpiredErrorWithMessage:serverDetailErrorMessage];
  }

  if ([shortErrorMessage isEqualToString:kMissingAppTokenErrorMessage]) {
    return [FIRAuthErrorUtils missingAppTokenErrorWithUnderlyingError:nil];
  }

  if ([shortErrorMessage isEqualToString:kMissingAppCredentialErrorMessage]) {
    return [FIRAuthErrorUtils missingAppCredentialWithMessage:serverDetailErrorMessage];
  }

  if ([shortErrorMessage isEqualToString:kInvalidAppCredentialErrorMessage]) {
    return [FIRAuthErrorUtils invalidAppCredentialWithMessage:serverDetailErrorMessage];
  }

  if ([shortErrorMessage isEqualToString:kQuoutaExceededErrorMessage]) {
    return [FIRAuthErrorUtils quotaExceededErrorWithMessage:serverErrorMessage];
  }

  if ([shortErrorMessage isEqualToString:kAppNotVerifiedErrorMessage]) {
    return [FIRAuthErrorUtils appNotVerifiedErrorWithMessage:serverErrorMessage];
  }

  if ([shortErrorMessage isEqualToString:kCaptchaCheckFailedErrorMessage]) {
    return [FIRAuthErrorUtils captchaCheckFailedErrorWithMessage:serverErrorMessage];
  }

  // In this case we handle an error that might be specified in the underlying errors dictionary,
  // the error message in determined based on the @c reason key in the dictionary.
  if (errorDictionary[kErrorsKey]) {
    // Check for underlying error with reason = keyInvalid;
    id underlyingErrors = errorDictionary[kErrorsKey];
    if ([underlyingErrors isKindOfClass:[NSArray class]]) {
      NSArray *underlyingErrorsArray = (NSArray *)underlyingErrors;
      for (id underlyingError in underlyingErrorsArray) {
        if ([underlyingError isKindOfClass:[NSDictionary class]]) {
          NSDictionary *underlyingErrorDictionary = (NSDictionary *)underlyingError;
          NSString *reason = underlyingErrorDictionary[kReasonKey];
          if ([reason hasPrefix:kInvalidKeyReasonValue]) {
            return [FIRAuthErrorUtils invalidAPIKeyError];
          }
          if ([reason isEqualToString:kAppNotAuthorizedReasonValue]) {
            return [FIRAuthErrorUtils appNotAuthorizedError];
          }
        }
      }
    }
  }
  return nil;
}

@end<|MERGE_RESOLUTION|>--- conflicted
+++ resolved
@@ -490,12 +490,7 @@
   self = [super init];
   if (self) {
     _fetcherService = [[GTMSessionFetcherService alloc] init];
-<<<<<<< HEAD
-    _fetcherService.userAgent = [NSString stringWithFormat:@"FirebaseAuth.iOS/%s %@",
-        FirebaseAuthVersionStr, GTMFetcherStandardUserAgentString(nil)];
-=======
     _fetcherService.userAgent = [FIRAuthBackend authUserAgent];
->>>>>>> cf17df7c
     _fetcherService.callbackQueue = FIRAuthGlobalWorkQueue();
   }
   return self;
@@ -509,16 +504,11 @@
                                NSError *_Nullable))handler {
   NSMutableURLRequest *request = [NSMutableURLRequest requestWithURL:URL];
   [request setValue:contentType forHTTPHeaderField:@"Content-Type"];
-<<<<<<< HEAD
-  NSString *clientVersion =
-      [NSString stringWithFormat:@"iOS/FirebaseSDK/%s", FirebaseAuthVersionStr];
-=======
   NSString *additionalFrameworkMarker = requestConfiguration.additionalFrameworkMarker ?:
       kFirebaseAuthCoreFrameworkMarker;
   NSString *clientVersion = [NSString stringWithFormat:@"iOS/FirebaseSDK/%s/%@",
                                                        FirebaseAuthVersionString,
                                                        additionalFrameworkMarker];
->>>>>>> cf17df7c
   [request setValue:clientVersion forHTTPHeaderField:kClientVersionHeader];
   NSString *bundleID = [[NSBundle mainBundle] bundleIdentifier];
   [request setValue:bundleID forHTTPHeaderField:kIosBundleIdentifierHeader];
