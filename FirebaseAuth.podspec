--- conflicted
+++ resolved
@@ -36,14 +36,8 @@
 
   source = 'FirebaseAuth/Sources/'
   s.source_files = [
-<<<<<<< HEAD
     source + 'Swift/**/*.swift',
     source + 'Public/FirebaseAuth/*.h'
-=======
-    source + '**/*.[mh]',
-    'FirebaseCore/Extension/*.h',
-    'FirebaseAuth/Interop/*.h',
->>>>>>> 70054b4f
   ]
   s.public_header_files = source + 'Public/FirebaseAuth/*.h'
 
@@ -58,12 +52,8 @@
   }
   s.framework = 'Security'
   s.ios.framework = 'SafariServices'
-<<<<<<< HEAD
   s.dependency 'FirebaseAuthInterop', '~> 10.9'
-  s.dependency 'FirebaseAppCheckInterop', '~> 10.0'
-=======
   s.dependency 'FirebaseAppCheckInterop', '~> 10.17'
->>>>>>> 70054b4f
   s.dependency 'FirebaseCore', '~> 10.0'
   s.dependency 'FirebaseCoreExtension', '~> 10.0'
   s.dependency 'GoogleUtilities/AppDelegateSwizzler', '~> 7.8'
