--- conflicted
+++ resolved
@@ -34,12 +34,8 @@
 
   s.libraries = ['z']
 
-<<<<<<< HEAD
-  s.dependency 'nanopb', '~> 1.30906.0'
+  s.dependency 'nanopb', '~> 2.30906.0'
   s.dependency 'PromisesObjC', '~> 1.2'
-=======
-  s.dependency 'nanopb', '~> 2.30906.0'
->>>>>>> bff6b664
 
   header_search_paths = {
     'HEADER_SEARCH_PATHS' => '"${PODS_TARGET_SRCROOT}/"'
