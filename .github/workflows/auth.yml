--- conflicted
+++ resolved
@@ -35,14 +35,10 @@
     - name: Configure test keychain
       run: scripts/configure_test_keychain.sh
     - name: Build and test
-<<<<<<< HEAD
-      run: scripts/third_party/travis/retry.sh scripts/pod_lib_lint.rb FirebaseAuth.podspec --platforms=${{ matrix.target }} --allow-warnings
 # TODO: Restore warnings check after resolution of #11693
 #      run: scripts/third_party/travis/retry.sh scripts/pod_lib_lint.rb FirebaseAuth.podspec --platforms=${{ matrix.target }}
-=======
       run: |
-        scripts/third_party/travis/retry.sh scripts/pod_lib_lint.rb ${{ matrix.podspec }} --platforms=${{ matrix.target }}
->>>>>>> 70054b4f
+        scripts/third_party/travis/retry.sh scripts/pod_lib_lint.rb ${{ matrix.podspec }} --platforms=${{ matrix.target }} --allow-warnings
 
   integration-tests:
     # Don't run on private repo unless it is a PR.
