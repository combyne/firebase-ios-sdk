# Uncomment the next two lines for pre-release testing
#source 'sso://cpdc-internal/spec'
#source 'https://github.com/CocoaPods/Specs.git'

use_frameworks!

pod 'FirebaseAuthInterop', :path => '../'
pod 'FirebaseCore', :path => '../'
pod 'GoogleUtilities', :path => '../'

target 'Core_Example_iOS' do
  platform :ios, '8.0'

  # The next line is the forcing function for the Firebase pod. The Firebase
  # version's subspecs should depend on the component versions in their
  # corresponding podspec's.
<<<<<<< HEAD
  pod 'Firebase/CoreOnly', '5.4.0'
=======
  pod 'Firebase/Core', '5.4.1'
>>>>>>> 42e32e76

  target 'Core_Tests_iOS' do
    inherit! :search_paths
    pod 'OCMock'
  end
end

target 'Auth_Example_iOS' do
  platform :ios, '8.0'

  pod 'FirebaseAuth', :path => '../'

  target 'Auth_Tests_iOS' do
    inherit! :search_paths
    pod 'OCMock'
  end
end

target 'Database_Example_iOS' do
  platform :ios, '8.0'

  pod 'FirebaseDatabase', :path => '../'

  target 'Database_Tests_iOS' do
    inherit! :search_paths
    pod 'OCMock'
  end

  target 'Database_IntegrationTests_iOS' do
    inherit! :search_paths
    pod 'OCMock'
  end
end

target 'Messaging_Example_iOS' do
  platform :ios, '8.0'

  pod 'FirebaseMessaging' , :path => '../'

  target 'Messaging_Tests_iOS' do
    inherit! :search_paths
    pod 'OCMock'
  end
end

target 'Messaging_Sample_iOS' do
  platform :ios, '8.0'
  pod 'FirebaseMessaging' , :path => '../'
end

target 'Storage_Example_iOS' do
  platform :ios, '8.0'

  pod 'FirebaseStorage', :path => '../'

  target 'Storage_Tests_iOS' do
    inherit! :search_paths
    pod 'OCMock'
  end

  target 'Storage_IntegrationTests_iOS' do
    inherit! :search_paths
    pod 'OCMock'
  end
end

target 'Auth_Sample' do
  platform :ios, '8.0'
  pod 'FirebaseAuth', :path => '../'
  pod 'FirebaseCore', :path => '../'
  pod 'FBSDKLoginKit'
  pod 'GoogleSignIn'
  pod 'FirebaseInstanceID'
  pod 'GTMSessionFetcher/Core'

  target 'Auth_ApiTests' do
    inherit! :search_paths
  end

  target 'Auth_EarlGreyTests' do
    inherit! :search_paths
    pod 'EarlGrey'
  end
end

target 'Auth_SwiftSample' do
  platform :ios, '8.0'
  pod 'FirebaseAuth', :path => '../'
  pod 'FirebaseCore', :path => '../'
  pod 'GoogleSignIn'
  pod 'FirebaseInstanceID'
end

target 'Core_Example_macOS' do
  platform :osx, '10.10'

  pod 'FirebaseCore', :path => '../'

  target 'Core_Tests_macOS' do
    inherit! :search_paths
    pod 'OCMock'
  end
end

target 'Auth_Example_macOS' do
  platform :osx, '10.10'

  pod 'FirebaseAuth', :path => '../'

  target 'Auth_Tests_macOS' do
    inherit! :search_paths
    pod 'OCMock'
  end
end

target 'Database_Example_macOS' do
  platform :osx, '10.10'

  pod 'FirebaseDatabase', :path => '../'

  target 'Database_Tests_macOS' do
    inherit! :search_paths
    pod 'OCMock'
  end

  target 'Database_IntegrationTests_macOS' do
    inherit! :search_paths
    pod 'OCMock'
  end
end

target 'Storage_Example_macOS' do
  platform :osx, '10.10'

  pod 'FirebaseStorage', :path => '../'

  target 'Storage_Tests_macOS' do
    inherit! :search_paths
    pod 'OCMock'
  end

  target 'Storage_IntegrationTests_macOS' do
    inherit! :search_paths
    pod 'OCMock'
  end
end

target 'Core_Example_tvOS' do
  platform :tvos, '10.0'

  target 'Core_Tests_tvOS' do
    inherit! :search_paths
    pod 'OCMock'
  end
end

target 'Auth_Example_tvOS' do
  platform :tvos, '10.0'

  pod 'FirebaseAuth', :path => '../'

  target 'Auth_Tests_tvOS' do
    inherit! :search_paths
    pod 'OCMock'
  end
end

target 'Database_Example_tvOS' do
  platform :tvos, '10.0'

  pod 'FirebaseDatabase', :path => '../'

  target 'Database_Tests_tvOS' do
    inherit! :search_paths
    pod 'OCMock'
  end

# TODO
# target 'Database_IntegrationTests_tvOS' do
#    inherit! :search_paths
#    pod 'OCMock'
#  end
end

target 'Storage_Example_tvOS' do
  platform :tvos, '10.0'

  pod 'FirebaseStorage', :path => '../'

  target 'Storage_Tests_tvOS' do
    inherit! :search_paths
    pod 'OCMock'
  end

#TODO Storage_IntegrationTests_tvOS
#  target 'Storage_IntegrationTests_tvOS' do
#    inherit! :search_paths
#    pod 'OCMock'
#  end
end<|MERGE_RESOLUTION|>--- conflicted
+++ resolved
@@ -14,11 +14,7 @@
   # The next line is the forcing function for the Firebase pod. The Firebase
   # version's subspecs should depend on the component versions in their
   # corresponding podspec's.
-<<<<<<< HEAD
-  pod 'Firebase/CoreOnly', '5.4.0'
-=======
-  pod 'Firebase/Core', '5.4.1'
->>>>>>> 42e32e76
+  pod 'Firebase/CoreOnly', '5.4.1'
 
   target 'Core_Tests_iOS' do
     inherit! :search_paths
